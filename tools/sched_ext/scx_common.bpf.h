--- conflicted
+++ resolved
@@ -130,10 +130,7 @@
 #define MEMBER_VPTR(base, member) (typeof((base) member) *)({			\
 	u64 __base = (u64)&(base);						\
 	u64 __addr = (u64)&((base) member) - __base;				\
-<<<<<<< HEAD
-=======
 	_Static_assert(sizeof(base) >= sizeof((base) member));			\
->>>>>>> ee4efa75
 	asm volatile (								\
 		"if %0 <= %[max] goto +2\n"					\
 		"%0 = 0\n"							\
