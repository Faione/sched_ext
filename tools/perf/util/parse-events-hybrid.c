--- conflicted
+++ resolved
@@ -86,11 +86,7 @@
 		copy_config_terms(&terms, config_terms);
 		ret = create_event_hybrid(PERF_TYPE_HARDWARE,
 					  &parse_state->idx, list, attr, name,
-<<<<<<< HEAD
-					  &terms, pmu);
-=======
 					  metric_id, &terms, pmu);
->>>>>>> df0cc57e
 		free_config_terms(&terms);
 		if (ret)
 			return ret;
@@ -135,11 +131,7 @@
 
 		copy_config_terms(&terms, config_terms);
 		ret = create_raw_event_hybrid(&parse_state->idx, list, attr,
-<<<<<<< HEAD
-					      name, &terms, pmu);
-=======
 					      name, metric_id, &terms, pmu);
->>>>>>> df0cc57e
 		free_config_terms(&terms);
 		if (ret)
 			return ret;
@@ -196,11 +188,7 @@
 
 		copy_config_terms(&terms, config_terms);
 		ret = create_event_hybrid(PERF_TYPE_HW_CACHE, idx, list,
-<<<<<<< HEAD
-					  attr, name, &terms, pmu);
-=======
 					  attr, name, metric_id, &terms, pmu);
->>>>>>> df0cc57e
 		free_config_terms(&terms);
 		if (ret)
 			return ret;
