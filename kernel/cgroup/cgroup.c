/*
 *  Generic process-grouping system.
 *
 *  Based originally on the cpuset system, extracted by Paul Menage
 *  Copyright (C) 2006 Google, Inc
 *
 *  Notifications support
 *  Copyright (C) 2009 Nokia Corporation
 *  Author: Kirill A. Shutemov
 *
 *  Copyright notices from the original cpuset code:
 *  --------------------------------------------------
 *  Copyright (C) 2003 BULL SA.
 *  Copyright (C) 2004-2006 Silicon Graphics, Inc.
 *
 *  Portions derived from Patrick Mochel's sysfs code.
 *  sysfs is Copyright (c) 2001-3 Patrick Mochel
 *
 *  2003-10-10 Written by Simon Derr.
 *  2003-10-22 Updates by Stephen Hemminger.
 *  2004 May-July Rework by Paul Jackson.
 *  ---------------------------------------------------
 *
 *  This file is subject to the terms and conditions of the GNU General Public
 *  License.  See the file COPYING in the main directory of the Linux
 *  distribution for more details.
 */

#define pr_fmt(fmt) KBUILD_MODNAME ": " fmt

#include "cgroup-internal.h"

#include <linux/bpf-cgroup.h>
#include <linux/cred.h>
#include <linux/errno.h>
#include <linux/init_task.h>
#include <linux/kernel.h>
#include <linux/magic.h>
#include <linux/mutex.h>
#include <linux/mount.h>
#include <linux/pagemap.h>
#include <linux/proc_fs.h>
#include <linux/rcupdate.h>
#include <linux/sched.h>
#include <linux/sched/task.h>
#include <linux/slab.h>
#include <linux/spinlock.h>
#include <linux/percpu-rwsem.h>
#include <linux/string.h>
#include <linux/hashtable.h>
#include <linux/idr.h>
#include <linux/kthread.h>
#include <linux/atomic.h>
#include <linux/cpuset.h>
#include <linux/proc_ns.h>
#include <linux/nsproxy.h>
#include <linux/file.h>
#include <linux/fs_parser.h>
#include <linux/sched/cputime.h>
#include <linux/sched/deadline.h>
#include <linux/psi.h>
#include <net/sock.h>

#define CREATE_TRACE_POINTS
#include <trace/events/cgroup.h>

#define CGROUP_FILE_NAME_MAX		(MAX_CGROUP_TYPE_NAMELEN +	\
					 MAX_CFTYPE_NAME + 2)
/* let's not notify more than 100 times per second */
#define CGROUP_FILE_NOTIFY_MIN_INTV	DIV_ROUND_UP(HZ, 100)

/*
 * To avoid confusing the compiler (and generating warnings) with code
 * that attempts to access what would be a 0-element array (i.e. sized
 * to a potentially empty array when CGROUP_SUBSYS_COUNT == 0), this
 * constant expression can be added.
 */
#define CGROUP_HAS_SUBSYS_CONFIG	(CGROUP_SUBSYS_COUNT > 0)

/*
 * cgroup_mutex is the master lock.  Any modification to cgroup or its
 * hierarchy must be performed while holding it.
 *
 * css_set_lock protects task->cgroups pointer, the list of css_set
 * objects, and the chain of tasks off each css_set.
 *
 * These locks are exported if CONFIG_PROVE_RCU so that accessors in
 * cgroup.h can use them for lockdep annotations.
 */
DEFINE_MUTEX(cgroup_mutex);
DEFINE_SPINLOCK(css_set_lock);

#ifdef CONFIG_PROVE_RCU
EXPORT_SYMBOL_GPL(cgroup_mutex);
EXPORT_SYMBOL_GPL(css_set_lock);
#endif

DEFINE_SPINLOCK(trace_cgroup_path_lock);
char trace_cgroup_path[TRACE_CGROUP_PATH_LEN];
static bool cgroup_debug __read_mostly;

/*
 * Protects cgroup_idr and css_idr so that IDs can be released without
 * grabbing cgroup_mutex.
 */
static DEFINE_SPINLOCK(cgroup_idr_lock);

/*
 * Protects cgroup_file->kn for !self csses.  It synchronizes notifications
 * against file removal/re-creation across css hiding.
 */
static DEFINE_SPINLOCK(cgroup_file_kn_lock);

DEFINE_PERCPU_RWSEM(cgroup_threadgroup_rwsem);

#define cgroup_assert_mutex_or_rcu_locked()				\
	RCU_LOCKDEP_WARN(!rcu_read_lock_held() &&			\
			   !lockdep_is_held(&cgroup_mutex),		\
			   "cgroup_mutex or RCU read lock required");

/*
 * cgroup destruction makes heavy use of work items and there can be a lot
 * of concurrent destructions.  Use a separate workqueue so that cgroup
 * destruction work items don't end up filling up max_active of system_wq
 * which may lead to deadlock.
 */
static struct workqueue_struct *cgroup_destroy_wq;

/* generate an array of cgroup subsystem pointers */
#define SUBSYS(_x) [_x ## _cgrp_id] = &_x ## _cgrp_subsys,
struct cgroup_subsys *cgroup_subsys[] = {
#include <linux/cgroup_subsys.h>
};
#undef SUBSYS

/* array of cgroup subsystem names */
#define SUBSYS(_x) [_x ## _cgrp_id] = #_x,
static const char *cgroup_subsys_name[] = {
#include <linux/cgroup_subsys.h>
};
#undef SUBSYS

/* array of static_keys for cgroup_subsys_enabled() and cgroup_subsys_on_dfl() */
#define SUBSYS(_x)								\
	DEFINE_STATIC_KEY_TRUE(_x ## _cgrp_subsys_enabled_key);			\
	DEFINE_STATIC_KEY_TRUE(_x ## _cgrp_subsys_on_dfl_key);			\
	EXPORT_SYMBOL_GPL(_x ## _cgrp_subsys_enabled_key);			\
	EXPORT_SYMBOL_GPL(_x ## _cgrp_subsys_on_dfl_key);
#include <linux/cgroup_subsys.h>
#undef SUBSYS

#define SUBSYS(_x) [_x ## _cgrp_id] = &_x ## _cgrp_subsys_enabled_key,
static struct static_key_true *cgroup_subsys_enabled_key[] = {
#include <linux/cgroup_subsys.h>
};
#undef SUBSYS

#define SUBSYS(_x) [_x ## _cgrp_id] = &_x ## _cgrp_subsys_on_dfl_key,
static struct static_key_true *cgroup_subsys_on_dfl_key[] = {
#include <linux/cgroup_subsys.h>
};
#undef SUBSYS

static DEFINE_PER_CPU(struct cgroup_rstat_cpu, cgrp_dfl_root_rstat_cpu);

/* the default hierarchy */
struct cgroup_root cgrp_dfl_root = { .cgrp.rstat_cpu = &cgrp_dfl_root_rstat_cpu };
EXPORT_SYMBOL_GPL(cgrp_dfl_root);

/*
 * The default hierarchy always exists but is hidden until mounted for the
 * first time.  This is for backward compatibility.
 */
static bool cgrp_dfl_visible;

/* some controllers are not supported in the default hierarchy */
static u16 cgrp_dfl_inhibit_ss_mask;

/* some controllers are implicitly enabled on the default hierarchy */
static u16 cgrp_dfl_implicit_ss_mask;

/* some controllers can be threaded on the default hierarchy */
static u16 cgrp_dfl_threaded_ss_mask;

/* The list of hierarchy roots */
LIST_HEAD(cgroup_roots);
static int cgroup_root_count;

/* hierarchy ID allocation and mapping, protected by cgroup_mutex */
static DEFINE_IDR(cgroup_hierarchy_idr);

/*
 * Assign a monotonically increasing serial number to csses.  It guarantees
 * cgroups with bigger numbers are newer than those with smaller numbers.
 * Also, as csses are always appended to the parent's ->children list, it
 * guarantees that sibling csses are always sorted in the ascending serial
 * number order on the list.  Protected by cgroup_mutex.
 */
static u64 css_serial_nr_next = 1;

/*
 * These bitmasks identify subsystems with specific features to avoid
 * having to do iterative checks repeatedly.
 */
static u16 have_fork_callback __read_mostly;
static u16 have_exit_callback __read_mostly;
static u16 have_release_callback __read_mostly;
static u16 have_canfork_callback __read_mostly;

static bool have_favordynmods __ro_after_init = IS_ENABLED(CONFIG_CGROUP_FAVOR_DYNMODS);

/* cgroup namespace for init task */
struct cgroup_namespace init_cgroup_ns = {
	.ns.count	= REFCOUNT_INIT(2),
	.user_ns	= &init_user_ns,
	.ns.ops		= &cgroupns_operations,
	.ns.inum	= PROC_CGROUP_INIT_INO,
	.root_cset	= &init_css_set,
};

static struct file_system_type cgroup2_fs_type;
static struct cftype cgroup_base_files[];
static struct cftype cgroup_psi_files[];

/* cgroup optional features */
enum cgroup_opt_features {
#ifdef CONFIG_PSI
	OPT_FEATURE_PRESSURE,
#endif
	OPT_FEATURE_COUNT
};

static const char *cgroup_opt_feature_names[OPT_FEATURE_COUNT] = {
#ifdef CONFIG_PSI
	"pressure",
#endif
};

static u16 cgroup_feature_disable_mask __read_mostly;

static int cgroup_apply_control(struct cgroup *cgrp);
static void cgroup_finalize_control(struct cgroup *cgrp, int ret);
static void css_task_iter_skip(struct css_task_iter *it,
			       struct task_struct *task);
static int cgroup_destroy_locked(struct cgroup *cgrp);
static struct cgroup_subsys_state *css_create(struct cgroup *cgrp,
					      struct cgroup_subsys *ss);
static void css_release(struct percpu_ref *ref);
static void kill_css(struct cgroup_subsys_state *css);
static int cgroup_addrm_files(struct cgroup_subsys_state *css,
			      struct cgroup *cgrp, struct cftype cfts[],
			      bool is_add);

#ifdef CONFIG_DEBUG_CGROUP_REF
#define CGROUP_REF_FN_ATTRS	noinline
#define CGROUP_REF_EXPORT(fn)	EXPORT_SYMBOL_GPL(fn);
#include <linux/cgroup_refcnt.h>
#endif

/**
 * cgroup_ssid_enabled - cgroup subsys enabled test by subsys ID
 * @ssid: subsys ID of interest
 *
 * cgroup_subsys_enabled() can only be used with literal subsys names which
 * is fine for individual subsystems but unsuitable for cgroup core.  This
 * is slower static_key_enabled() based test indexed by @ssid.
 */
bool cgroup_ssid_enabled(int ssid)
{
	if (!CGROUP_HAS_SUBSYS_CONFIG)
		return false;

	return static_key_enabled(cgroup_subsys_enabled_key[ssid]);
}

/**
 * cgroup_on_dfl - test whether a cgroup is on the default hierarchy
 * @cgrp: the cgroup of interest
 *
 * The default hierarchy is the v2 interface of cgroup and this function
 * can be used to test whether a cgroup is on the default hierarchy for
 * cases where a subsystem should behave differently depending on the
 * interface version.
 *
 * List of changed behaviors:
 *
 * - Mount options "noprefix", "xattr", "clone_children", "release_agent"
 *   and "name" are disallowed.
 *
 * - When mounting an existing superblock, mount options should match.
 *
 * - rename(2) is disallowed.
 *
 * - "tasks" is removed.  Everything should be at process granularity.  Use
 *   "cgroup.procs" instead.
 *
 * - "cgroup.procs" is not sorted.  pids will be unique unless they got
 *   recycled in-between reads.
 *
 * - "release_agent" and "notify_on_release" are removed.  Replacement
 *   notification mechanism will be implemented.
 *
 * - "cgroup.clone_children" is removed.
 *
 * - "cgroup.subtree_populated" is available.  Its value is 0 if the cgroup
 *   and its descendants contain no task; otherwise, 1.  The file also
 *   generates kernfs notification which can be monitored through poll and
 *   [di]notify when the value of the file changes.
 *
 * - cpuset: tasks will be kept in empty cpusets when hotplug happens and
 *   take masks of ancestors with non-empty cpus/mems, instead of being
 *   moved to an ancestor.
 *
 * - cpuset: a task can be moved into an empty cpuset, and again it takes
 *   masks of ancestors.
 *
 * - blkcg: blk-throttle becomes properly hierarchical.
 */
bool cgroup_on_dfl(const struct cgroup *cgrp)
{
	return cgrp->root == &cgrp_dfl_root;
}

/* IDR wrappers which synchronize using cgroup_idr_lock */
static int cgroup_idr_alloc(struct idr *idr, void *ptr, int start, int end,
			    gfp_t gfp_mask)
{
	int ret;

	idr_preload(gfp_mask);
	spin_lock_bh(&cgroup_idr_lock);
	ret = idr_alloc(idr, ptr, start, end, gfp_mask & ~__GFP_DIRECT_RECLAIM);
	spin_unlock_bh(&cgroup_idr_lock);
	idr_preload_end();
	return ret;
}

static void *cgroup_idr_replace(struct idr *idr, void *ptr, int id)
{
	void *ret;

	spin_lock_bh(&cgroup_idr_lock);
	ret = idr_replace(idr, ptr, id);
	spin_unlock_bh(&cgroup_idr_lock);
	return ret;
}

static void cgroup_idr_remove(struct idr *idr, int id)
{
	spin_lock_bh(&cgroup_idr_lock);
	idr_remove(idr, id);
	spin_unlock_bh(&cgroup_idr_lock);
}

static bool cgroup_has_tasks(struct cgroup *cgrp)
{
	return cgrp->nr_populated_csets;
}

static bool cgroup_is_threaded(struct cgroup *cgrp)
{
	return cgrp->dom_cgrp != cgrp;
}

/* can @cgrp host both domain and threaded children? */
static bool cgroup_is_mixable(struct cgroup *cgrp)
{
	/*
	 * Root isn't under domain level resource control exempting it from
	 * the no-internal-process constraint, so it can serve as a thread
	 * root and a parent of resource domains at the same time.
	 */
	return !cgroup_parent(cgrp);
}

/* can @cgrp become a thread root? Should always be true for a thread root */
static bool cgroup_can_be_thread_root(struct cgroup *cgrp)
{
	/* mixables don't care */
	if (cgroup_is_mixable(cgrp))
		return true;

	/* domain roots can't be nested under threaded */
	if (cgroup_is_threaded(cgrp))
		return false;

	/* can only have either domain or threaded children */
	if (cgrp->nr_populated_domain_children)
		return false;

	/* and no domain controllers can be enabled */
	if (cgrp->subtree_control & ~cgrp_dfl_threaded_ss_mask)
		return false;

	return true;
}

/* is @cgrp root of a threaded subtree? */
static bool cgroup_is_thread_root(struct cgroup *cgrp)
{
	/* thread root should be a domain */
	if (cgroup_is_threaded(cgrp))
		return false;

	/* a domain w/ threaded children is a thread root */
	if (cgrp->nr_threaded_children)
		return true;

	/*
	 * A domain which has tasks and explicit threaded controllers
	 * enabled is a thread root.
	 */
	if (cgroup_has_tasks(cgrp) &&
	    (cgrp->subtree_control & cgrp_dfl_threaded_ss_mask))
		return true;

	return false;
}

/* a domain which isn't connected to the root w/o brekage can't be used */
static bool cgroup_is_valid_domain(struct cgroup *cgrp)
{
	/* the cgroup itself can be a thread root */
	if (cgroup_is_threaded(cgrp))
		return false;

	/* but the ancestors can't be unless mixable */
	while ((cgrp = cgroup_parent(cgrp))) {
		if (!cgroup_is_mixable(cgrp) && cgroup_is_thread_root(cgrp))
			return false;
		if (cgroup_is_threaded(cgrp))
			return false;
	}

	return true;
}

/* subsystems visibly enabled on a cgroup */
static u16 cgroup_control(struct cgroup *cgrp)
{
	struct cgroup *parent = cgroup_parent(cgrp);
	u16 root_ss_mask = cgrp->root->subsys_mask;

	if (parent) {
		u16 ss_mask = parent->subtree_control;

		/* threaded cgroups can only have threaded controllers */
		if (cgroup_is_threaded(cgrp))
			ss_mask &= cgrp_dfl_threaded_ss_mask;
		return ss_mask;
	}

	if (cgroup_on_dfl(cgrp))
		root_ss_mask &= ~(cgrp_dfl_inhibit_ss_mask |
				  cgrp_dfl_implicit_ss_mask);
	return root_ss_mask;
}

/* subsystems enabled on a cgroup */
static u16 cgroup_ss_mask(struct cgroup *cgrp)
{
	struct cgroup *parent = cgroup_parent(cgrp);

	if (parent) {
		u16 ss_mask = parent->subtree_ss_mask;

		/* threaded cgroups can only have threaded controllers */
		if (cgroup_is_threaded(cgrp))
			ss_mask &= cgrp_dfl_threaded_ss_mask;
		return ss_mask;
	}

	return cgrp->root->subsys_mask;
}

/**
 * cgroup_css - obtain a cgroup's css for the specified subsystem
 * @cgrp: the cgroup of interest
 * @ss: the subsystem of interest (%NULL returns @cgrp->self)
 *
 * Return @cgrp's css (cgroup_subsys_state) associated with @ss.  This
 * function must be called either under cgroup_mutex or rcu_read_lock() and
 * the caller is responsible for pinning the returned css if it wants to
 * keep accessing it outside the said locks.  This function may return
 * %NULL if @cgrp doesn't have @subsys_id enabled.
 */
static struct cgroup_subsys_state *cgroup_css(struct cgroup *cgrp,
					      struct cgroup_subsys *ss)
{
	if (CGROUP_HAS_SUBSYS_CONFIG && ss)
		return rcu_dereference_check(cgrp->subsys[ss->id],
					lockdep_is_held(&cgroup_mutex));
	else
		return &cgrp->self;
}

/**
 * cgroup_e_css_by_mask - obtain a cgroup's effective css for the specified ss
 * @cgrp: the cgroup of interest
 * @ss: the subsystem of interest (%NULL returns @cgrp->self)
 *
 * Similar to cgroup_css() but returns the effective css, which is defined
 * as the matching css of the nearest ancestor including self which has @ss
 * enabled.  If @ss is associated with the hierarchy @cgrp is on, this
 * function is guaranteed to return non-NULL css.
 */
static struct cgroup_subsys_state *cgroup_e_css_by_mask(struct cgroup *cgrp,
							struct cgroup_subsys *ss)
{
	lockdep_assert_held(&cgroup_mutex);

	if (!ss)
		return &cgrp->self;

	/*
	 * This function is used while updating css associations and thus
	 * can't test the csses directly.  Test ss_mask.
	 */
	while (!(cgroup_ss_mask(cgrp) & (1 << ss->id))) {
		cgrp = cgroup_parent(cgrp);
		if (!cgrp)
			return NULL;
	}

	return cgroup_css(cgrp, ss);
}

/**
 * cgroup_e_css - obtain a cgroup's effective css for the specified subsystem
 * @cgrp: the cgroup of interest
 * @ss: the subsystem of interest
 *
 * Find and get the effective css of @cgrp for @ss.  The effective css is
 * defined as the matching css of the nearest ancestor including self which
 * has @ss enabled.  If @ss is not mounted on the hierarchy @cgrp is on,
 * the root css is returned, so this function always returns a valid css.
 *
 * The returned css is not guaranteed to be online, and therefore it is the
 * callers responsibility to try get a reference for it.
 */
struct cgroup_subsys_state *cgroup_e_css(struct cgroup *cgrp,
					 struct cgroup_subsys *ss)
{
	struct cgroup_subsys_state *css;

	if (!CGROUP_HAS_SUBSYS_CONFIG)
		return NULL;

	do {
		css = cgroup_css(cgrp, ss);

		if (css)
			return css;
		cgrp = cgroup_parent(cgrp);
	} while (cgrp);

	return init_css_set.subsys[ss->id];
}

/**
 * cgroup_get_e_css - get a cgroup's effective css for the specified subsystem
 * @cgrp: the cgroup of interest
 * @ss: the subsystem of interest
 *
 * Find and get the effective css of @cgrp for @ss.  The effective css is
 * defined as the matching css of the nearest ancestor including self which
 * has @ss enabled.  If @ss is not mounted on the hierarchy @cgrp is on,
 * the root css is returned, so this function always returns a valid css.
 * The returned css must be put using css_put().
 */
struct cgroup_subsys_state *cgroup_get_e_css(struct cgroup *cgrp,
					     struct cgroup_subsys *ss)
{
	struct cgroup_subsys_state *css;

	if (!CGROUP_HAS_SUBSYS_CONFIG)
		return NULL;

	rcu_read_lock();

	do {
		css = cgroup_css(cgrp, ss);

		if (css && css_tryget_online(css))
			goto out_unlock;
		cgrp = cgroup_parent(cgrp);
	} while (cgrp);

	css = init_css_set.subsys[ss->id];
	css_get(css);
out_unlock:
	rcu_read_unlock();
	return css;
}
EXPORT_SYMBOL_GPL(cgroup_get_e_css);

static void cgroup_get_live(struct cgroup *cgrp)
{
	WARN_ON_ONCE(cgroup_is_dead(cgrp));
	cgroup_get(cgrp);
}

/**
 * __cgroup_task_count - count the number of tasks in a cgroup. The caller
 * is responsible for taking the css_set_lock.
 * @cgrp: the cgroup in question
 */
int __cgroup_task_count(const struct cgroup *cgrp)
{
	int count = 0;
	struct cgrp_cset_link *link;

	lockdep_assert_held(&css_set_lock);

	list_for_each_entry(link, &cgrp->cset_links, cset_link)
		count += link->cset->nr_tasks;

	return count;
}

/**
 * cgroup_task_count - count the number of tasks in a cgroup.
 * @cgrp: the cgroup in question
 */
int cgroup_task_count(const struct cgroup *cgrp)
{
	int count;

	spin_lock_irq(&css_set_lock);
	count = __cgroup_task_count(cgrp);
	spin_unlock_irq(&css_set_lock);

	return count;
}

struct cgroup_subsys_state *of_css(struct kernfs_open_file *of)
{
	struct cgroup *cgrp = of->kn->parent->priv;
	struct cftype *cft = of_cft(of);

	/*
	 * This is open and unprotected implementation of cgroup_css().
	 * seq_css() is only called from a kernfs file operation which has
	 * an active reference on the file.  Because all the subsystem
	 * files are drained before a css is disassociated with a cgroup,
	 * the matching css from the cgroup's subsys table is guaranteed to
	 * be and stay valid until the enclosing operation is complete.
	 */
	if (CGROUP_HAS_SUBSYS_CONFIG && cft->ss)
		return rcu_dereference_raw(cgrp->subsys[cft->ss->id]);
	else
		return &cgrp->self;
}
EXPORT_SYMBOL_GPL(of_css);

/**
 * for_each_css - iterate all css's of a cgroup
 * @css: the iteration cursor
 * @ssid: the index of the subsystem, CGROUP_SUBSYS_COUNT after reaching the end
 * @cgrp: the target cgroup to iterate css's of
 *
 * Should be called under cgroup_mutex.
 */
#define for_each_css(css, ssid, cgrp)					\
	for ((ssid) = 0; (ssid) < CGROUP_SUBSYS_COUNT; (ssid)++)	\
		if (!((css) = rcu_dereference_check(			\
				(cgrp)->subsys[(ssid)],			\
				lockdep_is_held(&cgroup_mutex)))) { }	\
		else

/**
 * do_each_subsys_mask - filter for_each_subsys with a bitmask
 * @ss: the iteration cursor
 * @ssid: the index of @ss, CGROUP_SUBSYS_COUNT after reaching the end
 * @ss_mask: the bitmask
 *
 * The block will only run for cases where the ssid-th bit (1 << ssid) of
 * @ss_mask is set.
 */
#define do_each_subsys_mask(ss, ssid, ss_mask) do {			\
	unsigned long __ss_mask = (ss_mask);				\
	if (!CGROUP_HAS_SUBSYS_CONFIG) {				\
		(ssid) = 0;						\
		break;							\
	}								\
	for_each_set_bit(ssid, &__ss_mask, CGROUP_SUBSYS_COUNT) {	\
		(ss) = cgroup_subsys[ssid];				\
		{

#define while_each_subsys_mask()					\
		}							\
	}								\
} while (false)

/* iterate over child cgrps, lock should be held throughout iteration */
#define cgroup_for_each_live_child(child, cgrp)				\
	list_for_each_entry((child), &(cgrp)->self.children, self.sibling) \
		if (({ lockdep_assert_held(&cgroup_mutex);		\
		       cgroup_is_dead(child); }))			\
			;						\
		else

/* walk live descendants in pre order */
#define cgroup_for_each_live_descendant_pre(dsct, d_css, cgrp)		\
	css_for_each_descendant_pre((d_css), cgroup_css((cgrp), NULL))	\
		if (({ lockdep_assert_held(&cgroup_mutex);		\
		       (dsct) = (d_css)->cgroup;			\
		       cgroup_is_dead(dsct); }))			\
			;						\
		else

/* walk live descendants in postorder */
#define cgroup_for_each_live_descendant_post(dsct, d_css, cgrp)		\
	css_for_each_descendant_post((d_css), cgroup_css((cgrp), NULL))	\
		if (({ lockdep_assert_held(&cgroup_mutex);		\
		       (dsct) = (d_css)->cgroup;			\
		       cgroup_is_dead(dsct); }))			\
			;						\
		else

/*
 * The default css_set - used by init and its children prior to any
 * hierarchies being mounted. It contains a pointer to the root state
 * for each subsystem. Also used to anchor the list of css_sets. Not
 * reference-counted, to improve performance when child cgroups
 * haven't been created.
 */
struct css_set init_css_set = {
	.refcount		= REFCOUNT_INIT(1),
	.dom_cset		= &init_css_set,
	.tasks			= LIST_HEAD_INIT(init_css_set.tasks),
	.mg_tasks		= LIST_HEAD_INIT(init_css_set.mg_tasks),
	.dying_tasks		= LIST_HEAD_INIT(init_css_set.dying_tasks),
	.task_iters		= LIST_HEAD_INIT(init_css_set.task_iters),
	.threaded_csets		= LIST_HEAD_INIT(init_css_set.threaded_csets),
	.cgrp_links		= LIST_HEAD_INIT(init_css_set.cgrp_links),
	.mg_src_preload_node	= LIST_HEAD_INIT(init_css_set.mg_src_preload_node),
	.mg_dst_preload_node	= LIST_HEAD_INIT(init_css_set.mg_dst_preload_node),
	.mg_node		= LIST_HEAD_INIT(init_css_set.mg_node),

	/*
	 * The following field is re-initialized when this cset gets linked
	 * in cgroup_init().  However, let's initialize the field
	 * statically too so that the default cgroup can be accessed safely
	 * early during boot.
	 */
	.dfl_cgrp		= &cgrp_dfl_root.cgrp,
};

static int css_set_count	= 1;	/* 1 for init_css_set */

static bool css_set_threaded(struct css_set *cset)
{
	return cset->dom_cset != cset;
}

/**
 * css_set_populated - does a css_set contain any tasks?
 * @cset: target css_set
 *
 * css_set_populated() should be the same as !!cset->nr_tasks at steady
 * state. However, css_set_populated() can be called while a task is being
 * added to or removed from the linked list before the nr_tasks is
 * properly updated. Hence, we can't just look at ->nr_tasks here.
 */
static bool css_set_populated(struct css_set *cset)
{
	lockdep_assert_held(&css_set_lock);

	return !list_empty(&cset->tasks) || !list_empty(&cset->mg_tasks);
}

/**
 * cgroup_update_populated - update the populated count of a cgroup
 * @cgrp: the target cgroup
 * @populated: inc or dec populated count
 *
 * One of the css_sets associated with @cgrp is either getting its first
 * task or losing the last.  Update @cgrp->nr_populated_* accordingly.  The
 * count is propagated towards root so that a given cgroup's
 * nr_populated_children is zero iff none of its descendants contain any
 * tasks.
 *
 * @cgrp's interface file "cgroup.populated" is zero if both
 * @cgrp->nr_populated_csets and @cgrp->nr_populated_children are zero and
 * 1 otherwise.  When the sum changes from or to zero, userland is notified
 * that the content of the interface file has changed.  This can be used to
 * detect when @cgrp and its descendants become populated or empty.
 */
static void cgroup_update_populated(struct cgroup *cgrp, bool populated)
{
	struct cgroup *child = NULL;
	int adj = populated ? 1 : -1;

	lockdep_assert_held(&css_set_lock);

	do {
		bool was_populated = cgroup_is_populated(cgrp);

		if (!child) {
			cgrp->nr_populated_csets += adj;
		} else {
			if (cgroup_is_threaded(child))
				cgrp->nr_populated_threaded_children += adj;
			else
				cgrp->nr_populated_domain_children += adj;
		}

		if (was_populated == cgroup_is_populated(cgrp))
			break;

		cgroup1_check_for_release(cgrp);
		TRACE_CGROUP_PATH(notify_populated, cgrp,
				  cgroup_is_populated(cgrp));
		cgroup_file_notify(&cgrp->events_file);

		child = cgrp;
		cgrp = cgroup_parent(cgrp);
	} while (cgrp);
}

/**
 * css_set_update_populated - update populated state of a css_set
 * @cset: target css_set
 * @populated: whether @cset is populated or depopulated
 *
 * @cset is either getting the first task or losing the last.  Update the
 * populated counters of all associated cgroups accordingly.
 */
static void css_set_update_populated(struct css_set *cset, bool populated)
{
	struct cgrp_cset_link *link;

	lockdep_assert_held(&css_set_lock);

	list_for_each_entry(link, &cset->cgrp_links, cgrp_link)
		cgroup_update_populated(link->cgrp, populated);
}

/*
 * @task is leaving, advance task iterators which are pointing to it so
 * that they can resume at the next position.  Advancing an iterator might
 * remove it from the list, use safe walk.  See css_task_iter_skip() for
 * details.
 */
static void css_set_skip_task_iters(struct css_set *cset,
				    struct task_struct *task)
{
	struct css_task_iter *it, *pos;

	list_for_each_entry_safe(it, pos, &cset->task_iters, iters_node)
		css_task_iter_skip(it, task);
}

/**
 * css_set_move_task - move a task from one css_set to another
 * @task: task being moved
 * @from_cset: css_set @task currently belongs to (may be NULL)
 * @to_cset: new css_set @task is being moved to (may be NULL)
 * @use_mg_tasks: move to @to_cset->mg_tasks instead of ->tasks
 *
 * Move @task from @from_cset to @to_cset.  If @task didn't belong to any
 * css_set, @from_cset can be NULL.  If @task is being disassociated
 * instead of moved, @to_cset can be NULL.
 *
 * This function automatically handles populated counter updates and
 * css_task_iter adjustments but the caller is responsible for managing
 * @from_cset and @to_cset's reference counts.
 */
static void css_set_move_task(struct task_struct *task,
			      struct css_set *from_cset, struct css_set *to_cset,
			      bool use_mg_tasks)
{
	lockdep_assert_held(&css_set_lock);

	if (to_cset && !css_set_populated(to_cset))
		css_set_update_populated(to_cset, true);

	if (from_cset) {
		WARN_ON_ONCE(list_empty(&task->cg_list));

		css_set_skip_task_iters(from_cset, task);
		list_del_init(&task->cg_list);
		if (!css_set_populated(from_cset))
			css_set_update_populated(from_cset, false);
	} else {
		WARN_ON_ONCE(!list_empty(&task->cg_list));
	}

	if (to_cset) {
		/*
		 * We are synchronized through cgroup_threadgroup_rwsem
		 * against PF_EXITING setting such that we can't race
		 * against cgroup_exit()/cgroup_free() dropping the css_set.
		 */
		WARN_ON_ONCE(task->flags & PF_EXITING);

		cgroup_move_task(task, to_cset);
		list_add_tail(&task->cg_list, use_mg_tasks ? &to_cset->mg_tasks :
							     &to_cset->tasks);
	}
}

/*
 * hash table for cgroup groups. This improves the performance to find
 * an existing css_set. This hash doesn't (currently) take into
 * account cgroups in empty hierarchies.
 */
#define CSS_SET_HASH_BITS	7
static DEFINE_HASHTABLE(css_set_table, CSS_SET_HASH_BITS);

static unsigned long css_set_hash(struct cgroup_subsys_state **css)
{
	unsigned long key = 0UL;
	struct cgroup_subsys *ss;
	int i;

	for_each_subsys(ss, i)
		key += (unsigned long)css[i];
	key = (key >> 16) ^ key;

	return key;
}

void put_css_set_locked(struct css_set *cset)
{
	struct cgrp_cset_link *link, *tmp_link;
	struct cgroup_subsys *ss;
	int ssid;

	lockdep_assert_held(&css_set_lock);

	if (!refcount_dec_and_test(&cset->refcount))
		return;

	WARN_ON_ONCE(!list_empty(&cset->threaded_csets));

	/* This css_set is dead. Unlink it and release cgroup and css refs */
	for_each_subsys(ss, ssid) {
		list_del(&cset->e_cset_node[ssid]);
		css_put(cset->subsys[ssid]);
	}
	hash_del(&cset->hlist);
	css_set_count--;

	list_for_each_entry_safe(link, tmp_link, &cset->cgrp_links, cgrp_link) {
		list_del(&link->cset_link);
		list_del(&link->cgrp_link);
		if (cgroup_parent(link->cgrp))
			cgroup_put(link->cgrp);
		kfree(link);
	}

	if (css_set_threaded(cset)) {
		list_del(&cset->threaded_csets_node);
		put_css_set_locked(cset->dom_cset);
	}

	kfree_rcu(cset, rcu_head);
}

/**
 * compare_css_sets - helper function for find_existing_css_set().
 * @cset: candidate css_set being tested
 * @old_cset: existing css_set for a task
 * @new_cgrp: cgroup that's being entered by the task
 * @template: desired set of css pointers in css_set (pre-calculated)
 *
 * Returns true if "cset" matches "old_cset" except for the hierarchy
 * which "new_cgrp" belongs to, for which it should match "new_cgrp".
 */
static bool compare_css_sets(struct css_set *cset,
			     struct css_set *old_cset,
			     struct cgroup *new_cgrp,
			     struct cgroup_subsys_state *template[])
{
	struct cgroup *new_dfl_cgrp;
	struct list_head *l1, *l2;

	/*
	 * On the default hierarchy, there can be csets which are
	 * associated with the same set of cgroups but different csses.
	 * Let's first ensure that csses match.
	 */
	if (memcmp(template, cset->subsys, sizeof(cset->subsys)))
		return false;


	/* @cset's domain should match the default cgroup's */
	if (cgroup_on_dfl(new_cgrp))
		new_dfl_cgrp = new_cgrp;
	else
		new_dfl_cgrp = old_cset->dfl_cgrp;

	if (new_dfl_cgrp->dom_cgrp != cset->dom_cset->dfl_cgrp)
		return false;

	/*
	 * Compare cgroup pointers in order to distinguish between
	 * different cgroups in hierarchies.  As different cgroups may
	 * share the same effective css, this comparison is always
	 * necessary.
	 */
	l1 = &cset->cgrp_links;
	l2 = &old_cset->cgrp_links;
	while (1) {
		struct cgrp_cset_link *link1, *link2;
		struct cgroup *cgrp1, *cgrp2;

		l1 = l1->next;
		l2 = l2->next;
		/* See if we reached the end - both lists are equal length. */
		if (l1 == &cset->cgrp_links) {
			BUG_ON(l2 != &old_cset->cgrp_links);
			break;
		} else {
			BUG_ON(l2 == &old_cset->cgrp_links);
		}
		/* Locate the cgroups associated with these links. */
		link1 = list_entry(l1, struct cgrp_cset_link, cgrp_link);
		link2 = list_entry(l2, struct cgrp_cset_link, cgrp_link);
		cgrp1 = link1->cgrp;
		cgrp2 = link2->cgrp;
		/* Hierarchies should be linked in the same order. */
		BUG_ON(cgrp1->root != cgrp2->root);

		/*
		 * If this hierarchy is the hierarchy of the cgroup
		 * that's changing, then we need to check that this
		 * css_set points to the new cgroup; if it's any other
		 * hierarchy, then this css_set should point to the
		 * same cgroup as the old css_set.
		 */
		if (cgrp1->root == new_cgrp->root) {
			if (cgrp1 != new_cgrp)
				return false;
		} else {
			if (cgrp1 != cgrp2)
				return false;
		}
	}
	return true;
}

/**
 * find_existing_css_set - init css array and find the matching css_set
 * @old_cset: the css_set that we're using before the cgroup transition
 * @cgrp: the cgroup that we're moving into
 * @template: out param for the new set of csses, should be clear on entry
 */
static struct css_set *find_existing_css_set(struct css_set *old_cset,
					struct cgroup *cgrp,
					struct cgroup_subsys_state **template)
{
	struct cgroup_root *root = cgrp->root;
	struct cgroup_subsys *ss;
	struct css_set *cset;
	unsigned long key;
	int i;

	/*
	 * Build the set of subsystem state objects that we want to see in the
	 * new css_set. While subsystems can change globally, the entries here
	 * won't change, so no need for locking.
	 */
	for_each_subsys(ss, i) {
		if (root->subsys_mask & (1UL << i)) {
			/*
			 * @ss is in this hierarchy, so we want the
			 * effective css from @cgrp.
			 */
			template[i] = cgroup_e_css_by_mask(cgrp, ss);
		} else {
			/*
			 * @ss is not in this hierarchy, so we don't want
			 * to change the css.
			 */
			template[i] = old_cset->subsys[i];
		}
	}

	key = css_set_hash(template);
	hash_for_each_possible(css_set_table, cset, hlist, key) {
		if (!compare_css_sets(cset, old_cset, cgrp, template))
			continue;

		/* This css_set matches what we need */
		return cset;
	}

	/* No existing cgroup group matched */
	return NULL;
}

static void free_cgrp_cset_links(struct list_head *links_to_free)
{
	struct cgrp_cset_link *link, *tmp_link;

	list_for_each_entry_safe(link, tmp_link, links_to_free, cset_link) {
		list_del(&link->cset_link);
		kfree(link);
	}
}

/**
 * allocate_cgrp_cset_links - allocate cgrp_cset_links
 * @count: the number of links to allocate
 * @tmp_links: list_head the allocated links are put on
 *
 * Allocate @count cgrp_cset_link structures and chain them on @tmp_links
 * through ->cset_link.  Returns 0 on success or -errno.
 */
static int allocate_cgrp_cset_links(int count, struct list_head *tmp_links)
{
	struct cgrp_cset_link *link;
	int i;

	INIT_LIST_HEAD(tmp_links);

	for (i = 0; i < count; i++) {
		link = kzalloc(sizeof(*link), GFP_KERNEL);
		if (!link) {
			free_cgrp_cset_links(tmp_links);
			return -ENOMEM;
		}
		list_add(&link->cset_link, tmp_links);
	}
	return 0;
}

/**
 * link_css_set - a helper function to link a css_set to a cgroup
 * @tmp_links: cgrp_cset_link objects allocated by allocate_cgrp_cset_links()
 * @cset: the css_set to be linked
 * @cgrp: the destination cgroup
 */
static void link_css_set(struct list_head *tmp_links, struct css_set *cset,
			 struct cgroup *cgrp)
{
	struct cgrp_cset_link *link;

	BUG_ON(list_empty(tmp_links));

	if (cgroup_on_dfl(cgrp))
		cset->dfl_cgrp = cgrp;

	link = list_first_entry(tmp_links, struct cgrp_cset_link, cset_link);
	link->cset = cset;
	link->cgrp = cgrp;

	/*
	 * Always add links to the tail of the lists so that the lists are
	 * in chronological order.
	 */
	list_move_tail(&link->cset_link, &cgrp->cset_links);
	list_add_tail(&link->cgrp_link, &cset->cgrp_links);

	if (cgroup_parent(cgrp))
		cgroup_get_live(cgrp);
}

/**
 * find_css_set - return a new css_set with one cgroup updated
 * @old_cset: the baseline css_set
 * @cgrp: the cgroup to be updated
 *
 * Return a new css_set that's equivalent to @old_cset, but with @cgrp
 * substituted into the appropriate hierarchy.
 */
static struct css_set *find_css_set(struct css_set *old_cset,
				    struct cgroup *cgrp)
{
	struct cgroup_subsys_state *template[CGROUP_SUBSYS_COUNT] = { };
	struct css_set *cset;
	struct list_head tmp_links;
	struct cgrp_cset_link *link;
	struct cgroup_subsys *ss;
	unsigned long key;
	int ssid;

	lockdep_assert_held(&cgroup_mutex);

	/* First see if we already have a cgroup group that matches
	 * the desired set */
	spin_lock_irq(&css_set_lock);
	cset = find_existing_css_set(old_cset, cgrp, template);
	if (cset)
		get_css_set(cset);
	spin_unlock_irq(&css_set_lock);

	if (cset)
		return cset;

	cset = kzalloc(sizeof(*cset), GFP_KERNEL);
	if (!cset)
		return NULL;

	/* Allocate all the cgrp_cset_link objects that we'll need */
	if (allocate_cgrp_cset_links(cgroup_root_count, &tmp_links) < 0) {
		kfree(cset);
		return NULL;
	}

	refcount_set(&cset->refcount, 1);
	cset->dom_cset = cset;
	INIT_LIST_HEAD(&cset->tasks);
	INIT_LIST_HEAD(&cset->mg_tasks);
	INIT_LIST_HEAD(&cset->dying_tasks);
	INIT_LIST_HEAD(&cset->task_iters);
	INIT_LIST_HEAD(&cset->threaded_csets);
	INIT_HLIST_NODE(&cset->hlist);
	INIT_LIST_HEAD(&cset->cgrp_links);
	INIT_LIST_HEAD(&cset->mg_src_preload_node);
	INIT_LIST_HEAD(&cset->mg_dst_preload_node);
	INIT_LIST_HEAD(&cset->mg_node);

	/* Copy the set of subsystem state objects generated in
	 * find_existing_css_set() */
	memcpy(cset->subsys, template, sizeof(cset->subsys));

	spin_lock_irq(&css_set_lock);
	/* Add reference counts and links from the new css_set. */
	list_for_each_entry(link, &old_cset->cgrp_links, cgrp_link) {
		struct cgroup *c = link->cgrp;

		if (c->root == cgrp->root)
			c = cgrp;
		link_css_set(&tmp_links, cset, c);
	}

	BUG_ON(!list_empty(&tmp_links));

	css_set_count++;

	/* Add @cset to the hash table */
	key = css_set_hash(cset->subsys);
	hash_add(css_set_table, &cset->hlist, key);

	for_each_subsys(ss, ssid) {
		struct cgroup_subsys_state *css = cset->subsys[ssid];

		list_add_tail(&cset->e_cset_node[ssid],
			      &css->cgroup->e_csets[ssid]);
		css_get(css);
	}

	spin_unlock_irq(&css_set_lock);

	/*
	 * If @cset should be threaded, look up the matching dom_cset and
	 * link them up.  We first fully initialize @cset then look for the
	 * dom_cset.  It's simpler this way and safe as @cset is guaranteed
	 * to stay empty until we return.
	 */
	if (cgroup_is_threaded(cset->dfl_cgrp)) {
		struct css_set *dcset;

		dcset = find_css_set(cset, cset->dfl_cgrp->dom_cgrp);
		if (!dcset) {
			put_css_set(cset);
			return NULL;
		}

		spin_lock_irq(&css_set_lock);
		cset->dom_cset = dcset;
		list_add_tail(&cset->threaded_csets_node,
			      &dcset->threaded_csets);
		spin_unlock_irq(&css_set_lock);
	}

	return cset;
}

struct cgroup_root *cgroup_root_from_kf(struct kernfs_root *kf_root)
{
	struct cgroup *root_cgrp = kernfs_root_to_node(kf_root)->priv;

	return root_cgrp->root;
}

void cgroup_favor_dynmods(struct cgroup_root *root, bool favor)
{
	bool favoring = root->flags & CGRP_ROOT_FAVOR_DYNMODS;

	/* see the comment above CGRP_ROOT_FAVOR_DYNMODS definition */
	if (favor && !favoring) {
		rcu_sync_enter(&cgroup_threadgroup_rwsem.rss);
		root->flags |= CGRP_ROOT_FAVOR_DYNMODS;
	} else if (!favor && favoring) {
		rcu_sync_exit(&cgroup_threadgroup_rwsem.rss);
		root->flags &= ~CGRP_ROOT_FAVOR_DYNMODS;
	}
}

static int cgroup_init_root_id(struct cgroup_root *root)
{
	int id;

	lockdep_assert_held(&cgroup_mutex);

	id = idr_alloc_cyclic(&cgroup_hierarchy_idr, root, 0, 0, GFP_KERNEL);
	if (id < 0)
		return id;

	root->hierarchy_id = id;
	return 0;
}

static void cgroup_exit_root_id(struct cgroup_root *root)
{
	lockdep_assert_held(&cgroup_mutex);

	idr_remove(&cgroup_hierarchy_idr, root->hierarchy_id);
}

void cgroup_free_root(struct cgroup_root *root)
{
	kfree_rcu(root, rcu);
}

static void cgroup_destroy_root(struct cgroup_root *root)
{
	struct cgroup *cgrp = &root->cgrp;
	struct cgrp_cset_link *link, *tmp_link;

	trace_cgroup_destroy_root(root);

	cgroup_lock_and_drain_offline(&cgrp_dfl_root.cgrp);

	BUG_ON(atomic_read(&root->nr_cgrps));
	BUG_ON(!list_empty(&cgrp->self.children));

	/* Rebind all subsystems back to the default hierarchy */
	WARN_ON(rebind_subsystems(&cgrp_dfl_root, root->subsys_mask));

	/*
	 * Release all the links from cset_links to this hierarchy's
	 * root cgroup
	 */
	spin_lock_irq(&css_set_lock);

	list_for_each_entry_safe(link, tmp_link, &cgrp->cset_links, cset_link) {
		list_del(&link->cset_link);
		list_del(&link->cgrp_link);
		kfree(link);
	}

	spin_unlock_irq(&css_set_lock);

	WARN_ON_ONCE(list_empty(&root->root_list));
	list_del_rcu(&root->root_list);
	cgroup_root_count--;

	if (!have_favordynmods)
		cgroup_favor_dynmods(root, false);

	cgroup_exit_root_id(root);

	cgroup_unlock();

	cgroup_rstat_exit(cgrp);
	kernfs_destroy_root(root->kf_root);
	cgroup_free_root(root);
}

/*
 * Returned cgroup is without refcount but it's valid as long as cset pins it.
 */
static inline struct cgroup *__cset_cgroup_from_root(struct css_set *cset,
					    struct cgroup_root *root)
{
	struct cgroup *res_cgroup = NULL;

	if (cset == &init_css_set) {
		res_cgroup = &root->cgrp;
	} else if (root == &cgrp_dfl_root) {
		res_cgroup = cset->dfl_cgrp;
	} else {
		struct cgrp_cset_link *link;
		lockdep_assert_held(&css_set_lock);

		list_for_each_entry(link, &cset->cgrp_links, cgrp_link) {
			struct cgroup *c = link->cgrp;

			if (c->root == root) {
				res_cgroup = c;
				break;
			}
		}
	}

	/*
	 * If cgroup_mutex is not held, the cgrp_cset_link will be freed
	 * before we remove the cgroup root from the root_list. Consequently,
	 * when accessing a cgroup root, the cset_link may have already been
	 * freed, resulting in a NULL res_cgroup. However, by holding the
	 * cgroup_mutex, we ensure that res_cgroup can't be NULL.
	 * If we don't hold cgroup_mutex in the caller, we must do the NULL
	 * check.
	 */
	return res_cgroup;
}

/*
 * look up cgroup associated with current task's cgroup namespace on the
 * specified hierarchy
 */
static struct cgroup *
current_cgns_cgroup_from_root(struct cgroup_root *root)
{
	struct cgroup *res = NULL;
	struct css_set *cset;

	lockdep_assert_held(&css_set_lock);

	rcu_read_lock();

	cset = current->nsproxy->cgroup_ns->root_cset;
	res = __cset_cgroup_from_root(cset, root);

	rcu_read_unlock();

	/*
	 * The namespace_sem is held by current, so the root cgroup can't
	 * be umounted. Therefore, we can ensure that the res is non-NULL.
	 */
	WARN_ON_ONCE(!res);
	return res;
}

/*
 * Look up cgroup associated with current task's cgroup namespace on the default
 * hierarchy.
 *
 * Unlike current_cgns_cgroup_from_root(), this doesn't need locks:
 * - Internal rcu_read_lock is unnecessary because we don't dereference any rcu
 *   pointers.
 * - css_set_lock is not needed because we just read cset->dfl_cgrp.
 * - As a bonus returned cgrp is pinned with the current because it cannot
 *   switch cgroup_ns asynchronously.
 */
static struct cgroup *current_cgns_cgroup_dfl(void)
{
	struct css_set *cset;

	if (current->nsproxy) {
		cset = current->nsproxy->cgroup_ns->root_cset;
		return __cset_cgroup_from_root(cset, &cgrp_dfl_root);
	} else {
		/*
		 * NOTE: This function may be called from bpf_cgroup_from_id()
		 * on a task which has already passed exit_task_namespaces() and
		 * nsproxy == NULL. Fall back to cgrp_dfl_root which will make all
		 * cgroups visible for lookups.
		 */
		return &cgrp_dfl_root.cgrp;
	}
}

/* look up cgroup associated with given css_set on the specified hierarchy */
static struct cgroup *cset_cgroup_from_root(struct css_set *cset,
					    struct cgroup_root *root)
{
	lockdep_assert_held(&css_set_lock);

	return __cset_cgroup_from_root(cset, root);
}

/*
 * Return the cgroup for "task" from the given hierarchy. Must be
 * called with css_set_lock held to prevent task's groups from being modified.
 * Must be called with either cgroup_mutex or rcu read lock to prevent the
 * cgroup root from being destroyed.
 */
struct cgroup *task_cgroup_from_root(struct task_struct *task,
				     struct cgroup_root *root)
{
	/*
	 * No need to lock the task - since we hold css_set_lock the
	 * task can't change groups.
	 */
	return cset_cgroup_from_root(task_css_set(task), root);
}

/*
 * A task must hold cgroup_mutex to modify cgroups.
 *
 * Any task can increment and decrement the count field without lock.
 * So in general, code holding cgroup_mutex can't rely on the count
 * field not changing.  However, if the count goes to zero, then only
 * cgroup_attach_task() can increment it again.  Because a count of zero
 * means that no tasks are currently attached, therefore there is no
 * way a task attached to that cgroup can fork (the other way to
 * increment the count).  So code holding cgroup_mutex can safely
 * assume that if the count is zero, it will stay zero. Similarly, if
 * a task holds cgroup_mutex on a cgroup with zero count, it
 * knows that the cgroup won't be removed, as cgroup_rmdir()
 * needs that mutex.
 *
 * A cgroup can only be deleted if both its 'count' of using tasks
 * is zero, and its list of 'children' cgroups is empty.  Since all
 * tasks in the system use _some_ cgroup, and since there is always at
 * least one task in the system (init, pid == 1), therefore, root cgroup
 * always has either children cgroups and/or using tasks.  So we don't
 * need a special hack to ensure that root cgroup cannot be deleted.
 *
 * P.S.  One more locking exception.  RCU is used to guard the
 * update of a tasks cgroup pointer by cgroup_attach_task()
 */

static struct kernfs_syscall_ops cgroup_kf_syscall_ops;

static char *cgroup_file_name(struct cgroup *cgrp, const struct cftype *cft,
			      char *buf)
{
	struct cgroup_subsys *ss = cft->ss;

	if (cft->ss && !(cft->flags & CFTYPE_NO_PREFIX) &&
	    !(cgrp->root->flags & CGRP_ROOT_NOPREFIX)) {
		const char *dbg = (cft->flags & CFTYPE_DEBUG) ? ".__DEBUG__." : "";

		snprintf(buf, CGROUP_FILE_NAME_MAX, "%s%s.%s",
			 dbg, cgroup_on_dfl(cgrp) ? ss->name : ss->legacy_name,
			 cft->name);
	} else {
		strscpy(buf, cft->name, CGROUP_FILE_NAME_MAX);
	}
	return buf;
}

/**
 * cgroup_file_mode - deduce file mode of a control file
 * @cft: the control file in question
 *
 * S_IRUGO for read, S_IWUSR for write.
 */
static umode_t cgroup_file_mode(const struct cftype *cft)
{
	umode_t mode = 0;

	if (cft->read_u64 || cft->read_s64 || cft->seq_show)
		mode |= S_IRUGO;

	if (cft->write_u64 || cft->write_s64 || cft->write) {
		if (cft->flags & CFTYPE_WORLD_WRITABLE)
			mode |= S_IWUGO;
		else
			mode |= S_IWUSR;
	}

	return mode;
}

/**
 * cgroup_calc_subtree_ss_mask - calculate subtree_ss_mask
 * @subtree_control: the new subtree_control mask to consider
 * @this_ss_mask: available subsystems
 *
 * On the default hierarchy, a subsystem may request other subsystems to be
 * enabled together through its ->depends_on mask.  In such cases, more
 * subsystems than specified in "cgroup.subtree_control" may be enabled.
 *
 * This function calculates which subsystems need to be enabled if
 * @subtree_control is to be applied while restricted to @this_ss_mask.
 */
static u16 cgroup_calc_subtree_ss_mask(u16 subtree_control, u16 this_ss_mask)
{
	u16 cur_ss_mask = subtree_control;
	struct cgroup_subsys *ss;
	int ssid;

	lockdep_assert_held(&cgroup_mutex);

	cur_ss_mask |= cgrp_dfl_implicit_ss_mask;

	while (true) {
		u16 new_ss_mask = cur_ss_mask;

		do_each_subsys_mask(ss, ssid, cur_ss_mask) {
			new_ss_mask |= ss->depends_on;
		} while_each_subsys_mask();

		/*
		 * Mask out subsystems which aren't available.  This can
		 * happen only if some depended-upon subsystems were bound
		 * to non-default hierarchies.
		 */
		new_ss_mask &= this_ss_mask;

		if (new_ss_mask == cur_ss_mask)
			break;
		cur_ss_mask = new_ss_mask;
	}

	return cur_ss_mask;
}

/**
 * cgroup_kn_unlock - unlocking helper for cgroup kernfs methods
 * @kn: the kernfs_node being serviced
 *
 * This helper undoes cgroup_kn_lock_live() and should be invoked before
 * the method finishes if locking succeeded.  Note that once this function
 * returns the cgroup returned by cgroup_kn_lock_live() may become
 * inaccessible any time.  If the caller intends to continue to access the
 * cgroup, it should pin it before invoking this function.
 */
void cgroup_kn_unlock(struct kernfs_node *kn)
{
	struct cgroup *cgrp;

	if (kernfs_type(kn) == KERNFS_DIR)
		cgrp = kn->priv;
	else
		cgrp = kn->parent->priv;

	cgroup_unlock();

	kernfs_unbreak_active_protection(kn);
	cgroup_put(cgrp);
}

/**
 * cgroup_kn_lock_live - locking helper for cgroup kernfs methods
 * @kn: the kernfs_node being serviced
 * @drain_offline: perform offline draining on the cgroup
 *
 * This helper is to be used by a cgroup kernfs method currently servicing
 * @kn.  It breaks the active protection, performs cgroup locking and
 * verifies that the associated cgroup is alive.  Returns the cgroup if
 * alive; otherwise, %NULL.  A successful return should be undone by a
 * matching cgroup_kn_unlock() invocation.  If @drain_offline is %true, the
 * cgroup is drained of offlining csses before return.
 *
 * Any cgroup kernfs method implementation which requires locking the
 * associated cgroup should use this helper.  It avoids nesting cgroup
 * locking under kernfs active protection and allows all kernfs operations
 * including self-removal.
 */
struct cgroup *cgroup_kn_lock_live(struct kernfs_node *kn, bool drain_offline)
{
	struct cgroup *cgrp;

	if (kernfs_type(kn) == KERNFS_DIR)
		cgrp = kn->priv;
	else
		cgrp = kn->parent->priv;

	/*
	 * We're gonna grab cgroup_mutex which nests outside kernfs
	 * active_ref.  cgroup liveliness check alone provides enough
	 * protection against removal.  Ensure @cgrp stays accessible and
	 * break the active_ref protection.
	 */
	if (!cgroup_tryget(cgrp))
		return NULL;
	kernfs_break_active_protection(kn);

	if (drain_offline)
		cgroup_lock_and_drain_offline(cgrp);
	else
		cgroup_lock();

	if (!cgroup_is_dead(cgrp))
		return cgrp;

	cgroup_kn_unlock(kn);
	return NULL;
}

static void cgroup_rm_file(struct cgroup *cgrp, const struct cftype *cft)
{
	char name[CGROUP_FILE_NAME_MAX];

	lockdep_assert_held(&cgroup_mutex);

	if (cft->file_offset) {
		struct cgroup_subsys_state *css = cgroup_css(cgrp, cft->ss);
		struct cgroup_file *cfile = (void *)css + cft->file_offset;

		spin_lock_irq(&cgroup_file_kn_lock);
		cfile->kn = NULL;
		spin_unlock_irq(&cgroup_file_kn_lock);

		del_timer_sync(&cfile->notify_timer);
	}

	kernfs_remove_by_name(cgrp->kn, cgroup_file_name(cgrp, cft, name));
}

/**
 * css_clear_dir - remove subsys files in a cgroup directory
 * @css: target css
 */
static void css_clear_dir(struct cgroup_subsys_state *css)
{
	struct cgroup *cgrp = css->cgroup;
	struct cftype *cfts;

	if (!(css->flags & CSS_VISIBLE))
		return;

	css->flags &= ~CSS_VISIBLE;

	if (!css->ss) {
		if (cgroup_on_dfl(cgrp)) {
			cgroup_addrm_files(css, cgrp,
					   cgroup_base_files, false);
			if (cgroup_psi_enabled())
				cgroup_addrm_files(css, cgrp,
						   cgroup_psi_files, false);
		} else {
			cgroup_addrm_files(css, cgrp,
					   cgroup1_base_files, false);
		}
	} else {
		list_for_each_entry(cfts, &css->ss->cfts, node)
			cgroup_addrm_files(css, cgrp, cfts, false);
	}
}

/**
 * css_populate_dir - create subsys files in a cgroup directory
 * @css: target css
 *
 * On failure, no file is added.
 */
static int css_populate_dir(struct cgroup_subsys_state *css)
{
	struct cgroup *cgrp = css->cgroup;
	struct cftype *cfts, *failed_cfts;
	int ret;

	if (css->flags & CSS_VISIBLE)
		return 0;

	if (!css->ss) {
		if (cgroup_on_dfl(cgrp)) {
			ret = cgroup_addrm_files(css, cgrp,
						 cgroup_base_files, true);
			if (ret < 0)
				return ret;

			if (cgroup_psi_enabled()) {
				ret = cgroup_addrm_files(css, cgrp,
							 cgroup_psi_files, true);
				if (ret < 0)
					return ret;
			}
		} else {
			ret = cgroup_addrm_files(css, cgrp,
						 cgroup1_base_files, true);
			if (ret < 0)
				return ret;
		}
	} else {
		list_for_each_entry(cfts, &css->ss->cfts, node) {
			ret = cgroup_addrm_files(css, cgrp, cfts, true);
			if (ret < 0) {
				failed_cfts = cfts;
				goto err;
			}
		}
	}

	css->flags |= CSS_VISIBLE;

	return 0;
err:
	list_for_each_entry(cfts, &css->ss->cfts, node) {
		if (cfts == failed_cfts)
			break;
		cgroup_addrm_files(css, cgrp, cfts, false);
	}
	return ret;
}

int rebind_subsystems(struct cgroup_root *dst_root, u16 ss_mask)
{
	struct cgroup *dcgrp = &dst_root->cgrp;
	struct cgroup_subsys *ss;
	int ssid, ret;
	u16 dfl_disable_ss_mask = 0;

	lockdep_assert_held(&cgroup_mutex);

	do_each_subsys_mask(ss, ssid, ss_mask) {
		/*
		 * If @ss has non-root csses attached to it, can't move.
		 * If @ss is an implicit controller, it is exempt from this
		 * rule and can be stolen.
		 */
		if (css_next_child(NULL, cgroup_css(&ss->root->cgrp, ss)) &&
		    !ss->implicit_on_dfl)
			return -EBUSY;

		/* can't move between two non-dummy roots either */
		if (ss->root != &cgrp_dfl_root && dst_root != &cgrp_dfl_root)
			return -EBUSY;

		/*
		 * Collect ssid's that need to be disabled from default
		 * hierarchy.
		 */
		if (ss->root == &cgrp_dfl_root)
			dfl_disable_ss_mask |= 1 << ssid;

	} while_each_subsys_mask();

	if (dfl_disable_ss_mask) {
		struct cgroup *scgrp = &cgrp_dfl_root.cgrp;

		/*
		 * Controllers from default hierarchy that need to be rebound
		 * are all disabled together in one go.
		 */
		cgrp_dfl_root.subsys_mask &= ~dfl_disable_ss_mask;
		WARN_ON(cgroup_apply_control(scgrp));
		cgroup_finalize_control(scgrp, 0);
	}

	do_each_subsys_mask(ss, ssid, ss_mask) {
		struct cgroup_root *src_root = ss->root;
		struct cgroup *scgrp = &src_root->cgrp;
		struct cgroup_subsys_state *css = cgroup_css(scgrp, ss);
		struct css_set *cset, *cset_pos;
		struct css_task_iter *it;

		WARN_ON(!css || cgroup_css(dcgrp, ss));

		if (src_root != &cgrp_dfl_root) {
			/* disable from the source */
			src_root->subsys_mask &= ~(1 << ssid);
			WARN_ON(cgroup_apply_control(scgrp));
			cgroup_finalize_control(scgrp, 0);
		}

		/* rebind */
		RCU_INIT_POINTER(scgrp->subsys[ssid], NULL);
		rcu_assign_pointer(dcgrp->subsys[ssid], css);
		ss->root = dst_root;
		css->cgroup = dcgrp;

		spin_lock_irq(&css_set_lock);
		WARN_ON(!list_empty(&dcgrp->e_csets[ss->id]));
		list_for_each_entry_safe(cset, cset_pos, &scgrp->e_csets[ss->id],
					 e_cset_node[ss->id]) {
			list_move_tail(&cset->e_cset_node[ss->id],
				       &dcgrp->e_csets[ss->id]);
			/*
			 * all css_sets of scgrp together in same order to dcgrp,
			 * patch in-flight iterators to preserve correct iteration.
			 * since the iterator is always advanced right away and
			 * finished when it->cset_pos meets it->cset_head, so only
			 * update it->cset_head is enough here.
			 */
			list_for_each_entry(it, &cset->task_iters, iters_node)
				if (it->cset_head == &scgrp->e_csets[ss->id])
					it->cset_head = &dcgrp->e_csets[ss->id];
		}
		spin_unlock_irq(&css_set_lock);

		if (ss->css_rstat_flush) {
			list_del_rcu(&css->rstat_css_node);
			synchronize_rcu();
			list_add_rcu(&css->rstat_css_node,
				     &dcgrp->rstat_css_list);
		}

		/* default hierarchy doesn't enable controllers by default */
		dst_root->subsys_mask |= 1 << ssid;
		if (dst_root == &cgrp_dfl_root) {
			static_branch_enable(cgroup_subsys_on_dfl_key[ssid]);
		} else {
			dcgrp->subtree_control |= 1 << ssid;
			static_branch_disable(cgroup_subsys_on_dfl_key[ssid]);
		}

		ret = cgroup_apply_control(dcgrp);
		if (ret)
			pr_warn("partial failure to rebind %s controller (err=%d)\n",
				ss->name, ret);

		if (ss->bind)
			ss->bind(css);
	} while_each_subsys_mask();

	kernfs_activate(dcgrp->kn);
	return 0;
}

int cgroup_show_path(struct seq_file *sf, struct kernfs_node *kf_node,
		     struct kernfs_root *kf_root)
{
	int len = 0;
	char *buf = NULL;
	struct cgroup_root *kf_cgroot = cgroup_root_from_kf(kf_root);
	struct cgroup *ns_cgroup;

	buf = kmalloc(PATH_MAX, GFP_KERNEL);
	if (!buf)
		return -ENOMEM;

	spin_lock_irq(&css_set_lock);
	ns_cgroup = current_cgns_cgroup_from_root(kf_cgroot);
	len = kernfs_path_from_node(kf_node, ns_cgroup->kn, buf, PATH_MAX);
	spin_unlock_irq(&css_set_lock);

	if (len == -E2BIG)
		len = -ERANGE;
	else if (len > 0) {
		seq_escape(sf, buf, " \t\n\\");
		len = 0;
	}
	kfree(buf);
	return len;
}

enum cgroup2_param {
	Opt_nsdelegate,
	Opt_favordynmods,
	Opt_memory_localevents,
	Opt_memory_recursiveprot,
	Opt_memory_hugetlb_accounting,
	nr__cgroup2_params
};

static const struct fs_parameter_spec cgroup2_fs_parameters[] = {
	fsparam_flag("nsdelegate",		Opt_nsdelegate),
	fsparam_flag("favordynmods",		Opt_favordynmods),
	fsparam_flag("memory_localevents",	Opt_memory_localevents),
	fsparam_flag("memory_recursiveprot",	Opt_memory_recursiveprot),
	fsparam_flag("memory_hugetlb_accounting", Opt_memory_hugetlb_accounting),
	{}
};

static int cgroup2_parse_param(struct fs_context *fc, struct fs_parameter *param)
{
	struct cgroup_fs_context *ctx = cgroup_fc2context(fc);
	struct fs_parse_result result;
	int opt;

	opt = fs_parse(fc, cgroup2_fs_parameters, param, &result);
	if (opt < 0)
		return opt;

	switch (opt) {
	case Opt_nsdelegate:
		ctx->flags |= CGRP_ROOT_NS_DELEGATE;
		return 0;
	case Opt_favordynmods:
		ctx->flags |= CGRP_ROOT_FAVOR_DYNMODS;
		return 0;
	case Opt_memory_localevents:
		ctx->flags |= CGRP_ROOT_MEMORY_LOCAL_EVENTS;
		return 0;
	case Opt_memory_recursiveprot:
		ctx->flags |= CGRP_ROOT_MEMORY_RECURSIVE_PROT;
		return 0;
	case Opt_memory_hugetlb_accounting:
		ctx->flags |= CGRP_ROOT_MEMORY_HUGETLB_ACCOUNTING;
		return 0;
	}
	return -EINVAL;
}

static void apply_cgroup_root_flags(unsigned int root_flags)
{
	if (current->nsproxy->cgroup_ns == &init_cgroup_ns) {
		if (root_flags & CGRP_ROOT_NS_DELEGATE)
			cgrp_dfl_root.flags |= CGRP_ROOT_NS_DELEGATE;
		else
			cgrp_dfl_root.flags &= ~CGRP_ROOT_NS_DELEGATE;

		cgroup_favor_dynmods(&cgrp_dfl_root,
				     root_flags & CGRP_ROOT_FAVOR_DYNMODS);

		if (root_flags & CGRP_ROOT_MEMORY_LOCAL_EVENTS)
			cgrp_dfl_root.flags |= CGRP_ROOT_MEMORY_LOCAL_EVENTS;
		else
			cgrp_dfl_root.flags &= ~CGRP_ROOT_MEMORY_LOCAL_EVENTS;

		if (root_flags & CGRP_ROOT_MEMORY_RECURSIVE_PROT)
			cgrp_dfl_root.flags |= CGRP_ROOT_MEMORY_RECURSIVE_PROT;
		else
			cgrp_dfl_root.flags &= ~CGRP_ROOT_MEMORY_RECURSIVE_PROT;

		if (root_flags & CGRP_ROOT_MEMORY_HUGETLB_ACCOUNTING)
			cgrp_dfl_root.flags |= CGRP_ROOT_MEMORY_HUGETLB_ACCOUNTING;
		else
			cgrp_dfl_root.flags &= ~CGRP_ROOT_MEMORY_HUGETLB_ACCOUNTING;
	}
}

static int cgroup_show_options(struct seq_file *seq, struct kernfs_root *kf_root)
{
	if (cgrp_dfl_root.flags & CGRP_ROOT_NS_DELEGATE)
		seq_puts(seq, ",nsdelegate");
	if (cgrp_dfl_root.flags & CGRP_ROOT_FAVOR_DYNMODS)
		seq_puts(seq, ",favordynmods");
	if (cgrp_dfl_root.flags & CGRP_ROOT_MEMORY_LOCAL_EVENTS)
		seq_puts(seq, ",memory_localevents");
	if (cgrp_dfl_root.flags & CGRP_ROOT_MEMORY_RECURSIVE_PROT)
		seq_puts(seq, ",memory_recursiveprot");
	if (cgrp_dfl_root.flags & CGRP_ROOT_MEMORY_HUGETLB_ACCOUNTING)
		seq_puts(seq, ",memory_hugetlb_accounting");
	return 0;
}

static int cgroup_reconfigure(struct fs_context *fc)
{
	struct cgroup_fs_context *ctx = cgroup_fc2context(fc);

	apply_cgroup_root_flags(ctx->flags);
	return 0;
}

static void init_cgroup_housekeeping(struct cgroup *cgrp)
{
	struct cgroup_subsys *ss;
	int ssid;

	INIT_LIST_HEAD(&cgrp->self.sibling);
	INIT_LIST_HEAD(&cgrp->self.children);
	INIT_LIST_HEAD(&cgrp->cset_links);
	INIT_LIST_HEAD(&cgrp->pidlists);
	mutex_init(&cgrp->pidlist_mutex);
	cgrp->self.cgroup = cgrp;
	cgrp->self.flags |= CSS_ONLINE;
	cgrp->dom_cgrp = cgrp;
	cgrp->max_descendants = INT_MAX;
	cgrp->max_depth = INT_MAX;
	INIT_LIST_HEAD(&cgrp->rstat_css_list);
	prev_cputime_init(&cgrp->prev_cputime);

	for_each_subsys(ss, ssid)
		INIT_LIST_HEAD(&cgrp->e_csets[ssid]);

	init_waitqueue_head(&cgrp->offline_waitq);
	INIT_WORK(&cgrp->release_agent_work, cgroup1_release_agent);
}

void init_cgroup_root(struct cgroup_fs_context *ctx)
{
	struct cgroup_root *root = ctx->root;
	struct cgroup *cgrp = &root->cgrp;

	INIT_LIST_HEAD_RCU(&root->root_list);
	atomic_set(&root->nr_cgrps, 1);
	cgrp->root = root;
	init_cgroup_housekeeping(cgrp);

	/* DYNMODS must be modified through cgroup_favor_dynmods() */
	root->flags = ctx->flags & ~CGRP_ROOT_FAVOR_DYNMODS;
	if (ctx->release_agent)
		strscpy(root->release_agent_path, ctx->release_agent, PATH_MAX);
	if (ctx->name)
		strscpy(root->name, ctx->name, MAX_CGROUP_ROOT_NAMELEN);
	if (ctx->cpuset_clone_children)
		set_bit(CGRP_CPUSET_CLONE_CHILDREN, &root->cgrp.flags);
}

int cgroup_setup_root(struct cgroup_root *root, u16 ss_mask)
{
	LIST_HEAD(tmp_links);
	struct cgroup *root_cgrp = &root->cgrp;
	struct kernfs_syscall_ops *kf_sops;
	struct css_set *cset;
	int i, ret;

	lockdep_assert_held(&cgroup_mutex);

	ret = percpu_ref_init(&root_cgrp->self.refcnt, css_release,
			      0, GFP_KERNEL);
	if (ret)
		goto out;

	/*
	 * We're accessing css_set_count without locking css_set_lock here,
	 * but that's OK - it can only be increased by someone holding
	 * cgroup_lock, and that's us.  Later rebinding may disable
	 * controllers on the default hierarchy and thus create new csets,
	 * which can't be more than the existing ones.  Allocate 2x.
	 */
	ret = allocate_cgrp_cset_links(2 * css_set_count, &tmp_links);
	if (ret)
		goto cancel_ref;

	ret = cgroup_init_root_id(root);
	if (ret)
		goto cancel_ref;

	kf_sops = root == &cgrp_dfl_root ?
		&cgroup_kf_syscall_ops : &cgroup1_kf_syscall_ops;

	root->kf_root = kernfs_create_root(kf_sops,
					   KERNFS_ROOT_CREATE_DEACTIVATED |
					   KERNFS_ROOT_SUPPORT_EXPORTOP |
					   KERNFS_ROOT_SUPPORT_USER_XATTR,
					   root_cgrp);
	if (IS_ERR(root->kf_root)) {
		ret = PTR_ERR(root->kf_root);
		goto exit_root_id;
	}
	root_cgrp->kn = kernfs_root_to_node(root->kf_root);
	WARN_ON_ONCE(cgroup_ino(root_cgrp) != 1);
	root_cgrp->ancestors[0] = root_cgrp;

	ret = css_populate_dir(&root_cgrp->self);
	if (ret)
		goto destroy_root;

	ret = cgroup_rstat_init(root_cgrp);
	if (ret)
		goto destroy_root;

	ret = rebind_subsystems(root, ss_mask);
	if (ret)
		goto exit_stats;

	ret = cgroup_bpf_inherit(root_cgrp);
	WARN_ON_ONCE(ret);

	trace_cgroup_setup_root(root);

	/*
	 * There must be no failure case after here, since rebinding takes
	 * care of subsystems' refcounts, which are explicitly dropped in
	 * the failure exit path.
	 */
	list_add_rcu(&root->root_list, &cgroup_roots);
	cgroup_root_count++;

	/*
	 * Link the root cgroup in this hierarchy into all the css_set
	 * objects.
	 */
	spin_lock_irq(&css_set_lock);
	hash_for_each(css_set_table, i, cset, hlist) {
		link_css_set(&tmp_links, cset, root_cgrp);
		if (css_set_populated(cset))
			cgroup_update_populated(root_cgrp, true);
	}
	spin_unlock_irq(&css_set_lock);

	BUG_ON(!list_empty(&root_cgrp->self.children));
	BUG_ON(atomic_read(&root->nr_cgrps) != 1);

	ret = 0;
	goto out;

exit_stats:
	cgroup_rstat_exit(root_cgrp);
destroy_root:
	kernfs_destroy_root(root->kf_root);
	root->kf_root = NULL;
exit_root_id:
	cgroup_exit_root_id(root);
cancel_ref:
	percpu_ref_exit(&root_cgrp->self.refcnt);
out:
	free_cgrp_cset_links(&tmp_links);
	return ret;
}

int cgroup_do_get_tree(struct fs_context *fc)
{
	struct cgroup_fs_context *ctx = cgroup_fc2context(fc);
	int ret;

	ctx->kfc.root = ctx->root->kf_root;
	if (fc->fs_type == &cgroup2_fs_type)
		ctx->kfc.magic = CGROUP2_SUPER_MAGIC;
	else
		ctx->kfc.magic = CGROUP_SUPER_MAGIC;
	ret = kernfs_get_tree(fc);

	/*
	 * In non-init cgroup namespace, instead of root cgroup's dentry,
	 * we return the dentry corresponding to the cgroupns->root_cgrp.
	 */
	if (!ret && ctx->ns != &init_cgroup_ns) {
		struct dentry *nsdentry;
		struct super_block *sb = fc->root->d_sb;
		struct cgroup *cgrp;

		cgroup_lock();
		spin_lock_irq(&css_set_lock);

		cgrp = cset_cgroup_from_root(ctx->ns->root_cset, ctx->root);

		spin_unlock_irq(&css_set_lock);
		cgroup_unlock();

		nsdentry = kernfs_node_dentry(cgrp->kn, sb);
		dput(fc->root);
		if (IS_ERR(nsdentry)) {
			deactivate_locked_super(sb);
			ret = PTR_ERR(nsdentry);
			nsdentry = NULL;
		}
		fc->root = nsdentry;
	}

	if (!ctx->kfc.new_sb_created)
		cgroup_put(&ctx->root->cgrp);

	return ret;
}

/*
 * Destroy a cgroup filesystem context.
 */
static void cgroup_fs_context_free(struct fs_context *fc)
{
	struct cgroup_fs_context *ctx = cgroup_fc2context(fc);

	kfree(ctx->name);
	kfree(ctx->release_agent);
	put_cgroup_ns(ctx->ns);
	kernfs_free_fs_context(fc);
	kfree(ctx);
}

static int cgroup_get_tree(struct fs_context *fc)
{
	struct cgroup_fs_context *ctx = cgroup_fc2context(fc);
	int ret;

	WRITE_ONCE(cgrp_dfl_visible, true);
	cgroup_get_live(&cgrp_dfl_root.cgrp);
	ctx->root = &cgrp_dfl_root;

	ret = cgroup_do_get_tree(fc);
	if (!ret)
		apply_cgroup_root_flags(ctx->flags);
	return ret;
}

static const struct fs_context_operations cgroup_fs_context_ops = {
	.free		= cgroup_fs_context_free,
	.parse_param	= cgroup2_parse_param,
	.get_tree	= cgroup_get_tree,
	.reconfigure	= cgroup_reconfigure,
};

static const struct fs_context_operations cgroup1_fs_context_ops = {
	.free		= cgroup_fs_context_free,
	.parse_param	= cgroup1_parse_param,
	.get_tree	= cgroup1_get_tree,
	.reconfigure	= cgroup1_reconfigure,
};

/*
 * Initialise the cgroup filesystem creation/reconfiguration context.  Notably,
 * we select the namespace we're going to use.
 */
static int cgroup_init_fs_context(struct fs_context *fc)
{
	struct cgroup_fs_context *ctx;

	ctx = kzalloc(sizeof(struct cgroup_fs_context), GFP_KERNEL);
	if (!ctx)
		return -ENOMEM;

	ctx->ns = current->nsproxy->cgroup_ns;
	get_cgroup_ns(ctx->ns);
	fc->fs_private = &ctx->kfc;
	if (fc->fs_type == &cgroup2_fs_type)
		fc->ops = &cgroup_fs_context_ops;
	else
		fc->ops = &cgroup1_fs_context_ops;
	put_user_ns(fc->user_ns);
	fc->user_ns = get_user_ns(ctx->ns->user_ns);
	fc->global = true;

	if (have_favordynmods)
		ctx->flags |= CGRP_ROOT_FAVOR_DYNMODS;

	return 0;
}

static void cgroup_kill_sb(struct super_block *sb)
{
	struct kernfs_root *kf_root = kernfs_root_from_sb(sb);
	struct cgroup_root *root = cgroup_root_from_kf(kf_root);

	/*
	 * If @root doesn't have any children, start killing it.
	 * This prevents new mounts by disabling percpu_ref_tryget_live().
	 *
	 * And don't kill the default root.
	 */
	if (list_empty(&root->cgrp.self.children) && root != &cgrp_dfl_root &&
	    !percpu_ref_is_dying(&root->cgrp.self.refcnt)) {
		cgroup_bpf_offline(&root->cgrp);
		percpu_ref_kill(&root->cgrp.self.refcnt);
	}
	cgroup_put(&root->cgrp);
	kernfs_kill_sb(sb);
}

struct file_system_type cgroup_fs_type = {
	.name			= "cgroup",
	.init_fs_context	= cgroup_init_fs_context,
	.parameters		= cgroup1_fs_parameters,
	.kill_sb		= cgroup_kill_sb,
	.fs_flags		= FS_USERNS_MOUNT,
};

static struct file_system_type cgroup2_fs_type = {
	.name			= "cgroup2",
	.init_fs_context	= cgroup_init_fs_context,
	.parameters		= cgroup2_fs_parameters,
	.kill_sb		= cgroup_kill_sb,
	.fs_flags		= FS_USERNS_MOUNT,
};

#ifdef CONFIG_CPUSETS
static const struct fs_context_operations cpuset_fs_context_ops = {
	.get_tree	= cgroup1_get_tree,
	.free		= cgroup_fs_context_free,
};

/*
 * This is ugly, but preserves the userspace API for existing cpuset
 * users. If someone tries to mount the "cpuset" filesystem, we
 * silently switch it to mount "cgroup" instead
 */
static int cpuset_init_fs_context(struct fs_context *fc)
{
	char *agent = kstrdup("/sbin/cpuset_release_agent", GFP_USER);
	struct cgroup_fs_context *ctx;
	int err;

	err = cgroup_init_fs_context(fc);
	if (err) {
		kfree(agent);
		return err;
	}

	fc->ops = &cpuset_fs_context_ops;

	ctx = cgroup_fc2context(fc);
	ctx->subsys_mask = 1 << cpuset_cgrp_id;
	ctx->flags |= CGRP_ROOT_NOPREFIX;
	ctx->release_agent = agent;

	get_filesystem(&cgroup_fs_type);
	put_filesystem(fc->fs_type);
	fc->fs_type = &cgroup_fs_type;

	return 0;
}

static struct file_system_type cpuset_fs_type = {
	.name			= "cpuset",
	.init_fs_context	= cpuset_init_fs_context,
	.fs_flags		= FS_USERNS_MOUNT,
};
#endif

int cgroup_path_ns_locked(struct cgroup *cgrp, char *buf, size_t buflen,
			  struct cgroup_namespace *ns)
{
	struct cgroup *root = cset_cgroup_from_root(ns->root_cset, cgrp->root);

	return kernfs_path_from_node(cgrp->kn, root->kn, buf, buflen);
}

int cgroup_path_ns(struct cgroup *cgrp, char *buf, size_t buflen,
		   struct cgroup_namespace *ns)
{
	int ret;

	cgroup_lock();
	spin_lock_irq(&css_set_lock);

	ret = cgroup_path_ns_locked(cgrp, buf, buflen, ns);

	spin_unlock_irq(&css_set_lock);
	cgroup_unlock();

	return ret;
}
EXPORT_SYMBOL_GPL(cgroup_path_ns);

/**
 * cgroup_attach_lock - Lock for ->attach()
 * @lock_threadgroup: whether to down_write cgroup_threadgroup_rwsem
 *
 * cgroup migration sometimes needs to stabilize threadgroups against forks and
 * exits by write-locking cgroup_threadgroup_rwsem. However, some ->attach()
 * implementations (e.g. cpuset), also need to disable CPU hotplug.
 * Unfortunately, letting ->attach() operations acquire cpus_read_lock() can
 * lead to deadlocks.
 *
 * Bringing up a CPU may involve creating and destroying tasks which requires
 * read-locking threadgroup_rwsem, so threadgroup_rwsem nests inside
 * cpus_read_lock(). If we call an ->attach() which acquires the cpus lock while
 * write-locking threadgroup_rwsem, the locking order is reversed and we end up
 * waiting for an on-going CPU hotplug operation which in turn is waiting for
 * the threadgroup_rwsem to be released to create new tasks. For more details:
 *
 *   http://lkml.kernel.org/r/20220711174629.uehfmqegcwn2lqzu@wubuntu
 *
 * Resolve the situation by always acquiring cpus_read_lock() before optionally
 * write-locking cgroup_threadgroup_rwsem. This allows ->attach() to assume that
 * CPU hotplug is disabled on entry.
 */
void cgroup_attach_lock(bool lock_threadgroup)
{
	cpus_read_lock();
	if (lock_threadgroup)
		percpu_down_write(&cgroup_threadgroup_rwsem);
}

/**
 * cgroup_attach_unlock - Undo cgroup_attach_lock()
 * @lock_threadgroup: whether to up_write cgroup_threadgroup_rwsem
 */
void cgroup_attach_unlock(bool lock_threadgroup)
{
	if (lock_threadgroup)
		percpu_up_write(&cgroup_threadgroup_rwsem);
	cpus_read_unlock();
}

/**
 * cgroup_migrate_add_task - add a migration target task to a migration context
 * @task: target task
 * @mgctx: target migration context
 *
 * Add @task, which is a migration target, to @mgctx->tset.  This function
 * becomes noop if @task doesn't need to be migrated.  @task's css_set
 * should have been added as a migration source and @task->cg_list will be
 * moved from the css_set's tasks list to mg_tasks one.
 */
static void cgroup_migrate_add_task(struct task_struct *task,
				    struct cgroup_mgctx *mgctx)
{
	struct css_set *cset;

	lockdep_assert_held(&css_set_lock);

	/* @task either already exited or can't exit until the end */
	if (task->flags & PF_EXITING)
		return;

	/* cgroup_threadgroup_rwsem protects racing against forks */
	WARN_ON_ONCE(list_empty(&task->cg_list));

	cset = task_css_set(task);
	if (!cset->mg_src_cgrp)
		return;

	mgctx->tset.nr_tasks++;

	list_move_tail(&task->cg_list, &cset->mg_tasks);
	if (list_empty(&cset->mg_node))
		list_add_tail(&cset->mg_node,
			      &mgctx->tset.src_csets);
	if (list_empty(&cset->mg_dst_cset->mg_node))
		list_add_tail(&cset->mg_dst_cset->mg_node,
			      &mgctx->tset.dst_csets);
}

/**
 * cgroup_taskset_first - reset taskset and return the first task
 * @tset: taskset of interest
 * @dst_cssp: output variable for the destination css
 *
 * @tset iteration is initialized and the first task is returned.
 */
struct task_struct *cgroup_taskset_first(struct cgroup_taskset *tset,
					 struct cgroup_subsys_state **dst_cssp)
{
	tset->cur_cset = list_first_entry(tset->csets, struct css_set, mg_node);
	tset->cur_task = NULL;

	return cgroup_taskset_next(tset, dst_cssp);
}

/**
 * cgroup_taskset_next - iterate to the next task in taskset
 * @tset: taskset of interest
 * @dst_cssp: output variable for the destination css
 *
 * Return the next task in @tset.  Iteration must have been initialized
 * with cgroup_taskset_first().
 */
struct task_struct *cgroup_taskset_next(struct cgroup_taskset *tset,
					struct cgroup_subsys_state **dst_cssp)
{
	struct css_set *cset = tset->cur_cset;
	struct task_struct *task = tset->cur_task;

	while (CGROUP_HAS_SUBSYS_CONFIG && &cset->mg_node != tset->csets) {
		if (!task)
			task = list_first_entry(&cset->mg_tasks,
						struct task_struct, cg_list);
		else
			task = list_next_entry(task, cg_list);

		if (&task->cg_list != &cset->mg_tasks) {
			tset->cur_cset = cset;
			tset->cur_task = task;

			/*
			 * This function may be called both before and
			 * after cgroup_migrate_execute().  The two cases
			 * can be distinguished by looking at whether @cset
			 * has its ->mg_dst_cset set.
			 */
			if (cset->mg_dst_cset)
				*dst_cssp = cset->mg_dst_cset->subsys[tset->ssid];
			else
				*dst_cssp = cset->subsys[tset->ssid];

			return task;
		}

		cset = list_next_entry(cset, mg_node);
		task = NULL;
	}

	return NULL;
}

/**
 * cgroup_migrate_execute - migrate a taskset
 * @mgctx: migration context
 *
 * Migrate tasks in @mgctx as setup by migration preparation functions.
 * This function fails iff one of the ->can_attach callbacks fails and
 * guarantees that either all or none of the tasks in @mgctx are migrated.
 * @mgctx is consumed regardless of success.
 */
static int cgroup_migrate_execute(struct cgroup_mgctx *mgctx)
{
	struct cgroup_taskset *tset = &mgctx->tset;
	struct cgroup_subsys *ss;
	struct task_struct *task, *tmp_task;
	struct css_set *cset, *tmp_cset;
	int ssid, failed_ssid, ret;

	/* check that we can legitimately attach to the cgroup */
	if (tset->nr_tasks) {
		do_each_subsys_mask(ss, ssid, mgctx->ss_mask) {
			if (ss->can_attach) {
				tset->ssid = ssid;
				ret = ss->can_attach(tset);
				if (ret) {
					failed_ssid = ssid;
					goto out_cancel_attach;
				}
			}
		} while_each_subsys_mask();
	}

	/*
	 * Now that we're guaranteed success, proceed to move all tasks to
	 * the new cgroup.  There are no failure cases after here, so this
	 * is the commit point.
	 */
	spin_lock_irq(&css_set_lock);
	list_for_each_entry(cset, &tset->src_csets, mg_node) {
		list_for_each_entry_safe(task, tmp_task, &cset->mg_tasks, cg_list) {
			struct css_set *from_cset = task_css_set(task);
			struct css_set *to_cset = cset->mg_dst_cset;

			get_css_set(to_cset);
			to_cset->nr_tasks++;
			css_set_move_task(task, from_cset, to_cset, true);
			from_cset->nr_tasks--;
			/*
			 * If the source or destination cgroup is frozen,
			 * the task might require to change its state.
			 */
			cgroup_freezer_migrate_task(task, from_cset->dfl_cgrp,
						    to_cset->dfl_cgrp);
			put_css_set_locked(from_cset);

		}
	}
	spin_unlock_irq(&css_set_lock);

	/*
	 * Migration is committed, all target tasks are now on dst_csets.
	 * Nothing is sensitive to fork() after this point.  Notify
	 * controllers that migration is complete.
	 */
	tset->csets = &tset->dst_csets;

	if (tset->nr_tasks) {
		do_each_subsys_mask(ss, ssid, mgctx->ss_mask) {
			if (ss->attach) {
				tset->ssid = ssid;
				ss->attach(tset);
			}
		} while_each_subsys_mask();
	}

	ret = 0;
	goto out_release_tset;

out_cancel_attach:
	if (tset->nr_tasks) {
		do_each_subsys_mask(ss, ssid, mgctx->ss_mask) {
			if (ssid == failed_ssid)
				break;
			if (ss->cancel_attach) {
				tset->ssid = ssid;
				ss->cancel_attach(tset);
			}
		} while_each_subsys_mask();
	}
out_release_tset:
	spin_lock_irq(&css_set_lock);
	list_splice_init(&tset->dst_csets, &tset->src_csets);
	list_for_each_entry_safe(cset, tmp_cset, &tset->src_csets, mg_node) {
		list_splice_tail_init(&cset->mg_tasks, &cset->tasks);
		list_del_init(&cset->mg_node);
	}
	spin_unlock_irq(&css_set_lock);

	/*
	 * Re-initialize the cgroup_taskset structure in case it is reused
	 * again in another cgroup_migrate_add_task()/cgroup_migrate_execute()
	 * iteration.
	 */
	tset->nr_tasks = 0;
	tset->csets    = &tset->src_csets;
	return ret;
}

/**
 * cgroup_migrate_vet_dst - verify whether a cgroup can be migration destination
 * @dst_cgrp: destination cgroup to test
 *
 * On the default hierarchy, except for the mixable, (possible) thread root
 * and threaded cgroups, subtree_control must be zero for migration
 * destination cgroups with tasks so that child cgroups don't compete
 * against tasks.
 */
int cgroup_migrate_vet_dst(struct cgroup *dst_cgrp)
{
	/* v1 doesn't have any restriction */
	if (!cgroup_on_dfl(dst_cgrp))
		return 0;

	/* verify @dst_cgrp can host resources */
	if (!cgroup_is_valid_domain(dst_cgrp->dom_cgrp))
		return -EOPNOTSUPP;

	/*
	 * If @dst_cgrp is already or can become a thread root or is
	 * threaded, it doesn't matter.
	 */
	if (cgroup_can_be_thread_root(dst_cgrp) || cgroup_is_threaded(dst_cgrp))
		return 0;

	/* apply no-internal-process constraint */
	if (dst_cgrp->subtree_control)
		return -EBUSY;

	return 0;
}

/**
 * cgroup_migrate_finish - cleanup after attach
 * @mgctx: migration context
 *
 * Undo cgroup_migrate_add_src() and cgroup_migrate_prepare_dst().  See
 * those functions for details.
 */
void cgroup_migrate_finish(struct cgroup_mgctx *mgctx)
{
	struct css_set *cset, *tmp_cset;

	lockdep_assert_held(&cgroup_mutex);

	spin_lock_irq(&css_set_lock);

	list_for_each_entry_safe(cset, tmp_cset, &mgctx->preloaded_src_csets,
				 mg_src_preload_node) {
		cset->mg_src_cgrp = NULL;
		cset->mg_dst_cgrp = NULL;
		cset->mg_dst_cset = NULL;
		list_del_init(&cset->mg_src_preload_node);
		put_css_set_locked(cset);
	}

	list_for_each_entry_safe(cset, tmp_cset, &mgctx->preloaded_dst_csets,
				 mg_dst_preload_node) {
		cset->mg_src_cgrp = NULL;
		cset->mg_dst_cgrp = NULL;
		cset->mg_dst_cset = NULL;
		list_del_init(&cset->mg_dst_preload_node);
		put_css_set_locked(cset);
	}

	spin_unlock_irq(&css_set_lock);
}

/**
 * cgroup_migrate_add_src - add a migration source css_set
 * @src_cset: the source css_set to add
 * @dst_cgrp: the destination cgroup
 * @mgctx: migration context
 *
 * Tasks belonging to @src_cset are about to be migrated to @dst_cgrp.  Pin
 * @src_cset and add it to @mgctx->src_csets, which should later be cleaned
 * up by cgroup_migrate_finish().
 *
 * This function may be called without holding cgroup_threadgroup_rwsem
 * even if the target is a process.  Threads may be created and destroyed
 * but as long as cgroup_mutex is not dropped, no new css_set can be put
 * into play and the preloaded css_sets are guaranteed to cover all
 * migrations.
 */
void cgroup_migrate_add_src(struct css_set *src_cset,
			    struct cgroup *dst_cgrp,
			    struct cgroup_mgctx *mgctx)
{
	struct cgroup *src_cgrp;

	lockdep_assert_held(&cgroup_mutex);
	lockdep_assert_held(&css_set_lock);

	/*
	 * If ->dead, @src_set is associated with one or more dead cgroups
	 * and doesn't contain any migratable tasks.  Ignore it early so
	 * that the rest of migration path doesn't get confused by it.
	 */
	if (src_cset->dead)
		return;

	if (!list_empty(&src_cset->mg_src_preload_node))
		return;

	src_cgrp = cset_cgroup_from_root(src_cset, dst_cgrp->root);

	WARN_ON(src_cset->mg_src_cgrp);
	WARN_ON(src_cset->mg_dst_cgrp);
	WARN_ON(!list_empty(&src_cset->mg_tasks));
	WARN_ON(!list_empty(&src_cset->mg_node));

	src_cset->mg_src_cgrp = src_cgrp;
	src_cset->mg_dst_cgrp = dst_cgrp;
	get_css_set(src_cset);
	list_add_tail(&src_cset->mg_src_preload_node, &mgctx->preloaded_src_csets);
}

/**
 * cgroup_migrate_prepare_dst - prepare destination css_sets for migration
 * @mgctx: migration context
 *
 * Tasks are about to be moved and all the source css_sets have been
 * preloaded to @mgctx->preloaded_src_csets.  This function looks up and
 * pins all destination css_sets, links each to its source, and append them
 * to @mgctx->preloaded_dst_csets.
 *
 * This function must be called after cgroup_migrate_add_src() has been
 * called on each migration source css_set.  After migration is performed
 * using cgroup_migrate(), cgroup_migrate_finish() must be called on
 * @mgctx.
 */
int cgroup_migrate_prepare_dst(struct cgroup_mgctx *mgctx)
{
	struct css_set *src_cset, *tmp_cset;

	lockdep_assert_held(&cgroup_mutex);

	/* look up the dst cset for each src cset and link it to src */
	list_for_each_entry_safe(src_cset, tmp_cset, &mgctx->preloaded_src_csets,
				 mg_src_preload_node) {
		struct css_set *dst_cset;
		struct cgroup_subsys *ss;
		int ssid;

		dst_cset = find_css_set(src_cset, src_cset->mg_dst_cgrp);
		if (!dst_cset)
			return -ENOMEM;

		WARN_ON_ONCE(src_cset->mg_dst_cset || dst_cset->mg_dst_cset);

		/*
		 * If src cset equals dst, it's noop.  Drop the src.
		 * cgroup_migrate() will skip the cset too.  Note that we
		 * can't handle src == dst as some nodes are used by both.
		 */
		if (src_cset == dst_cset) {
			src_cset->mg_src_cgrp = NULL;
			src_cset->mg_dst_cgrp = NULL;
			list_del_init(&src_cset->mg_src_preload_node);
			put_css_set(src_cset);
			put_css_set(dst_cset);
			continue;
		}

		src_cset->mg_dst_cset = dst_cset;

		if (list_empty(&dst_cset->mg_dst_preload_node))
			list_add_tail(&dst_cset->mg_dst_preload_node,
				      &mgctx->preloaded_dst_csets);
		else
			put_css_set(dst_cset);

		for_each_subsys(ss, ssid)
			if (src_cset->subsys[ssid] != dst_cset->subsys[ssid])
				mgctx->ss_mask |= 1 << ssid;
	}

	return 0;
}

/**
 * cgroup_migrate - migrate a process or task to a cgroup
 * @leader: the leader of the process or the task to migrate
 * @threadgroup: whether @leader points to the whole process or a single task
 * @mgctx: migration context
 *
 * Migrate a process or task denoted by @leader.  If migrating a process,
 * the caller must be holding cgroup_threadgroup_rwsem.  The caller is also
 * responsible for invoking cgroup_migrate_add_src() and
 * cgroup_migrate_prepare_dst() on the targets before invoking this
 * function and following up with cgroup_migrate_finish().
 *
 * As long as a controller's ->can_attach() doesn't fail, this function is
 * guaranteed to succeed.  This means that, excluding ->can_attach()
 * failure, when migrating multiple targets, the success or failure can be
 * decided for all targets by invoking group_migrate_prepare_dst() before
 * actually starting migrating.
 */
int cgroup_migrate(struct task_struct *leader, bool threadgroup,
		   struct cgroup_mgctx *mgctx)
{
	struct task_struct *task;

	/*
	 * The following thread iteration should be inside an RCU critical
	 * section to prevent tasks from being freed while taking the snapshot.
	 * spin_lock_irq() implies RCU critical section here.
	 */
	spin_lock_irq(&css_set_lock);
	task = leader;
	do {
		cgroup_migrate_add_task(task, mgctx);
		if (!threadgroup)
			break;
	} while_each_thread(leader, task);
	spin_unlock_irq(&css_set_lock);

	return cgroup_migrate_execute(mgctx);
}

/**
 * cgroup_attach_task - attach a task or a whole threadgroup to a cgroup
 * @dst_cgrp: the cgroup to attach to
 * @leader: the task or the leader of the threadgroup to be attached
 * @threadgroup: attach the whole threadgroup?
 *
 * Call holding cgroup_mutex and cgroup_threadgroup_rwsem.
 */
int cgroup_attach_task(struct cgroup *dst_cgrp, struct task_struct *leader,
		       bool threadgroup)
{
	DEFINE_CGROUP_MGCTX(mgctx);
	struct task_struct *task;
	int ret = 0;

	/* look up all src csets */
	spin_lock_irq(&css_set_lock);
	rcu_read_lock();
	task = leader;
	do {
		cgroup_migrate_add_src(task_css_set(task), dst_cgrp, &mgctx);
		if (!threadgroup)
			break;
	} while_each_thread(leader, task);
	rcu_read_unlock();
	spin_unlock_irq(&css_set_lock);

	/* prepare dst csets and commit */
	ret = cgroup_migrate_prepare_dst(&mgctx);
	if (!ret)
		ret = cgroup_migrate(leader, threadgroup, &mgctx);

	cgroup_migrate_finish(&mgctx);

	if (!ret)
		TRACE_CGROUP_PATH(attach_task, dst_cgrp, leader, threadgroup);

	return ret;
}

struct task_struct *cgroup_procs_write_start(char *buf, bool threadgroup,
					     bool *threadgroup_locked)
{
	struct task_struct *tsk;
	pid_t pid;

	if (kstrtoint(strstrip(buf), 0, &pid) || pid < 0)
		return ERR_PTR(-EINVAL);

	/*
	 * If we migrate a single thread, we don't care about threadgroup
	 * stability. If the thread is `current`, it won't exit(2) under our
	 * hands or change PID through exec(2). We exclude
	 * cgroup_update_dfl_csses and other cgroup_{proc,thread}s_write
	 * callers by cgroup_mutex.
	 * Therefore, we can skip the global lock.
	 */
	lockdep_assert_held(&cgroup_mutex);
	*threadgroup_locked = pid || threadgroup;
	cgroup_attach_lock(*threadgroup_locked);

	rcu_read_lock();
	if (pid) {
		tsk = find_task_by_vpid(pid);
		if (!tsk) {
			tsk = ERR_PTR(-ESRCH);
			goto out_unlock_threadgroup;
		}
	} else {
		tsk = current;
	}

	if (threadgroup)
		tsk = tsk->group_leader;

	/*
	 * kthreads may acquire PF_NO_SETAFFINITY during initialization.
	 * If userland migrates such a kthread to a non-root cgroup, it can
	 * become trapped in a cpuset, or RT kthread may be born in a
	 * cgroup with no rt_runtime allocated.  Just say no.
	 */
	if (tsk->no_cgroup_migration || (tsk->flags & PF_NO_SETAFFINITY)) {
		tsk = ERR_PTR(-EINVAL);
		goto out_unlock_threadgroup;
	}

	get_task_struct(tsk);
	goto out_unlock_rcu;

out_unlock_threadgroup:
	cgroup_attach_unlock(*threadgroup_locked);
	*threadgroup_locked = false;
out_unlock_rcu:
	rcu_read_unlock();
	return tsk;
}

void cgroup_procs_write_finish(struct task_struct *task, bool threadgroup_locked)
{
	struct cgroup_subsys *ss;
	int ssid;

	/* release reference from cgroup_procs_write_start() */
	put_task_struct(task);

	cgroup_attach_unlock(threadgroup_locked);

	for_each_subsys(ss, ssid)
		if (ss->post_attach)
			ss->post_attach();
}

static void cgroup_print_ss_mask(struct seq_file *seq, u16 ss_mask)
{
	struct cgroup_subsys *ss;
	bool printed = false;
	int ssid;

	do_each_subsys_mask(ss, ssid, ss_mask) {
		if (printed)
			seq_putc(seq, ' ');
		seq_puts(seq, ss->name);
		printed = true;
	} while_each_subsys_mask();
	if (printed)
		seq_putc(seq, '\n');
}

/* show controllers which are enabled from the parent */
static int cgroup_controllers_show(struct seq_file *seq, void *v)
{
	struct cgroup *cgrp = seq_css(seq)->cgroup;

	cgroup_print_ss_mask(seq, cgroup_control(cgrp));
	return 0;
}

/* show controllers which are enabled for a given cgroup's children */
static int cgroup_subtree_control_show(struct seq_file *seq, void *v)
{
	struct cgroup *cgrp = seq_css(seq)->cgroup;

	cgroup_print_ss_mask(seq, cgrp->subtree_control);
	return 0;
}

/**
 * cgroup_update_dfl_csses - update css assoc of a subtree in default hierarchy
 * @cgrp: root of the subtree to update csses for
 *
 * @cgrp's control masks have changed and its subtree's css associations
 * need to be updated accordingly.  This function looks up all css_sets
 * which are attached to the subtree, creates the matching updated css_sets
 * and migrates the tasks to the new ones.
 */
static int cgroup_update_dfl_csses(struct cgroup *cgrp)
{
	DEFINE_CGROUP_MGCTX(mgctx);
	struct cgroup_subsys_state *d_css;
	struct cgroup *dsct;
	struct css_set *src_cset;
	bool has_tasks;
	int ret;

	lockdep_assert_held(&cgroup_mutex);

	/* look up all csses currently attached to @cgrp's subtree */
	spin_lock_irq(&css_set_lock);
	cgroup_for_each_live_descendant_pre(dsct, d_css, cgrp) {
		struct cgrp_cset_link *link;

		/*
		 * As cgroup_update_dfl_csses() is only called by
		 * cgroup_apply_control(). The csses associated with the
		 * given cgrp will not be affected by changes made to
		 * its subtree_control file. We can skip them.
		 */
		if (dsct == cgrp)
			continue;

		list_for_each_entry(link, &dsct->cset_links, cset_link)
			cgroup_migrate_add_src(link->cset, dsct, &mgctx);
	}
	spin_unlock_irq(&css_set_lock);

	/*
	 * We need to write-lock threadgroup_rwsem while migrating tasks.
	 * However, if there are no source csets for @cgrp, changing its
	 * controllers isn't gonna produce any task migrations and the
	 * write-locking can be skipped safely.
	 */
	has_tasks = !list_empty(&mgctx.preloaded_src_csets);
	cgroup_attach_lock(has_tasks);

	/* NULL dst indicates self on default hierarchy */
	ret = cgroup_migrate_prepare_dst(&mgctx);
	if (ret)
		goto out_finish;

	spin_lock_irq(&css_set_lock);
	list_for_each_entry(src_cset, &mgctx.preloaded_src_csets,
			    mg_src_preload_node) {
		struct task_struct *task, *ntask;

		/* all tasks in src_csets need to be migrated */
		list_for_each_entry_safe(task, ntask, &src_cset->tasks, cg_list)
			cgroup_migrate_add_task(task, &mgctx);
	}
	spin_unlock_irq(&css_set_lock);

	ret = cgroup_migrate_execute(&mgctx);
out_finish:
	cgroup_migrate_finish(&mgctx);
	cgroup_attach_unlock(has_tasks);
	return ret;
}

/**
 * cgroup_lock_and_drain_offline - lock cgroup_mutex and drain offlined csses
 * @cgrp: root of the target subtree
 *
 * Because css offlining is asynchronous, userland may try to re-enable a
 * controller while the previous css is still around.  This function grabs
 * cgroup_mutex and drains the previous css instances of @cgrp's subtree.
 */
void cgroup_lock_and_drain_offline(struct cgroup *cgrp)
	__acquires(&cgroup_mutex)
{
	struct cgroup *dsct;
	struct cgroup_subsys_state *d_css;
	struct cgroup_subsys *ss;
	int ssid;

restart:
	cgroup_lock();

	cgroup_for_each_live_descendant_post(dsct, d_css, cgrp) {
		for_each_subsys(ss, ssid) {
			struct cgroup_subsys_state *css = cgroup_css(dsct, ss);
			DEFINE_WAIT(wait);

			if (!css || !percpu_ref_is_dying(&css->refcnt))
				continue;

			cgroup_get_live(dsct);
			prepare_to_wait(&dsct->offline_waitq, &wait,
					TASK_UNINTERRUPTIBLE);

			cgroup_unlock();
			schedule();
			finish_wait(&dsct->offline_waitq, &wait);

			cgroup_put(dsct);
			goto restart;
		}
	}
}

/**
 * cgroup_save_control - save control masks and dom_cgrp of a subtree
 * @cgrp: root of the target subtree
 *
 * Save ->subtree_control, ->subtree_ss_mask and ->dom_cgrp to the
 * respective old_ prefixed fields for @cgrp's subtree including @cgrp
 * itself.
 */
static void cgroup_save_control(struct cgroup *cgrp)
{
	struct cgroup *dsct;
	struct cgroup_subsys_state *d_css;

	cgroup_for_each_live_descendant_pre(dsct, d_css, cgrp) {
		dsct->old_subtree_control = dsct->subtree_control;
		dsct->old_subtree_ss_mask = dsct->subtree_ss_mask;
		dsct->old_dom_cgrp = dsct->dom_cgrp;
	}
}

/**
 * cgroup_propagate_control - refresh control masks of a subtree
 * @cgrp: root of the target subtree
 *
 * For @cgrp and its subtree, ensure ->subtree_ss_mask matches
 * ->subtree_control and propagate controller availability through the
 * subtree so that descendants don't have unavailable controllers enabled.
 */
static void cgroup_propagate_control(struct cgroup *cgrp)
{
	struct cgroup *dsct;
	struct cgroup_subsys_state *d_css;

	cgroup_for_each_live_descendant_pre(dsct, d_css, cgrp) {
		dsct->subtree_control &= cgroup_control(dsct);
		dsct->subtree_ss_mask =
			cgroup_calc_subtree_ss_mask(dsct->subtree_control,
						    cgroup_ss_mask(dsct));
	}
}

/**
 * cgroup_restore_control - restore control masks and dom_cgrp of a subtree
 * @cgrp: root of the target subtree
 *
 * Restore ->subtree_control, ->subtree_ss_mask and ->dom_cgrp from the
 * respective old_ prefixed fields for @cgrp's subtree including @cgrp
 * itself.
 */
static void cgroup_restore_control(struct cgroup *cgrp)
{
	struct cgroup *dsct;
	struct cgroup_subsys_state *d_css;

	cgroup_for_each_live_descendant_post(dsct, d_css, cgrp) {
		dsct->subtree_control = dsct->old_subtree_control;
		dsct->subtree_ss_mask = dsct->old_subtree_ss_mask;
		dsct->dom_cgrp = dsct->old_dom_cgrp;
	}
}

static bool css_visible(struct cgroup_subsys_state *css)
{
	struct cgroup_subsys *ss = css->ss;
	struct cgroup *cgrp = css->cgroup;

	if (cgroup_control(cgrp) & (1 << ss->id))
		return true;
	if (!(cgroup_ss_mask(cgrp) & (1 << ss->id)))
		return false;
	return cgroup_on_dfl(cgrp) && ss->implicit_on_dfl;
}

/**
 * cgroup_apply_control_enable - enable or show csses according to control
 * @cgrp: root of the target subtree
 *
 * Walk @cgrp's subtree and create new csses or make the existing ones
 * visible.  A css is created invisible if it's being implicitly enabled
 * through dependency.  An invisible css is made visible when the userland
 * explicitly enables it.
 *
 * Returns 0 on success, -errno on failure.  On failure, csses which have
 * been processed already aren't cleaned up.  The caller is responsible for
 * cleaning up with cgroup_apply_control_disable().
 */
static int cgroup_apply_control_enable(struct cgroup *cgrp)
{
	struct cgroup *dsct;
	struct cgroup_subsys_state *d_css;
	struct cgroup_subsys *ss;
	int ssid, ret;

	cgroup_for_each_live_descendant_pre(dsct, d_css, cgrp) {
		for_each_subsys(ss, ssid) {
			struct cgroup_subsys_state *css = cgroup_css(dsct, ss);

			if (!(cgroup_ss_mask(dsct) & (1 << ss->id)))
				continue;

			if (!css) {
				css = css_create(dsct, ss);
				if (IS_ERR(css))
					return PTR_ERR(css);
			}

			WARN_ON_ONCE(percpu_ref_is_dying(&css->refcnt));

			if (css_visible(css)) {
				ret = css_populate_dir(css);
				if (ret)
					return ret;
			}
		}
	}

	return 0;
}

/**
 * cgroup_apply_control_disable - kill or hide csses according to control
 * @cgrp: root of the target subtree
 *
 * Walk @cgrp's subtree and kill and hide csses so that they match
 * cgroup_ss_mask() and cgroup_visible_mask().
 *
 * A css is hidden when the userland requests it to be disabled while other
 * subsystems are still depending on it.  The css must not actively control
 * resources and be in the vanilla state if it's made visible again later.
 * Controllers which may be depended upon should provide ->css_reset() for
 * this purpose.
 */
static void cgroup_apply_control_disable(struct cgroup *cgrp)
{
	struct cgroup *dsct;
	struct cgroup_subsys_state *d_css;
	struct cgroup_subsys *ss;
	int ssid;

	cgroup_for_each_live_descendant_post(dsct, d_css, cgrp) {
		for_each_subsys(ss, ssid) {
			struct cgroup_subsys_state *css = cgroup_css(dsct, ss);

			if (!css)
				continue;

			WARN_ON_ONCE(percpu_ref_is_dying(&css->refcnt));

			if (css->parent &&
			    !(cgroup_ss_mask(dsct) & (1 << ss->id))) {
				kill_css(css);
			} else if (!css_visible(css)) {
				css_clear_dir(css);
				if (ss->css_reset)
					ss->css_reset(css);
			}
		}
	}
}

/**
 * cgroup_apply_control - apply control mask updates to the subtree
 * @cgrp: root of the target subtree
 *
 * subsystems can be enabled and disabled in a subtree using the following
 * steps.
 *
 * 1. Call cgroup_save_control() to stash the current state.
 * 2. Update ->subtree_control masks in the subtree as desired.
 * 3. Call cgroup_apply_control() to apply the changes.
 * 4. Optionally perform other related operations.
 * 5. Call cgroup_finalize_control() to finish up.
 *
 * This function implements step 3 and propagates the mask changes
 * throughout @cgrp's subtree, updates csses accordingly and perform
 * process migrations.
 */
static int cgroup_apply_control(struct cgroup *cgrp)
{
	int ret;

	cgroup_propagate_control(cgrp);

	ret = cgroup_apply_control_enable(cgrp);
	if (ret)
		return ret;

	/*
	 * At this point, cgroup_e_css_by_mask() results reflect the new csses
	 * making the following cgroup_update_dfl_csses() properly update
	 * css associations of all tasks in the subtree.
	 */
	return cgroup_update_dfl_csses(cgrp);
}

/**
 * cgroup_finalize_control - finalize control mask update
 * @cgrp: root of the target subtree
 * @ret: the result of the update
 *
 * Finalize control mask update.  See cgroup_apply_control() for more info.
 */
static void cgroup_finalize_control(struct cgroup *cgrp, int ret)
{
	if (ret) {
		cgroup_restore_control(cgrp);
		cgroup_propagate_control(cgrp);
	}

	cgroup_apply_control_disable(cgrp);
}

static int cgroup_vet_subtree_control_enable(struct cgroup *cgrp, u16 enable)
{
	u16 domain_enable = enable & ~cgrp_dfl_threaded_ss_mask;

	/* if nothing is getting enabled, nothing to worry about */
	if (!enable)
		return 0;

	/* can @cgrp host any resources? */
	if (!cgroup_is_valid_domain(cgrp->dom_cgrp))
		return -EOPNOTSUPP;

	/* mixables don't care */
	if (cgroup_is_mixable(cgrp))
		return 0;

	if (domain_enable) {
		/* can't enable domain controllers inside a thread subtree */
		if (cgroup_is_thread_root(cgrp) || cgroup_is_threaded(cgrp))
			return -EOPNOTSUPP;
	} else {
		/*
		 * Threaded controllers can handle internal competitions
		 * and are always allowed inside a (prospective) thread
		 * subtree.
		 */
		if (cgroup_can_be_thread_root(cgrp) || cgroup_is_threaded(cgrp))
			return 0;
	}

	/*
	 * Controllers can't be enabled for a cgroup with tasks to avoid
	 * child cgroups competing against tasks.
	 */
	if (cgroup_has_tasks(cgrp))
		return -EBUSY;

	return 0;
}

/* change the enabled child controllers for a cgroup in the default hierarchy */
static ssize_t cgroup_subtree_control_write(struct kernfs_open_file *of,
					    char *buf, size_t nbytes,
					    loff_t off)
{
	u16 enable = 0, disable = 0;
	struct cgroup *cgrp, *child;
	struct cgroup_subsys *ss;
	char *tok;
	int ssid, ret;

	/*
	 * Parse input - space separated list of subsystem names prefixed
	 * with either + or -.
	 */
	buf = strstrip(buf);
	while ((tok = strsep(&buf, " "))) {
		if (tok[0] == '\0')
			continue;
		do_each_subsys_mask(ss, ssid, ~cgrp_dfl_inhibit_ss_mask) {
			if (!cgroup_ssid_enabled(ssid) ||
			    strcmp(tok + 1, ss->name))
				continue;

			if (*tok == '+') {
				enable |= 1 << ssid;
				disable &= ~(1 << ssid);
			} else if (*tok == '-') {
				disable |= 1 << ssid;
				enable &= ~(1 << ssid);
			} else {
				return -EINVAL;
			}
			break;
		} while_each_subsys_mask();
		if (ssid == CGROUP_SUBSYS_COUNT)
			return -EINVAL;
	}

	cgrp = cgroup_kn_lock_live(of->kn, true);
	if (!cgrp)
		return -ENODEV;

	for_each_subsys(ss, ssid) {
		if (enable & (1 << ssid)) {
			if (cgrp->subtree_control & (1 << ssid)) {
				enable &= ~(1 << ssid);
				continue;
			}

			if (!(cgroup_control(cgrp) & (1 << ssid))) {
				ret = -ENOENT;
				goto out_unlock;
			}
		} else if (disable & (1 << ssid)) {
			if (!(cgrp->subtree_control & (1 << ssid))) {
				disable &= ~(1 << ssid);
				continue;
			}

			/* a child has it enabled? */
			cgroup_for_each_live_child(child, cgrp) {
				if (child->subtree_control & (1 << ssid)) {
					ret = -EBUSY;
					goto out_unlock;
				}
			}
		}
	}

	if (!enable && !disable) {
		ret = 0;
		goto out_unlock;
	}

	ret = cgroup_vet_subtree_control_enable(cgrp, enable);
	if (ret)
		goto out_unlock;

	/* save and update control masks and prepare csses */
	cgroup_save_control(cgrp);

	cgrp->subtree_control |= enable;
	cgrp->subtree_control &= ~disable;

	ret = cgroup_apply_control(cgrp);
	cgroup_finalize_control(cgrp, ret);
	if (ret)
		goto out_unlock;

	kernfs_activate(cgrp->kn);
out_unlock:
	cgroup_kn_unlock(of->kn);
	return ret ?: nbytes;
}

/**
 * cgroup_enable_threaded - make @cgrp threaded
 * @cgrp: the target cgroup
 *
 * Called when "threaded" is written to the cgroup.type interface file and
 * tries to make @cgrp threaded and join the parent's resource domain.
 * This function is never called on the root cgroup as cgroup.type doesn't
 * exist on it.
 */
static int cgroup_enable_threaded(struct cgroup *cgrp)
{
	struct cgroup *parent = cgroup_parent(cgrp);
	struct cgroup *dom_cgrp = parent->dom_cgrp;
	struct cgroup *dsct;
	struct cgroup_subsys_state *d_css;
	int ret;

	lockdep_assert_held(&cgroup_mutex);

	/* noop if already threaded */
	if (cgroup_is_threaded(cgrp))
		return 0;

	/*
	 * If @cgroup is populated or has domain controllers enabled, it
	 * can't be switched.  While the below cgroup_can_be_thread_root()
	 * test can catch the same conditions, that's only when @parent is
	 * not mixable, so let's check it explicitly.
	 */
	if (cgroup_is_populated(cgrp) ||
	    cgrp->subtree_control & ~cgrp_dfl_threaded_ss_mask)
		return -EOPNOTSUPP;

	/* we're joining the parent's domain, ensure its validity */
	if (!cgroup_is_valid_domain(dom_cgrp) ||
	    !cgroup_can_be_thread_root(dom_cgrp))
		return -EOPNOTSUPP;

	/*
	 * The following shouldn't cause actual migrations and should
	 * always succeed.
	 */
	cgroup_save_control(cgrp);

	cgroup_for_each_live_descendant_pre(dsct, d_css, cgrp)
		if (dsct == cgrp || cgroup_is_threaded(dsct))
			dsct->dom_cgrp = dom_cgrp;

	ret = cgroup_apply_control(cgrp);
	if (!ret)
		parent->nr_threaded_children++;

	cgroup_finalize_control(cgrp, ret);
	return ret;
}

static int cgroup_type_show(struct seq_file *seq, void *v)
{
	struct cgroup *cgrp = seq_css(seq)->cgroup;

	if (cgroup_is_threaded(cgrp))
		seq_puts(seq, "threaded\n");
	else if (!cgroup_is_valid_domain(cgrp))
		seq_puts(seq, "domain invalid\n");
	else if (cgroup_is_thread_root(cgrp))
		seq_puts(seq, "domain threaded\n");
	else
		seq_puts(seq, "domain\n");

	return 0;
}

static ssize_t cgroup_type_write(struct kernfs_open_file *of, char *buf,
				 size_t nbytes, loff_t off)
{
	struct cgroup *cgrp;
	int ret;

	/* only switching to threaded mode is supported */
	if (strcmp(strstrip(buf), "threaded"))
		return -EINVAL;

	/* drain dying csses before we re-apply (threaded) subtree control */
	cgrp = cgroup_kn_lock_live(of->kn, true);
	if (!cgrp)
		return -ENOENT;

	/* threaded can only be enabled */
	ret = cgroup_enable_threaded(cgrp);

	cgroup_kn_unlock(of->kn);
	return ret ?: nbytes;
}

static int cgroup_max_descendants_show(struct seq_file *seq, void *v)
{
	struct cgroup *cgrp = seq_css(seq)->cgroup;
	int descendants = READ_ONCE(cgrp->max_descendants);

	if (descendants == INT_MAX)
		seq_puts(seq, "max\n");
	else
		seq_printf(seq, "%d\n", descendants);

	return 0;
}

static ssize_t cgroup_max_descendants_write(struct kernfs_open_file *of,
					   char *buf, size_t nbytes, loff_t off)
{
	struct cgroup *cgrp;
	int descendants;
	ssize_t ret;

	buf = strstrip(buf);
	if (!strcmp(buf, "max")) {
		descendants = INT_MAX;
	} else {
		ret = kstrtoint(buf, 0, &descendants);
		if (ret)
			return ret;
	}

	if (descendants < 0)
		return -ERANGE;

	cgrp = cgroup_kn_lock_live(of->kn, false);
	if (!cgrp)
		return -ENOENT;

	cgrp->max_descendants = descendants;

	cgroup_kn_unlock(of->kn);

	return nbytes;
}

static int cgroup_max_depth_show(struct seq_file *seq, void *v)
{
	struct cgroup *cgrp = seq_css(seq)->cgroup;
	int depth = READ_ONCE(cgrp->max_depth);

	if (depth == INT_MAX)
		seq_puts(seq, "max\n");
	else
		seq_printf(seq, "%d\n", depth);

	return 0;
}

static ssize_t cgroup_max_depth_write(struct kernfs_open_file *of,
				      char *buf, size_t nbytes, loff_t off)
{
	struct cgroup *cgrp;
	ssize_t ret;
	int depth;

	buf = strstrip(buf);
	if (!strcmp(buf, "max")) {
		depth = INT_MAX;
	} else {
		ret = kstrtoint(buf, 0, &depth);
		if (ret)
			return ret;
	}

	if (depth < 0)
		return -ERANGE;

	cgrp = cgroup_kn_lock_live(of->kn, false);
	if (!cgrp)
		return -ENOENT;

	cgrp->max_depth = depth;

	cgroup_kn_unlock(of->kn);

	return nbytes;
}

static int cgroup_events_show(struct seq_file *seq, void *v)
{
	struct cgroup *cgrp = seq_css(seq)->cgroup;

	seq_printf(seq, "populated %d\n", cgroup_is_populated(cgrp));
	seq_printf(seq, "frozen %d\n", test_bit(CGRP_FROZEN, &cgrp->flags));

	return 0;
}

static int cgroup_stat_show(struct seq_file *seq, void *v)
{
	struct cgroup *cgroup = seq_css(seq)->cgroup;

	seq_printf(seq, "nr_descendants %d\n",
		   cgroup->nr_descendants);
	seq_printf(seq, "nr_dying_descendants %d\n",
		   cgroup->nr_dying_descendants);

	return 0;
}

#ifdef CONFIG_CGROUP_SCHED
/**
 * cgroup_tryget_css - try to get a cgroup's css for the specified subsystem
 * @cgrp: the cgroup of interest
 * @ss: the subsystem of interest
 *
 * Find and get @cgrp's css associated with @ss.  If the css doesn't exist
 * or is offline, %NULL is returned.
 */
static struct cgroup_subsys_state *cgroup_tryget_css(struct cgroup *cgrp,
						     struct cgroup_subsys *ss)
{
	struct cgroup_subsys_state *css;

	rcu_read_lock();
	css = cgroup_css(cgrp, ss);
	if (css && !css_tryget_online(css))
		css = NULL;
	rcu_read_unlock();

	return css;
}

static int cgroup_extra_stat_show(struct seq_file *seq, int ssid)
{
	struct cgroup *cgrp = seq_css(seq)->cgroup;
	struct cgroup_subsys *ss = cgroup_subsys[ssid];
	struct cgroup_subsys_state *css;
	int ret;

	if (!ss->css_extra_stat_show)
		return 0;

	css = cgroup_tryget_css(cgrp, ss);
	if (!css)
		return 0;

	ret = ss->css_extra_stat_show(seq, css);
	css_put(css);
	return ret;
}

static int cgroup_local_stat_show(struct seq_file *seq,
				  struct cgroup *cgrp, int ssid)
{
	struct cgroup_subsys *ss = cgroup_subsys[ssid];
	struct cgroup_subsys_state *css;
	int ret;

	if (!ss->css_local_stat_show)
		return 0;

	css = cgroup_tryget_css(cgrp, ss);
	if (!css)
		return 0;

	ret = ss->css_local_stat_show(seq, css);
	css_put(css);
	return ret;
}
#endif

static int cpu_stat_show(struct seq_file *seq, void *v)
{
	int ret = 0;

	cgroup_base_stat_cputime_show(seq);
#ifdef CONFIG_CGROUP_SCHED
	ret = cgroup_extra_stat_show(seq, cpu_cgrp_id);
#endif
	return ret;
}

static int cpu_local_stat_show(struct seq_file *seq, void *v)
{
	struct cgroup __maybe_unused *cgrp = seq_css(seq)->cgroup;
	int ret = 0;

#ifdef CONFIG_CGROUP_SCHED
	ret = cgroup_local_stat_show(seq, cgrp, cpu_cgrp_id);
#endif
	return ret;
}

#ifdef CONFIG_PSI
static int cgroup_io_pressure_show(struct seq_file *seq, void *v)
{
	struct cgroup *cgrp = seq_css(seq)->cgroup;
	struct psi_group *psi = cgroup_psi(cgrp);

	return psi_show(seq, psi, PSI_IO);
}
static int cgroup_memory_pressure_show(struct seq_file *seq, void *v)
{
	struct cgroup *cgrp = seq_css(seq)->cgroup;
	struct psi_group *psi = cgroup_psi(cgrp);

	return psi_show(seq, psi, PSI_MEM);
}
static int cgroup_cpu_pressure_show(struct seq_file *seq, void *v)
{
	struct cgroup *cgrp = seq_css(seq)->cgroup;
	struct psi_group *psi = cgroup_psi(cgrp);

	return psi_show(seq, psi, PSI_CPU);
}

static ssize_t pressure_write(struct kernfs_open_file *of, char *buf,
			      size_t nbytes, enum psi_res res)
{
	struct cgroup_file_ctx *ctx = of->priv;
	struct psi_trigger *new;
	struct cgroup *cgrp;
	struct psi_group *psi;

	cgrp = cgroup_kn_lock_live(of->kn, false);
	if (!cgrp)
		return -ENODEV;

	cgroup_get(cgrp);
	cgroup_kn_unlock(of->kn);

	/* Allow only one trigger per file descriptor */
	if (ctx->psi.trigger) {
		cgroup_put(cgrp);
		return -EBUSY;
	}

	psi = cgroup_psi(cgrp);
	new = psi_trigger_create(psi, buf, res, of->file, of);
	if (IS_ERR(new)) {
		cgroup_put(cgrp);
		return PTR_ERR(new);
	}

	smp_store_release(&ctx->psi.trigger, new);
	cgroup_put(cgrp);

	return nbytes;
}

static ssize_t cgroup_io_pressure_write(struct kernfs_open_file *of,
					  char *buf, size_t nbytes,
					  loff_t off)
{
	return pressure_write(of, buf, nbytes, PSI_IO);
}

static ssize_t cgroup_memory_pressure_write(struct kernfs_open_file *of,
					  char *buf, size_t nbytes,
					  loff_t off)
{
	return pressure_write(of, buf, nbytes, PSI_MEM);
}

static ssize_t cgroup_cpu_pressure_write(struct kernfs_open_file *of,
					  char *buf, size_t nbytes,
					  loff_t off)
{
	return pressure_write(of, buf, nbytes, PSI_CPU);
}

#ifdef CONFIG_IRQ_TIME_ACCOUNTING
static int cgroup_irq_pressure_show(struct seq_file *seq, void *v)
{
	struct cgroup *cgrp = seq_css(seq)->cgroup;
	struct psi_group *psi = cgroup_psi(cgrp);

	return psi_show(seq, psi, PSI_IRQ);
}

static ssize_t cgroup_irq_pressure_write(struct kernfs_open_file *of,
					 char *buf, size_t nbytes,
					 loff_t off)
{
	return pressure_write(of, buf, nbytes, PSI_IRQ);
}
#endif

static int cgroup_pressure_show(struct seq_file *seq, void *v)
{
	struct cgroup *cgrp = seq_css(seq)->cgroup;
	struct psi_group *psi = cgroup_psi(cgrp);

	seq_printf(seq, "%d\n", psi->enabled);

	return 0;
}

static ssize_t cgroup_pressure_write(struct kernfs_open_file *of,
				     char *buf, size_t nbytes,
				     loff_t off)
{
	ssize_t ret;
	int enable;
	struct cgroup *cgrp;
	struct psi_group *psi;

	ret = kstrtoint(strstrip(buf), 0, &enable);
	if (ret)
		return ret;

	if (enable < 0 || enable > 1)
		return -ERANGE;

	cgrp = cgroup_kn_lock_live(of->kn, false);
	if (!cgrp)
		return -ENOENT;

	psi = cgroup_psi(cgrp);
	if (psi->enabled != enable) {
		int i;

		/* show or hide {cpu,memory,io,irq}.pressure files */
		for (i = 0; i < NR_PSI_RESOURCES; i++)
			cgroup_file_show(&cgrp->psi_files[i], enable);

		psi->enabled = enable;
		if (enable)
			psi_cgroup_restart(psi);
	}

	cgroup_kn_unlock(of->kn);

	return nbytes;
}

static __poll_t cgroup_pressure_poll(struct kernfs_open_file *of,
					  poll_table *pt)
{
	struct cgroup_file_ctx *ctx = of->priv;

	return psi_trigger_poll(&ctx->psi.trigger, of->file, pt);
}

static void cgroup_pressure_release(struct kernfs_open_file *of)
{
	struct cgroup_file_ctx *ctx = of->priv;

	psi_trigger_destroy(ctx->psi.trigger);
}

bool cgroup_psi_enabled(void)
{
	if (static_branch_likely(&psi_disabled))
		return false;

	return (cgroup_feature_disable_mask & (1 << OPT_FEATURE_PRESSURE)) == 0;
}

#else /* CONFIG_PSI */
bool cgroup_psi_enabled(void)
{
	return false;
}

#endif /* CONFIG_PSI */

static int cgroup_freeze_show(struct seq_file *seq, void *v)
{
	struct cgroup *cgrp = seq_css(seq)->cgroup;

	seq_printf(seq, "%d\n", cgrp->freezer.freeze);

	return 0;
}

static ssize_t cgroup_freeze_write(struct kernfs_open_file *of,
				   char *buf, size_t nbytes, loff_t off)
{
	struct cgroup *cgrp;
	ssize_t ret;
	int freeze;

	ret = kstrtoint(strstrip(buf), 0, &freeze);
	if (ret)
		return ret;

	if (freeze < 0 || freeze > 1)
		return -ERANGE;

	cgrp = cgroup_kn_lock_live(of->kn, false);
	if (!cgrp)
		return -ENOENT;

	cgroup_freeze(cgrp, freeze);

	cgroup_kn_unlock(of->kn);

	return nbytes;
}

static void __cgroup_kill(struct cgroup *cgrp)
{
	struct css_task_iter it;
	struct task_struct *task;

	lockdep_assert_held(&cgroup_mutex);

	spin_lock_irq(&css_set_lock);
	set_bit(CGRP_KILL, &cgrp->flags);
	spin_unlock_irq(&css_set_lock);

	css_task_iter_start(&cgrp->self, CSS_TASK_ITER_PROCS | CSS_TASK_ITER_THREADED, &it);
	while ((task = css_task_iter_next(&it))) {
		/* Ignore kernel threads here. */
		if (task->flags & PF_KTHREAD)
			continue;

		/* Skip tasks that are already dying. */
		if (__fatal_signal_pending(task))
			continue;

		send_sig(SIGKILL, task, 0);
	}
	css_task_iter_end(&it);

	spin_lock_irq(&css_set_lock);
	clear_bit(CGRP_KILL, &cgrp->flags);
	spin_unlock_irq(&css_set_lock);
}

static void cgroup_kill(struct cgroup *cgrp)
{
	struct cgroup_subsys_state *css;
	struct cgroup *dsct;

	lockdep_assert_held(&cgroup_mutex);

	cgroup_for_each_live_descendant_pre(dsct, css, cgrp)
		__cgroup_kill(dsct);
}

static ssize_t cgroup_kill_write(struct kernfs_open_file *of, char *buf,
				 size_t nbytes, loff_t off)
{
	ssize_t ret = 0;
	int kill;
	struct cgroup *cgrp;

	ret = kstrtoint(strstrip(buf), 0, &kill);
	if (ret)
		return ret;

	if (kill != 1)
		return -ERANGE;

	cgrp = cgroup_kn_lock_live(of->kn, false);
	if (!cgrp)
		return -ENOENT;

	/*
	 * Killing is a process directed operation, i.e. the whole thread-group
	 * is taken down so act like we do for cgroup.procs and only make this
	 * writable in non-threaded cgroups.
	 */
	if (cgroup_is_threaded(cgrp))
		ret = -EOPNOTSUPP;
	else
		cgroup_kill(cgrp);

	cgroup_kn_unlock(of->kn);

	return ret ?: nbytes;
}

static int cgroup_file_open(struct kernfs_open_file *of)
{
	struct cftype *cft = of_cft(of);
	struct cgroup_file_ctx *ctx;
	int ret;

	ctx = kzalloc(sizeof(*ctx), GFP_KERNEL);
	if (!ctx)
		return -ENOMEM;

	ctx->ns = current->nsproxy->cgroup_ns;
	get_cgroup_ns(ctx->ns);
	of->priv = ctx;

	if (!cft->open)
		return 0;

	ret = cft->open(of);
	if (ret) {
		put_cgroup_ns(ctx->ns);
		kfree(ctx);
	}
	return ret;
}

static void cgroup_file_release(struct kernfs_open_file *of)
{
	struct cftype *cft = of_cft(of);
	struct cgroup_file_ctx *ctx = of->priv;

	if (cft->release)
		cft->release(of);
	put_cgroup_ns(ctx->ns);
	kfree(ctx);
}

static ssize_t cgroup_file_write(struct kernfs_open_file *of, char *buf,
				 size_t nbytes, loff_t off)
{
	struct cgroup_file_ctx *ctx = of->priv;
	struct cgroup *cgrp = of->kn->parent->priv;
	struct cftype *cft = of_cft(of);
	struct cgroup_subsys_state *css;
	int ret;

	if (!nbytes)
		return 0;

	/*
	 * If namespaces are delegation boundaries, disallow writes to
	 * files in an non-init namespace root from inside the namespace
	 * except for the files explicitly marked delegatable -
	 * cgroup.procs and cgroup.subtree_control.
	 */
	if ((cgrp->root->flags & CGRP_ROOT_NS_DELEGATE) &&
	    !(cft->flags & CFTYPE_NS_DELEGATABLE) &&
	    ctx->ns != &init_cgroup_ns && ctx->ns->root_cset->dfl_cgrp == cgrp)
		return -EPERM;

	if (cft->write)
		return cft->write(of, buf, nbytes, off);

	/*
	 * kernfs guarantees that a file isn't deleted with operations in
	 * flight, which means that the matching css is and stays alive and
	 * doesn't need to be pinned.  The RCU locking is not necessary
	 * either.  It's just for the convenience of using cgroup_css().
	 */
	rcu_read_lock();
	css = cgroup_css(cgrp, cft->ss);
	rcu_read_unlock();

	if (cft->write_u64) {
		unsigned long long v;
		ret = kstrtoull(buf, 0, &v);
		if (!ret)
			ret = cft->write_u64(css, cft, v);
	} else if (cft->write_s64) {
		long long v;
		ret = kstrtoll(buf, 0, &v);
		if (!ret)
			ret = cft->write_s64(css, cft, v);
	} else {
		ret = -EINVAL;
	}

	return ret ?: nbytes;
}

static __poll_t cgroup_file_poll(struct kernfs_open_file *of, poll_table *pt)
{
	struct cftype *cft = of_cft(of);

	if (cft->poll)
		return cft->poll(of, pt);

	return kernfs_generic_poll(of, pt);
}

static void *cgroup_seqfile_start(struct seq_file *seq, loff_t *ppos)
{
	return seq_cft(seq)->seq_start(seq, ppos);
}

static void *cgroup_seqfile_next(struct seq_file *seq, void *v, loff_t *ppos)
{
	return seq_cft(seq)->seq_next(seq, v, ppos);
}

static void cgroup_seqfile_stop(struct seq_file *seq, void *v)
{
	if (seq_cft(seq)->seq_stop)
		seq_cft(seq)->seq_stop(seq, v);
}

static int cgroup_seqfile_show(struct seq_file *m, void *arg)
{
	struct cftype *cft = seq_cft(m);
	struct cgroup_subsys_state *css = seq_css(m);

	if (cft->seq_show)
		return cft->seq_show(m, arg);

	if (cft->read_u64)
		seq_printf(m, "%llu\n", cft->read_u64(css, cft));
	else if (cft->read_s64)
		seq_printf(m, "%lld\n", cft->read_s64(css, cft));
	else
		return -EINVAL;
	return 0;
}

static struct kernfs_ops cgroup_kf_single_ops = {
	.atomic_write_len	= PAGE_SIZE,
	.open			= cgroup_file_open,
	.release		= cgroup_file_release,
	.write			= cgroup_file_write,
	.poll			= cgroup_file_poll,
	.seq_show		= cgroup_seqfile_show,
};

static struct kernfs_ops cgroup_kf_ops = {
	.atomic_write_len	= PAGE_SIZE,
	.open			= cgroup_file_open,
	.release		= cgroup_file_release,
	.write			= cgroup_file_write,
	.poll			= cgroup_file_poll,
	.seq_start		= cgroup_seqfile_start,
	.seq_next		= cgroup_seqfile_next,
	.seq_stop		= cgroup_seqfile_stop,
	.seq_show		= cgroup_seqfile_show,
};

static void cgroup_file_notify_timer(struct timer_list *timer)
{
	cgroup_file_notify(container_of(timer, struct cgroup_file,
					notify_timer));
}

static int cgroup_add_file(struct cgroup_subsys_state *css, struct cgroup *cgrp,
			   struct cftype *cft)
{
	char name[CGROUP_FILE_NAME_MAX];
	struct kernfs_node *kn;
	struct lock_class_key *key = NULL;

#ifdef CONFIG_DEBUG_LOCK_ALLOC
	key = &cft->lockdep_key;
#endif
	kn = __kernfs_create_file(cgrp->kn, cgroup_file_name(cgrp, cft, name),
				  cgroup_file_mode(cft),
				  current_fsuid(), current_fsgid(),
				  0, cft->kf_ops, cft,
				  NULL, key);
	if (IS_ERR(kn))
		return PTR_ERR(kn);

<<<<<<< HEAD
	ret = cgroup_kn_set_ugid(kn);
	if (ret) {
		kernfs_remove(kn);
		return ret;
	}

	kernfs_show(kn, !(cft->flags & CFTYPE_HIDDEN));

=======
>>>>>>> 6613476e
	if (cft->file_offset) {
		struct cgroup_file *cfile = (void *)css + cft->file_offset;

		timer_setup(&cfile->notify_timer, cgroup_file_notify_timer, 0);
		cfile->cft = cft;

		spin_lock_irq(&cgroup_file_kn_lock);
		cfile->kn = kn;
		spin_unlock_irq(&cgroup_file_kn_lock);
	}

	return 0;
}

/**
 * cgroup_addrm_files - add or remove files to a cgroup directory
 * @css: the target css
 * @cgrp: the target cgroup (usually css->cgroup)
 * @cfts: array of cftypes to be added
 * @is_add: whether to add or remove
 *
 * Depending on @is_add, add or remove files defined by @cfts on @cgrp.
 * For removals, this function never fails.
 */
static int cgroup_addrm_files(struct cgroup_subsys_state *css,
			      struct cgroup *cgrp, struct cftype cfts[],
			      bool is_add)
{
	struct cftype *cft, *cft_end = NULL;
	int ret = 0;

	lockdep_assert_held(&cgroup_mutex);

restart:
	for (cft = cfts; cft != cft_end && cft->name[0] != '\0'; cft++) {
		/* does cft->flags tell us to skip this file on @cgrp? */
		if ((cft->flags & __CFTYPE_ONLY_ON_DFL) && !cgroup_on_dfl(cgrp))
			continue;
		if ((cft->flags & __CFTYPE_NOT_ON_DFL) && cgroup_on_dfl(cgrp))
			continue;
		if ((cft->flags & CFTYPE_NOT_ON_ROOT) && !cgroup_parent(cgrp))
			continue;
		if ((cft->flags & CFTYPE_ONLY_ON_ROOT) && cgroup_parent(cgrp))
			continue;
		if ((cft->flags & CFTYPE_DEBUG) && !cgroup_debug)
			continue;
		if (is_add) {
			ret = cgroup_add_file(css, cgrp, cft);
			if (ret) {
				pr_warn("%s: failed to add %s, err=%d\n",
					__func__, cft->name, ret);
				cft_end = cft;
				is_add = false;
				goto restart;
			}
		} else {
			cgroup_rm_file(cgrp, cft);
		}
	}
	return ret;
}

static int cgroup_apply_cftypes(struct cftype *cfts, bool is_add)
{
	struct cgroup_subsys *ss = cfts[0].ss;
	struct cgroup *root = &ss->root->cgrp;
	struct cgroup_subsys_state *css;
	int ret = 0;

	lockdep_assert_held(&cgroup_mutex);

	/* add/rm files for all cgroups created before */
	css_for_each_descendant_pre(css, cgroup_css(root, ss)) {
		struct cgroup *cgrp = css->cgroup;

		if (!(css->flags & CSS_VISIBLE))
			continue;

		ret = cgroup_addrm_files(css, cgrp, cfts, is_add);
		if (ret)
			break;
	}

	if (is_add && !ret)
		kernfs_activate(root->kn);
	return ret;
}

static void cgroup_exit_cftypes(struct cftype *cfts)
{
	struct cftype *cft;

	for (cft = cfts; cft->name[0] != '\0'; cft++) {
		/* free copy for custom atomic_write_len, see init_cftypes() */
		if (cft->max_write_len && cft->max_write_len != PAGE_SIZE)
			kfree(cft->kf_ops);
		cft->kf_ops = NULL;
		cft->ss = NULL;

		/* revert flags set by cgroup core while adding @cfts */
		cft->flags &= ~(__CFTYPE_ONLY_ON_DFL | __CFTYPE_NOT_ON_DFL |
				__CFTYPE_ADDED);
	}
}

static int cgroup_init_cftypes(struct cgroup_subsys *ss, struct cftype *cfts)
{
	struct cftype *cft;
	int ret = 0;

	for (cft = cfts; cft->name[0] != '\0'; cft++) {
		struct kernfs_ops *kf_ops;

		WARN_ON(cft->ss || cft->kf_ops);

		if (cft->flags & __CFTYPE_ADDED) {
			ret = -EBUSY;
			break;
		}

		if (cft->seq_start)
			kf_ops = &cgroup_kf_ops;
		else
			kf_ops = &cgroup_kf_single_ops;

		/*
		 * Ugh... if @cft wants a custom max_write_len, we need to
		 * make a copy of kf_ops to set its atomic_write_len.
		 */
		if (cft->max_write_len && cft->max_write_len != PAGE_SIZE) {
			kf_ops = kmemdup(kf_ops, sizeof(*kf_ops), GFP_KERNEL);
			if (!kf_ops) {
				ret = -ENOMEM;
				break;
			}
			kf_ops->atomic_write_len = cft->max_write_len;
		}

		cft->kf_ops = kf_ops;
		cft->ss = ss;
		cft->flags |= __CFTYPE_ADDED;
	}

	if (ret)
		cgroup_exit_cftypes(cfts);
	return ret;
}

static void cgroup_rm_cftypes_locked(struct cftype *cfts)
{
	lockdep_assert_held(&cgroup_mutex);

	list_del(&cfts->node);
	cgroup_apply_cftypes(cfts, false);
	cgroup_exit_cftypes(cfts);
}

/**
 * cgroup_rm_cftypes - remove an array of cftypes from a subsystem
 * @cfts: zero-length name terminated array of cftypes
 *
 * Unregister @cfts.  Files described by @cfts are removed from all
 * existing cgroups and all future cgroups won't have them either.  This
 * function can be called anytime whether @cfts' subsys is attached or not.
 *
 * Returns 0 on successful unregistration, -ENOENT if @cfts is not
 * registered.
 */
int cgroup_rm_cftypes(struct cftype *cfts)
{
	if (!cfts || cfts[0].name[0] == '\0')
		return 0;

	if (!(cfts[0].flags & __CFTYPE_ADDED))
		return -ENOENT;

	cgroup_lock();
	cgroup_rm_cftypes_locked(cfts);
	cgroup_unlock();
	return 0;
}

/**
 * cgroup_add_cftypes - add an array of cftypes to a subsystem
 * @ss: target cgroup subsystem
 * @cfts: zero-length name terminated array of cftypes
 *
 * Register @cfts to @ss.  Files described by @cfts are created for all
 * existing cgroups to which @ss is attached and all future cgroups will
 * have them too.  This function can be called anytime whether @ss is
 * attached or not.
 *
 * Returns 0 on successful registration, -errno on failure.  Note that this
 * function currently returns 0 as long as @cfts registration is successful
 * even if some file creation attempts on existing cgroups fail.
 */
static int cgroup_add_cftypes(struct cgroup_subsys *ss, struct cftype *cfts)
{
	int ret;

	if (!cgroup_ssid_enabled(ss->id))
		return 0;

	if (!cfts || cfts[0].name[0] == '\0')
		return 0;

	ret = cgroup_init_cftypes(ss, cfts);
	if (ret)
		return ret;

	cgroup_lock();

	list_add_tail(&cfts->node, &ss->cfts);
	ret = cgroup_apply_cftypes(cfts, true);
	if (ret)
		cgroup_rm_cftypes_locked(cfts);

	cgroup_unlock();
	return ret;
}

/**
 * cgroup_add_dfl_cftypes - add an array of cftypes for default hierarchy
 * @ss: target cgroup subsystem
 * @cfts: zero-length name terminated array of cftypes
 *
 * Similar to cgroup_add_cftypes() but the added files are only used for
 * the default hierarchy.
 */
int cgroup_add_dfl_cftypes(struct cgroup_subsys *ss, struct cftype *cfts)
{
	struct cftype *cft;

	for (cft = cfts; cft && cft->name[0] != '\0'; cft++)
		cft->flags |= __CFTYPE_ONLY_ON_DFL;
	return cgroup_add_cftypes(ss, cfts);
}

/**
 * cgroup_add_legacy_cftypes - add an array of cftypes for legacy hierarchies
 * @ss: target cgroup subsystem
 * @cfts: zero-length name terminated array of cftypes
 *
 * Similar to cgroup_add_cftypes() but the added files are only used for
 * the legacy hierarchies.
 */
int cgroup_add_legacy_cftypes(struct cgroup_subsys *ss, struct cftype *cfts)
{
	struct cftype *cft;

	for (cft = cfts; cft && cft->name[0] != '\0'; cft++)
		cft->flags |= __CFTYPE_NOT_ON_DFL;
	return cgroup_add_cftypes(ss, cfts);
}

/**
 * cgroup_file_notify - generate a file modified event for a cgroup_file
 * @cfile: target cgroup_file
 *
 * @cfile must have been obtained by setting cftype->file_offset.
 */
void cgroup_file_notify(struct cgroup_file *cfile)
{
	unsigned long flags;

	spin_lock_irqsave(&cgroup_file_kn_lock, flags);
	if (cfile->kn) {
		unsigned long last = cfile->notified_at;
		unsigned long next = last + CGROUP_FILE_NOTIFY_MIN_INTV;

		if (time_in_range(jiffies, last, next)) {
			timer_reduce(&cfile->notify_timer, next);
		} else {
			kernfs_notify(cfile->kn);
			cfile->notified_at = jiffies;
		}
	}
	spin_unlock_irqrestore(&cgroup_file_kn_lock, flags);
}

static struct kernfs_node *cfile_kn_get(struct cgroup_file *cfile)
{
	struct kernfs_node *kn;

	spin_lock_irq(&cgroup_file_kn_lock);
	kn = cfile->kn;
	kernfs_get(kn);
	spin_unlock_irq(&cgroup_file_kn_lock);

	return kn;
}

static bool cfile_visible(struct cgroup_file *cfile)
{
	return !(cfile->cft->flags & CFTYPE_HIDDEN) &&
		!(cfile->flags & CFILE_HIDDEN);
}

/**
 * cgroup_file_show - show or hide a hidden cgroup file
 * @cfile: target cgroup_file obtained by setting cftype->file_offset
 * @show: whether to show or hide
 */
void cgroup_file_show(struct cgroup_file *cfile, bool show)
{
	struct kernfs_node *kn;

	mutex_lock(&cgroup_mutex);

	if (show)
		cfile->flags &= ~CFILE_HIDDEN;
	else
		cfile->flags |= CFILE_HIDDEN;

	kn = cfile_kn_get(cfile);
	if (kn) {
		kernfs_show(kn, cfile_visible(cfile));
		kernfs_put(kn);
	}

	mutex_unlock(&cgroup_mutex);
}

/**
 * css_next_child - find the next child of a given css
 * @pos: the current position (%NULL to initiate traversal)
 * @parent: css whose children to walk
 *
 * This function returns the next child of @parent and should be called
 * under either cgroup_mutex or RCU read lock.  The only requirement is
 * that @parent and @pos are accessible.  The next sibling is guaranteed to
 * be returned regardless of their states.
 *
 * If a subsystem synchronizes ->css_online() and the start of iteration, a
 * css which finished ->css_online() is guaranteed to be visible in the
 * future iterations and will stay visible until the last reference is put.
 * A css which hasn't finished ->css_online() or already finished
 * ->css_offline() may show up during traversal.  It's each subsystem's
 * responsibility to synchronize against on/offlining.
 */
struct cgroup_subsys_state *css_next_child(struct cgroup_subsys_state *pos,
					   struct cgroup_subsys_state *parent)
{
	struct cgroup_subsys_state *next;

	cgroup_assert_mutex_or_rcu_locked();

	/*
	 * @pos could already have been unlinked from the sibling list.
	 * Once a cgroup is removed, its ->sibling.next is no longer
	 * updated when its next sibling changes.  CSS_RELEASED is set when
	 * @pos is taken off list, at which time its next pointer is valid,
	 * and, as releases are serialized, the one pointed to by the next
	 * pointer is guaranteed to not have started release yet.  This
	 * implies that if we observe !CSS_RELEASED on @pos in this RCU
	 * critical section, the one pointed to by its next pointer is
	 * guaranteed to not have finished its RCU grace period even if we
	 * have dropped rcu_read_lock() in-between iterations.
	 *
	 * If @pos has CSS_RELEASED set, its next pointer can't be
	 * dereferenced; however, as each css is given a monotonically
	 * increasing unique serial number and always appended to the
	 * sibling list, the next one can be found by walking the parent's
	 * children until the first css with higher serial number than
	 * @pos's.  While this path can be slower, it happens iff iteration
	 * races against release and the race window is very small.
	 */
	if (!pos) {
		next = list_entry_rcu(parent->children.next, struct cgroup_subsys_state, sibling);
	} else if (likely(!(pos->flags & CSS_RELEASED))) {
		next = list_entry_rcu(pos->sibling.next, struct cgroup_subsys_state, sibling);
	} else {
		list_for_each_entry_rcu(next, &parent->children, sibling,
					lockdep_is_held(&cgroup_mutex))
			if (next->serial_nr > pos->serial_nr)
				break;
	}

	/*
	 * @next, if not pointing to the head, can be dereferenced and is
	 * the next sibling.
	 */
	if (&next->sibling != &parent->children)
		return next;
	return NULL;
}

/**
 * css_next_descendant_pre - find the next descendant for pre-order walk
 * @pos: the current position (%NULL to initiate traversal)
 * @root: css whose descendants to walk
 *
 * To be used by css_for_each_descendant_pre().  Find the next descendant
 * to visit for pre-order traversal of @root's descendants.  @root is
 * included in the iteration and the first node to be visited.
 *
 * While this function requires cgroup_mutex or RCU read locking, it
 * doesn't require the whole traversal to be contained in a single critical
 * section.  This function will return the correct next descendant as long
 * as both @pos and @root are accessible and @pos is a descendant of @root.
 *
 * If a subsystem synchronizes ->css_online() and the start of iteration, a
 * css which finished ->css_online() is guaranteed to be visible in the
 * future iterations and will stay visible until the last reference is put.
 * A css which hasn't finished ->css_online() or already finished
 * ->css_offline() may show up during traversal.  It's each subsystem's
 * responsibility to synchronize against on/offlining.
 */
struct cgroup_subsys_state *
css_next_descendant_pre(struct cgroup_subsys_state *pos,
			struct cgroup_subsys_state *root)
{
	struct cgroup_subsys_state *next;

	cgroup_assert_mutex_or_rcu_locked();

	/* if first iteration, visit @root */
	if (!pos)
		return root;

	/* visit the first child if exists */
	next = css_next_child(NULL, pos);
	if (next)
		return next;

	/* no child, visit my or the closest ancestor's next sibling */
	while (pos != root) {
		next = css_next_child(pos, pos->parent);
		if (next)
			return next;
		pos = pos->parent;
	}

	return NULL;
}
EXPORT_SYMBOL_GPL(css_next_descendant_pre);

/**
 * css_rightmost_descendant - return the rightmost descendant of a css
 * @pos: css of interest
 *
 * Return the rightmost descendant of @pos.  If there's no descendant, @pos
 * is returned.  This can be used during pre-order traversal to skip
 * subtree of @pos.
 *
 * While this function requires cgroup_mutex or RCU read locking, it
 * doesn't require the whole traversal to be contained in a single critical
 * section.  This function will return the correct rightmost descendant as
 * long as @pos is accessible.
 */
struct cgroup_subsys_state *
css_rightmost_descendant(struct cgroup_subsys_state *pos)
{
	struct cgroup_subsys_state *last, *tmp;

	cgroup_assert_mutex_or_rcu_locked();

	do {
		last = pos;
		/* ->prev isn't RCU safe, walk ->next till the end */
		pos = NULL;
		css_for_each_child(tmp, last)
			pos = tmp;
	} while (pos);

	return last;
}

static struct cgroup_subsys_state *
css_leftmost_descendant(struct cgroup_subsys_state *pos)
{
	struct cgroup_subsys_state *last;

	do {
		last = pos;
		pos = css_next_child(NULL, pos);
	} while (pos);

	return last;
}

/**
 * css_next_descendant_post - find the next descendant for post-order walk
 * @pos: the current position (%NULL to initiate traversal)
 * @root: css whose descendants to walk
 *
 * To be used by css_for_each_descendant_post().  Find the next descendant
 * to visit for post-order traversal of @root's descendants.  @root is
 * included in the iteration and the last node to be visited.
 *
 * While this function requires cgroup_mutex or RCU read locking, it
 * doesn't require the whole traversal to be contained in a single critical
 * section.  This function will return the correct next descendant as long
 * as both @pos and @cgroup are accessible and @pos is a descendant of
 * @cgroup.
 *
 * If a subsystem synchronizes ->css_online() and the start of iteration, a
 * css which finished ->css_online() is guaranteed to be visible in the
 * future iterations and will stay visible until the last reference is put.
 * A css which hasn't finished ->css_online() or already finished
 * ->css_offline() may show up during traversal.  It's each subsystem's
 * responsibility to synchronize against on/offlining.
 */
struct cgroup_subsys_state *
css_next_descendant_post(struct cgroup_subsys_state *pos,
			 struct cgroup_subsys_state *root)
{
	struct cgroup_subsys_state *next;

	cgroup_assert_mutex_or_rcu_locked();

	/* if first iteration, visit leftmost descendant which may be @root */
	if (!pos)
		return css_leftmost_descendant(root);

	/* if we visited @root, we're done */
	if (pos == root)
		return NULL;

	/* if there's an unvisited sibling, visit its leftmost descendant */
	next = css_next_child(pos, pos->parent);
	if (next)
		return css_leftmost_descendant(next);

	/* no sibling left, visit parent */
	return pos->parent;
}

/**
 * css_has_online_children - does a css have online children
 * @css: the target css
 *
 * Returns %true if @css has any online children; otherwise, %false.  This
 * function can be called from any context but the caller is responsible
 * for synchronizing against on/offlining as necessary.
 */
bool css_has_online_children(struct cgroup_subsys_state *css)
{
	struct cgroup_subsys_state *child;
	bool ret = false;

	rcu_read_lock();
	css_for_each_child(child, css) {
		if (child->flags & CSS_ONLINE) {
			ret = true;
			break;
		}
	}
	rcu_read_unlock();
	return ret;
}

static struct css_set *css_task_iter_next_css_set(struct css_task_iter *it)
{
	struct list_head *l;
	struct cgrp_cset_link *link;
	struct css_set *cset;

	lockdep_assert_held(&css_set_lock);

	/* find the next threaded cset */
	if (it->tcset_pos) {
		l = it->tcset_pos->next;

		if (l != it->tcset_head) {
			it->tcset_pos = l;
			return container_of(l, struct css_set,
					    threaded_csets_node);
		}

		it->tcset_pos = NULL;
	}

	/* find the next cset */
	l = it->cset_pos;
	l = l->next;
	if (l == it->cset_head) {
		it->cset_pos = NULL;
		return NULL;
	}

	if (it->ss) {
		cset = container_of(l, struct css_set, e_cset_node[it->ss->id]);
	} else {
		link = list_entry(l, struct cgrp_cset_link, cset_link);
		cset = link->cset;
	}

	it->cset_pos = l;

	/* initialize threaded css_set walking */
	if (it->flags & CSS_TASK_ITER_THREADED) {
		if (it->cur_dcset)
			put_css_set_locked(it->cur_dcset);
		it->cur_dcset = cset;
		get_css_set(cset);

		it->tcset_head = &cset->threaded_csets;
		it->tcset_pos = &cset->threaded_csets;
	}

	return cset;
}

/**
 * css_task_iter_advance_css_set - advance a task iterator to the next css_set
 * @it: the iterator to advance
 *
 * Advance @it to the next css_set to walk.
 */
static void css_task_iter_advance_css_set(struct css_task_iter *it)
{
	struct css_set *cset;

	lockdep_assert_held(&css_set_lock);

	/* Advance to the next non-empty css_set and find first non-empty tasks list*/
	while ((cset = css_task_iter_next_css_set(it))) {
		if (!list_empty(&cset->tasks)) {
			it->cur_tasks_head = &cset->tasks;
			break;
		} else if (!list_empty(&cset->mg_tasks)) {
			it->cur_tasks_head = &cset->mg_tasks;
			break;
		} else if (!list_empty(&cset->dying_tasks)) {
			it->cur_tasks_head = &cset->dying_tasks;
			break;
		}
	}
	if (!cset) {
		it->task_pos = NULL;
		return;
	}
	it->task_pos = it->cur_tasks_head->next;

	/*
	 * We don't keep css_sets locked across iteration steps and thus
	 * need to take steps to ensure that iteration can be resumed after
	 * the lock is re-acquired.  Iteration is performed at two levels -
	 * css_sets and tasks in them.
	 *
	 * Once created, a css_set never leaves its cgroup lists, so a
	 * pinned css_set is guaranteed to stay put and we can resume
	 * iteration afterwards.
	 *
	 * Tasks may leave @cset across iteration steps.  This is resolved
	 * by registering each iterator with the css_set currently being
	 * walked and making css_set_move_task() advance iterators whose
	 * next task is leaving.
	 */
	if (it->cur_cset) {
		list_del(&it->iters_node);
		put_css_set_locked(it->cur_cset);
	}
	get_css_set(cset);
	it->cur_cset = cset;
	list_add(&it->iters_node, &cset->task_iters);
}

static void css_task_iter_skip(struct css_task_iter *it,
			       struct task_struct *task)
{
	lockdep_assert_held(&css_set_lock);

	if (it->task_pos == &task->cg_list) {
		it->task_pos = it->task_pos->next;
		it->flags |= CSS_TASK_ITER_SKIPPED;
	}
}

static void css_task_iter_advance(struct css_task_iter *it)
{
	struct task_struct *task;

	lockdep_assert_held(&css_set_lock);
repeat:
	if (it->task_pos) {
		/*
		 * Advance iterator to find next entry. We go through cset
		 * tasks, mg_tasks and dying_tasks, when consumed we move onto
		 * the next cset.
		 */
		if (it->flags & CSS_TASK_ITER_SKIPPED)
			it->flags &= ~CSS_TASK_ITER_SKIPPED;
		else
			it->task_pos = it->task_pos->next;

		if (it->task_pos == &it->cur_cset->tasks) {
			it->cur_tasks_head = &it->cur_cset->mg_tasks;
			it->task_pos = it->cur_tasks_head->next;
		}
		if (it->task_pos == &it->cur_cset->mg_tasks) {
			it->cur_tasks_head = &it->cur_cset->dying_tasks;
			it->task_pos = it->cur_tasks_head->next;
		}
		if (it->task_pos == &it->cur_cset->dying_tasks)
			css_task_iter_advance_css_set(it);
	} else {
		/* called from start, proceed to the first cset */
		css_task_iter_advance_css_set(it);
	}

	if (!it->task_pos)
		return;

	task = list_entry(it->task_pos, struct task_struct, cg_list);

	if (it->flags & CSS_TASK_ITER_PROCS) {
		/* if PROCS, skip over tasks which aren't group leaders */
		if (!thread_group_leader(task))
			goto repeat;

		/* and dying leaders w/o live member threads */
		if (it->cur_tasks_head == &it->cur_cset->dying_tasks &&
		    !atomic_read(&task->signal->live))
			goto repeat;
	} else {
		/* skip all dying ones */
		if (it->cur_tasks_head == &it->cur_cset->dying_tasks)
			goto repeat;
	}
}

/**
 * css_task_iter_start - initiate task iteration
 * @css: the css to walk tasks of
 * @flags: CSS_TASK_ITER_* flags
 * @it: the task iterator to use
 *
 * Initiate iteration through the tasks of @css.  The caller can call
 * css_task_iter_next() to walk through the tasks until the function
 * returns NULL.  On completion of iteration, css_task_iter_end() must be
 * called.
 */
void css_task_iter_start(struct cgroup_subsys_state *css, unsigned int flags,
			 struct css_task_iter *it)
{
	unsigned long irqflags;

	memset(it, 0, sizeof(*it));

	spin_lock_irqsave(&css_set_lock, irqflags);

	it->ss = css->ss;
	it->flags = flags;

	if (CGROUP_HAS_SUBSYS_CONFIG && it->ss)
		it->cset_pos = &css->cgroup->e_csets[css->ss->id];
	else
		it->cset_pos = &css->cgroup->cset_links;

	it->cset_head = it->cset_pos;

	css_task_iter_advance(it);

	spin_unlock_irqrestore(&css_set_lock, irqflags);
}

/**
 * css_task_iter_next - return the next task for the iterator
 * @it: the task iterator being iterated
 *
 * The "next" function for task iteration.  @it should have been
 * initialized via css_task_iter_start().  Returns NULL when the iteration
 * reaches the end.
 */
struct task_struct *css_task_iter_next(struct css_task_iter *it)
{
	unsigned long irqflags;

	if (it->cur_task) {
		put_task_struct(it->cur_task);
		it->cur_task = NULL;
	}

	spin_lock_irqsave(&css_set_lock, irqflags);

	/* @it may be half-advanced by skips, finish advancing */
	if (it->flags & CSS_TASK_ITER_SKIPPED)
		css_task_iter_advance(it);

	if (it->task_pos) {
		it->cur_task = list_entry(it->task_pos, struct task_struct,
					  cg_list);
		get_task_struct(it->cur_task);
		css_task_iter_advance(it);
	}

	spin_unlock_irqrestore(&css_set_lock, irqflags);

	return it->cur_task;
}

/**
 * css_task_iter_end - finish task iteration
 * @it: the task iterator to finish
 *
 * Finish task iteration started by css_task_iter_start().
 */
void css_task_iter_end(struct css_task_iter *it)
{
	unsigned long irqflags;

	if (it->cur_cset) {
		spin_lock_irqsave(&css_set_lock, irqflags);
		list_del(&it->iters_node);
		put_css_set_locked(it->cur_cset);
		spin_unlock_irqrestore(&css_set_lock, irqflags);
	}

	if (it->cur_dcset)
		put_css_set(it->cur_dcset);

	if (it->cur_task)
		put_task_struct(it->cur_task);
}

static void cgroup_procs_release(struct kernfs_open_file *of)
{
	struct cgroup_file_ctx *ctx = of->priv;

	if (ctx->procs.started)
		css_task_iter_end(&ctx->procs.iter);
}

static void *cgroup_procs_next(struct seq_file *s, void *v, loff_t *pos)
{
	struct kernfs_open_file *of = s->private;
	struct cgroup_file_ctx *ctx = of->priv;

	if (pos)
		(*pos)++;

	return css_task_iter_next(&ctx->procs.iter);
}

static void *__cgroup_procs_start(struct seq_file *s, loff_t *pos,
				  unsigned int iter_flags)
{
	struct kernfs_open_file *of = s->private;
	struct cgroup *cgrp = seq_css(s)->cgroup;
	struct cgroup_file_ctx *ctx = of->priv;
	struct css_task_iter *it = &ctx->procs.iter;

	/*
	 * When a seq_file is seeked, it's always traversed sequentially
	 * from position 0, so we can simply keep iterating on !0 *pos.
	 */
	if (!ctx->procs.started) {
		if (WARN_ON_ONCE((*pos)))
			return ERR_PTR(-EINVAL);
		css_task_iter_start(&cgrp->self, iter_flags, it);
		ctx->procs.started = true;
	} else if (!(*pos)) {
		css_task_iter_end(it);
		css_task_iter_start(&cgrp->self, iter_flags, it);
	} else
		return it->cur_task;

	return cgroup_procs_next(s, NULL, NULL);
}

static void *cgroup_procs_start(struct seq_file *s, loff_t *pos)
{
	struct cgroup *cgrp = seq_css(s)->cgroup;

	/*
	 * All processes of a threaded subtree belong to the domain cgroup
	 * of the subtree.  Only threads can be distributed across the
	 * subtree.  Reject reads on cgroup.procs in the subtree proper.
	 * They're always empty anyway.
	 */
	if (cgroup_is_threaded(cgrp))
		return ERR_PTR(-EOPNOTSUPP);

	return __cgroup_procs_start(s, pos, CSS_TASK_ITER_PROCS |
					    CSS_TASK_ITER_THREADED);
}

static int cgroup_procs_show(struct seq_file *s, void *v)
{
	seq_printf(s, "%d\n", task_pid_vnr(v));
	return 0;
}

static int cgroup_may_write(const struct cgroup *cgrp, struct super_block *sb)
{
	int ret;
	struct inode *inode;

	lockdep_assert_held(&cgroup_mutex);

	inode = kernfs_get_inode(sb, cgrp->procs_file.kn);
	if (!inode)
		return -ENOMEM;

	ret = inode_permission(&nop_mnt_idmap, inode, MAY_WRITE);
	iput(inode);
	return ret;
}

static int cgroup_procs_write_permission(struct cgroup *src_cgrp,
					 struct cgroup *dst_cgrp,
					 struct super_block *sb,
					 struct cgroup_namespace *ns)
{
	struct cgroup *com_cgrp = src_cgrp;
	int ret;

	lockdep_assert_held(&cgroup_mutex);

	/* find the common ancestor */
	while (!cgroup_is_descendant(dst_cgrp, com_cgrp))
		com_cgrp = cgroup_parent(com_cgrp);

	/* %current should be authorized to migrate to the common ancestor */
	ret = cgroup_may_write(com_cgrp, sb);
	if (ret)
		return ret;

	/*
	 * If namespaces are delegation boundaries, %current must be able
	 * to see both source and destination cgroups from its namespace.
	 */
	if ((cgrp_dfl_root.flags & CGRP_ROOT_NS_DELEGATE) &&
	    (!cgroup_is_descendant(src_cgrp, ns->root_cset->dfl_cgrp) ||
	     !cgroup_is_descendant(dst_cgrp, ns->root_cset->dfl_cgrp)))
		return -ENOENT;

	return 0;
}

static int cgroup_attach_permissions(struct cgroup *src_cgrp,
				     struct cgroup *dst_cgrp,
				     struct super_block *sb, bool threadgroup,
				     struct cgroup_namespace *ns)
{
	int ret = 0;

	ret = cgroup_procs_write_permission(src_cgrp, dst_cgrp, sb, ns);
	if (ret)
		return ret;

	ret = cgroup_migrate_vet_dst(dst_cgrp);
	if (ret)
		return ret;

	if (!threadgroup && (src_cgrp->dom_cgrp != dst_cgrp->dom_cgrp))
		ret = -EOPNOTSUPP;

	return ret;
}

static ssize_t __cgroup_procs_write(struct kernfs_open_file *of, char *buf,
				    bool threadgroup)
{
	struct cgroup_file_ctx *ctx = of->priv;
	struct cgroup *src_cgrp, *dst_cgrp;
	struct task_struct *task;
	const struct cred *saved_cred;
	ssize_t ret;
	bool threadgroup_locked;

	dst_cgrp = cgroup_kn_lock_live(of->kn, false);
	if (!dst_cgrp)
		return -ENODEV;

	task = cgroup_procs_write_start(buf, threadgroup, &threadgroup_locked);
	ret = PTR_ERR_OR_ZERO(task);
	if (ret)
		goto out_unlock;

	/* find the source cgroup */
	spin_lock_irq(&css_set_lock);
	src_cgrp = task_cgroup_from_root(task, &cgrp_dfl_root);
	spin_unlock_irq(&css_set_lock);

	/*
	 * Process and thread migrations follow same delegation rule. Check
	 * permissions using the credentials from file open to protect against
	 * inherited fd attacks.
	 */
	saved_cred = override_creds(of->file->f_cred);
	ret = cgroup_attach_permissions(src_cgrp, dst_cgrp,
					of->file->f_path.dentry->d_sb,
					threadgroup, ctx->ns);
	revert_creds(saved_cred);
	if (ret)
		goto out_finish;

	ret = cgroup_attach_task(dst_cgrp, task, threadgroup);

out_finish:
	cgroup_procs_write_finish(task, threadgroup_locked);
out_unlock:
	cgroup_kn_unlock(of->kn);

	return ret;
}

static ssize_t cgroup_procs_write(struct kernfs_open_file *of,
				  char *buf, size_t nbytes, loff_t off)
{
	return __cgroup_procs_write(of, buf, true) ?: nbytes;
}

static void *cgroup_threads_start(struct seq_file *s, loff_t *pos)
{
	return __cgroup_procs_start(s, pos, 0);
}

static ssize_t cgroup_threads_write(struct kernfs_open_file *of,
				    char *buf, size_t nbytes, loff_t off)
{
	return __cgroup_procs_write(of, buf, false) ?: nbytes;
}

/* cgroup core interface files for the default hierarchy */
static struct cftype cgroup_base_files[] = {
	{
		.name = "cgroup.type",
		.flags = CFTYPE_NOT_ON_ROOT,
		.seq_show = cgroup_type_show,
		.write = cgroup_type_write,
	},
	{
		.name = "cgroup.procs",
		.flags = CFTYPE_NS_DELEGATABLE,
		.file_offset = offsetof(struct cgroup, procs_file),
		.release = cgroup_procs_release,
		.seq_start = cgroup_procs_start,
		.seq_next = cgroup_procs_next,
		.seq_show = cgroup_procs_show,
		.write = cgroup_procs_write,
	},
	{
		.name = "cgroup.threads",
		.flags = CFTYPE_NS_DELEGATABLE,
		.release = cgroup_procs_release,
		.seq_start = cgroup_threads_start,
		.seq_next = cgroup_procs_next,
		.seq_show = cgroup_procs_show,
		.write = cgroup_threads_write,
	},
	{
		.name = "cgroup.controllers",
		.seq_show = cgroup_controllers_show,
	},
	{
		.name = "cgroup.subtree_control",
		.flags = CFTYPE_NS_DELEGATABLE,
		.seq_show = cgroup_subtree_control_show,
		.write = cgroup_subtree_control_write,
	},
	{
		.name = "cgroup.events",
		.flags = CFTYPE_NOT_ON_ROOT,
		.file_offset = offsetof(struct cgroup, events_file),
		.seq_show = cgroup_events_show,
	},
	{
		.name = "cgroup.max.descendants",
		.seq_show = cgroup_max_descendants_show,
		.write = cgroup_max_descendants_write,
	},
	{
		.name = "cgroup.max.depth",
		.seq_show = cgroup_max_depth_show,
		.write = cgroup_max_depth_write,
	},
	{
		.name = "cgroup.stat",
		.seq_show = cgroup_stat_show,
	},
	{
		.name = "cgroup.freeze",
		.flags = CFTYPE_NOT_ON_ROOT,
		.seq_show = cgroup_freeze_show,
		.write = cgroup_freeze_write,
	},
	{
		.name = "cgroup.kill",
		.flags = CFTYPE_NOT_ON_ROOT,
		.write = cgroup_kill_write,
	},
	{
		.name = "cpu.stat",
		.seq_show = cpu_stat_show,
	},
	{
		.name = "cpu.stat.local",
		.seq_show = cpu_local_stat_show,
	},
	{ }	/* terminate */
};

static struct cftype cgroup_psi_files[] = {
#ifdef CONFIG_PSI
	{
		.name = "io.pressure",
		.file_offset = offsetof(struct cgroup, psi_files[PSI_IO]),
		.seq_show = cgroup_io_pressure_show,
		.write = cgroup_io_pressure_write,
		.poll = cgroup_pressure_poll,
		.release = cgroup_pressure_release,
	},
	{
		.name = "memory.pressure",
		.file_offset = offsetof(struct cgroup, psi_files[PSI_MEM]),
		.seq_show = cgroup_memory_pressure_show,
		.write = cgroup_memory_pressure_write,
		.poll = cgroup_pressure_poll,
		.release = cgroup_pressure_release,
	},
	{
		.name = "cpu.pressure",
		.file_offset = offsetof(struct cgroup, psi_files[PSI_CPU]),
		.seq_show = cgroup_cpu_pressure_show,
		.write = cgroup_cpu_pressure_write,
		.poll = cgroup_pressure_poll,
		.release = cgroup_pressure_release,
	},
#ifdef CONFIG_IRQ_TIME_ACCOUNTING
	{
		.name = "irq.pressure",
		.file_offset = offsetof(struct cgroup, psi_files[PSI_IRQ]),
		.seq_show = cgroup_irq_pressure_show,
		.write = cgroup_irq_pressure_write,
		.poll = cgroup_pressure_poll,
		.release = cgroup_pressure_release,
	},
#endif
	{
		.name = "cgroup.pressure",
		.seq_show = cgroup_pressure_show,
		.write = cgroup_pressure_write,
	},
#endif /* CONFIG_PSI */
	{ }	/* terminate */
};

/*
 * css destruction is four-stage process.
 *
 * 1. Destruction starts.  Killing of the percpu_ref is initiated.
 *    Implemented in kill_css().
 *
 * 2. When the percpu_ref is confirmed to be visible as killed on all CPUs
 *    and thus css_tryget_online() is guaranteed to fail, the css can be
 *    offlined by invoking offline_css().  After offlining, the base ref is
 *    put.  Implemented in css_killed_work_fn().
 *
 * 3. When the percpu_ref reaches zero, the only possible remaining
 *    accessors are inside RCU read sections.  css_release() schedules the
 *    RCU callback.
 *
 * 4. After the grace period, the css can be freed.  Implemented in
 *    css_free_rwork_fn().
 *
 * It is actually hairier because both step 2 and 4 require process context
 * and thus involve punting to css->destroy_work adding two additional
 * steps to the already complex sequence.
 */
static void css_free_rwork_fn(struct work_struct *work)
{
	struct cgroup_subsys_state *css = container_of(to_rcu_work(work),
				struct cgroup_subsys_state, destroy_rwork);
	struct cgroup_subsys *ss = css->ss;
	struct cgroup *cgrp = css->cgroup;

	percpu_ref_exit(&css->refcnt);

	if (ss) {
		/* css free path */
		struct cgroup_subsys_state *parent = css->parent;
		int id = css->id;

		ss->css_free(css);
		cgroup_idr_remove(&ss->css_idr, id);
		cgroup_put(cgrp);

		if (parent)
			css_put(parent);
	} else {
		/* cgroup free path */
		atomic_dec(&cgrp->root->nr_cgrps);
		cgroup1_pidlist_destroy_all(cgrp);
		cancel_work_sync(&cgrp->release_agent_work);
		bpf_cgrp_storage_free(cgrp);

		if (cgroup_parent(cgrp)) {
			/*
			 * We get a ref to the parent, and put the ref when
			 * this cgroup is being freed, so it's guaranteed
			 * that the parent won't be destroyed before its
			 * children.
			 */
			cgroup_put(cgroup_parent(cgrp));
			kernfs_put(cgrp->kn);
			psi_cgroup_free(cgrp);
			cgroup_rstat_exit(cgrp);
			kfree(cgrp);
		} else {
			/*
			 * This is root cgroup's refcnt reaching zero,
			 * which indicates that the root should be
			 * released.
			 */
			cgroup_destroy_root(cgrp->root);
		}
	}
}

static void css_release_work_fn(struct work_struct *work)
{
	struct cgroup_subsys_state *css =
		container_of(work, struct cgroup_subsys_state, destroy_work);
	struct cgroup_subsys *ss = css->ss;
	struct cgroup *cgrp = css->cgroup;

	cgroup_lock();

	css->flags |= CSS_RELEASED;
	list_del_rcu(&css->sibling);

	if (ss) {
		/* css release path */
		if (!list_empty(&css->rstat_css_node)) {
			cgroup_rstat_flush(cgrp);
			list_del_rcu(&css->rstat_css_node);
		}

		cgroup_idr_replace(&ss->css_idr, NULL, css->id);
		if (ss->css_released)
			ss->css_released(css);
	} else {
		struct cgroup *tcgrp;

		/* cgroup release path */
		TRACE_CGROUP_PATH(release, cgrp);

		cgroup_rstat_flush(cgrp);

		spin_lock_irq(&css_set_lock);
		for (tcgrp = cgroup_parent(cgrp); tcgrp;
		     tcgrp = cgroup_parent(tcgrp))
			tcgrp->nr_dying_descendants--;
		spin_unlock_irq(&css_set_lock);

		/*
		 * There are two control paths which try to determine
		 * cgroup from dentry without going through kernfs -
		 * cgroupstats_build() and css_tryget_online_from_dir().
		 * Those are supported by RCU protecting clearing of
		 * cgrp->kn->priv backpointer.
		 */
		if (cgrp->kn)
			RCU_INIT_POINTER(*(void __rcu __force **)&cgrp->kn->priv,
					 NULL);
	}

	cgroup_unlock();

	INIT_RCU_WORK(&css->destroy_rwork, css_free_rwork_fn);
	queue_rcu_work(cgroup_destroy_wq, &css->destroy_rwork);
}

static void css_release(struct percpu_ref *ref)
{
	struct cgroup_subsys_state *css =
		container_of(ref, struct cgroup_subsys_state, refcnt);

	INIT_WORK(&css->destroy_work, css_release_work_fn);
	queue_work(cgroup_destroy_wq, &css->destroy_work);
}

static void init_and_link_css(struct cgroup_subsys_state *css,
			      struct cgroup_subsys *ss, struct cgroup *cgrp)
{
	lockdep_assert_held(&cgroup_mutex);

	cgroup_get_live(cgrp);

	memset(css, 0, sizeof(*css));
	css->cgroup = cgrp;
	css->ss = ss;
	css->id = -1;
	INIT_LIST_HEAD(&css->sibling);
	INIT_LIST_HEAD(&css->children);
	INIT_LIST_HEAD(&css->rstat_css_node);
	css->serial_nr = css_serial_nr_next++;
	atomic_set(&css->online_cnt, 0);

	if (cgroup_parent(cgrp)) {
		css->parent = cgroup_css(cgroup_parent(cgrp), ss);
		css_get(css->parent);
	}

	if (ss->css_rstat_flush)
		list_add_rcu(&css->rstat_css_node, &cgrp->rstat_css_list);

	BUG_ON(cgroup_css(cgrp, ss));
}

/* invoke ->css_online() on a new CSS and mark it online if successful */
static int online_css(struct cgroup_subsys_state *css)
{
	struct cgroup_subsys *ss = css->ss;
	int ret = 0;

	lockdep_assert_held(&cgroup_mutex);

	if (ss->css_online)
		ret = ss->css_online(css);
	if (!ret) {
		css->flags |= CSS_ONLINE;
		rcu_assign_pointer(css->cgroup->subsys[ss->id], css);

		atomic_inc(&css->online_cnt);
		if (css->parent)
			atomic_inc(&css->parent->online_cnt);
	}
	return ret;
}

/* if the CSS is online, invoke ->css_offline() on it and mark it offline */
static void offline_css(struct cgroup_subsys_state *css)
{
	struct cgroup_subsys *ss = css->ss;

	lockdep_assert_held(&cgroup_mutex);

	if (!(css->flags & CSS_ONLINE))
		return;

	if (ss->css_offline)
		ss->css_offline(css);

	css->flags &= ~CSS_ONLINE;
	RCU_INIT_POINTER(css->cgroup->subsys[ss->id], NULL);

	wake_up_all(&css->cgroup->offline_waitq);
}

/**
 * cgroup_show_cftype - show or hide a cgroup file type
 * @cft: cftype to show or hide
 * @show: whether to show or hide
 *
 * Sets %CFTYPE_HIDDEN and shows/hides the matching files according to @show.
 * @cft may or may not be added at the time of this call. After hiding, it's
 * guaranteed that there are no in-flight operations on the hidden files.
 */
void cgroup_show_cftype(struct cftype *cft, bool show)
{
	struct cgroup_subsys *ss = cft->ss;
	struct cgroup *root = ss ? &ss->root->cgrp : &cgrp_dfl_root.cgrp;
	struct cgroup_subsys_state *css;

	mutex_lock(&cgroup_mutex);

	if (show)
		cft->flags &= ~CFTYPE_HIDDEN;
	else
		cft->flags |= CFTYPE_HIDDEN;

	if (!(cft->flags & __CFTYPE_ADDED))
		goto out_unlock;

	css_for_each_descendant_pre(css, cgroup_css(root, ss)) {
		struct cgroup *cgrp = css->cgroup;
		struct kernfs_node *kn;

		if (!(css->flags & CSS_VISIBLE))
			continue;

		if (cft->file_offset) {
			struct cgroup_file *cfile =
				(void *)css + cft->file_offset;

			kn = cfile_kn_get(cfile);
			if (kn) {
				kernfs_show(kn, cfile_visible(cfile));
				kernfs_put(kn);
			}
		} else {
			char buf[CGROUP_FILE_NAME_MAX];

			kn = kernfs_find_and_get(cgrp->kn,
					cgroup_file_name(cgrp, cft, buf));
			if (kn) {
				kernfs_show(kn, show);
				kernfs_put(kn);
			}
		}
	}

out_unlock:
	mutex_unlock(&cgroup_mutex);
}

/**
 * css_create - create a cgroup_subsys_state
 * @cgrp: the cgroup new css will be associated with
 * @ss: the subsys of new css
 *
 * Create a new css associated with @cgrp - @ss pair.  On success, the new
 * css is online and installed in @cgrp.  This function doesn't create the
 * interface files.  Returns 0 on success, -errno on failure.
 */
static struct cgroup_subsys_state *css_create(struct cgroup *cgrp,
					      struct cgroup_subsys *ss)
{
	struct cgroup *parent = cgroup_parent(cgrp);
	struct cgroup_subsys_state *parent_css = cgroup_css(parent, ss);
	struct cgroup_subsys_state *css;
	int err;

	lockdep_assert_held(&cgroup_mutex);

	css = ss->css_alloc(parent_css);
	if (!css)
		css = ERR_PTR(-ENOMEM);
	if (IS_ERR(css))
		return css;

	init_and_link_css(css, ss, cgrp);

	err = percpu_ref_init(&css->refcnt, css_release, 0, GFP_KERNEL);
	if (err)
		goto err_free_css;

	err = cgroup_idr_alloc(&ss->css_idr, NULL, 2, 0, GFP_KERNEL);
	if (err < 0)
		goto err_free_css;
	css->id = err;

	/* @css is ready to be brought online now, make it visible */
	list_add_tail_rcu(&css->sibling, &parent_css->children);
	cgroup_idr_replace(&ss->css_idr, css, css->id);

	err = online_css(css);
	if (err)
		goto err_list_del;

	return css;

err_list_del:
	list_del_rcu(&css->sibling);
err_free_css:
	list_del_rcu(&css->rstat_css_node);
	INIT_RCU_WORK(&css->destroy_rwork, css_free_rwork_fn);
	queue_rcu_work(cgroup_destroy_wq, &css->destroy_rwork);
	return ERR_PTR(err);
}

/*
 * The returned cgroup is fully initialized including its control mask, but
 * it doesn't have the control mask applied.
 */
static struct cgroup *cgroup_create(struct cgroup *parent, const char *name,
				    umode_t mode)
{
	struct cgroup_root *root = parent->root;
	struct cgroup *cgrp, *tcgrp;
	struct kernfs_node *kn;
	int level = parent->level + 1;
	int ret;

	/* allocate the cgroup and its ID, 0 is reserved for the root */
	cgrp = kzalloc(struct_size(cgrp, ancestors, (level + 1)), GFP_KERNEL);
	if (!cgrp)
		return ERR_PTR(-ENOMEM);

	ret = percpu_ref_init(&cgrp->self.refcnt, css_release, 0, GFP_KERNEL);
	if (ret)
		goto out_free_cgrp;

	ret = cgroup_rstat_init(cgrp);
	if (ret)
		goto out_cancel_ref;

	/* create the directory */
	kn = kernfs_create_dir_ns(parent->kn, name, mode,
				  current_fsuid(), current_fsgid(),
				  cgrp, NULL);
	if (IS_ERR(kn)) {
		ret = PTR_ERR(kn);
		goto out_stat_exit;
	}
	cgrp->kn = kn;

	init_cgroup_housekeeping(cgrp);

	cgrp->self.parent = &parent->self;
	cgrp->root = root;
	cgrp->level = level;

	ret = psi_cgroup_alloc(cgrp);
	if (ret)
		goto out_kernfs_remove;

	ret = cgroup_bpf_inherit(cgrp);
	if (ret)
		goto out_psi_free;

	/*
	 * New cgroup inherits effective freeze counter, and
	 * if the parent has to be frozen, the child has too.
	 */
	cgrp->freezer.e_freeze = parent->freezer.e_freeze;
	if (cgrp->freezer.e_freeze) {
		/*
		 * Set the CGRP_FREEZE flag, so when a process will be
		 * attached to the child cgroup, it will become frozen.
		 * At this point the new cgroup is unpopulated, so we can
		 * consider it frozen immediately.
		 */
		set_bit(CGRP_FREEZE, &cgrp->flags);
		set_bit(CGRP_FROZEN, &cgrp->flags);
	}

	spin_lock_irq(&css_set_lock);
	for (tcgrp = cgrp; tcgrp; tcgrp = cgroup_parent(tcgrp)) {
		cgrp->ancestors[tcgrp->level] = tcgrp;

		if (tcgrp != cgrp) {
			tcgrp->nr_descendants++;

			/*
			 * If the new cgroup is frozen, all ancestor cgroups
			 * get a new frozen descendant, but their state can't
			 * change because of this.
			 */
			if (cgrp->freezer.e_freeze)
				tcgrp->freezer.nr_frozen_descendants++;
		}
	}
	spin_unlock_irq(&css_set_lock);

	if (notify_on_release(parent))
		set_bit(CGRP_NOTIFY_ON_RELEASE, &cgrp->flags);

	if (test_bit(CGRP_CPUSET_CLONE_CHILDREN, &parent->flags))
		set_bit(CGRP_CPUSET_CLONE_CHILDREN, &cgrp->flags);

	cgrp->self.serial_nr = css_serial_nr_next++;

	/* allocation complete, commit to creation */
	list_add_tail_rcu(&cgrp->self.sibling, &cgroup_parent(cgrp)->self.children);
	atomic_inc(&root->nr_cgrps);
	cgroup_get_live(parent);

	/*
	 * On the default hierarchy, a child doesn't automatically inherit
	 * subtree_control from the parent.  Each is configured manually.
	 */
	if (!cgroup_on_dfl(cgrp))
		cgrp->subtree_control = cgroup_control(cgrp);

	cgroup_propagate_control(cgrp);

	return cgrp;

out_psi_free:
	psi_cgroup_free(cgrp);
out_kernfs_remove:
	kernfs_remove(cgrp->kn);
out_stat_exit:
	cgroup_rstat_exit(cgrp);
out_cancel_ref:
	percpu_ref_exit(&cgrp->self.refcnt);
out_free_cgrp:
	kfree(cgrp);
	return ERR_PTR(ret);
}

static bool cgroup_check_hierarchy_limits(struct cgroup *parent)
{
	struct cgroup *cgroup;
	int ret = false;
	int level = 1;

	lockdep_assert_held(&cgroup_mutex);

	for (cgroup = parent; cgroup; cgroup = cgroup_parent(cgroup)) {
		if (cgroup->nr_descendants >= cgroup->max_descendants)
			goto fail;

		if (level > cgroup->max_depth)
			goto fail;

		level++;
	}

	ret = true;
fail:
	return ret;
}

int cgroup_mkdir(struct kernfs_node *parent_kn, const char *name, umode_t mode)
{
	struct cgroup *parent, *cgrp;
	int ret;

	/* do not accept '\n' to prevent making /proc/<pid>/cgroup unparsable */
	if (strchr(name, '\n'))
		return -EINVAL;

	parent = cgroup_kn_lock_live(parent_kn, false);
	if (!parent)
		return -ENODEV;

	if (!cgroup_check_hierarchy_limits(parent)) {
		ret = -EAGAIN;
		goto out_unlock;
	}

	cgrp = cgroup_create(parent, name, mode);
	if (IS_ERR(cgrp)) {
		ret = PTR_ERR(cgrp);
		goto out_unlock;
	}

	/*
	 * This extra ref will be put in cgroup_free_fn() and guarantees
	 * that @cgrp->kn is always accessible.
	 */
	kernfs_get(cgrp->kn);

	ret = css_populate_dir(&cgrp->self);
	if (ret)
		goto out_destroy;

	ret = cgroup_apply_control_enable(cgrp);
	if (ret)
		goto out_destroy;

	TRACE_CGROUP_PATH(mkdir, cgrp);

	/* let's create and online css's */
	kernfs_activate(cgrp->kn);

	ret = 0;
	goto out_unlock;

out_destroy:
	cgroup_destroy_locked(cgrp);
out_unlock:
	cgroup_kn_unlock(parent_kn);
	return ret;
}

/*
 * This is called when the refcnt of a css is confirmed to be killed.
 * css_tryget_online() is now guaranteed to fail.  Tell the subsystem to
 * initiate destruction and put the css ref from kill_css().
 */
static void css_killed_work_fn(struct work_struct *work)
{
	struct cgroup_subsys_state *css =
		container_of(work, struct cgroup_subsys_state, destroy_work);

	cgroup_lock();

	do {
		offline_css(css);
		css_put(css);
		/* @css can't go away while we're holding cgroup_mutex */
		css = css->parent;
	} while (css && atomic_dec_and_test(&css->online_cnt));

	cgroup_unlock();
}

/* css kill confirmation processing requires process context, bounce */
static void css_killed_ref_fn(struct percpu_ref *ref)
{
	struct cgroup_subsys_state *css =
		container_of(ref, struct cgroup_subsys_state, refcnt);

	if (atomic_dec_and_test(&css->online_cnt)) {
		INIT_WORK(&css->destroy_work, css_killed_work_fn);
		queue_work(cgroup_destroy_wq, &css->destroy_work);
	}
}

/**
 * kill_css - destroy a css
 * @css: css to destroy
 *
 * This function initiates destruction of @css by removing cgroup interface
 * files and putting its base reference.  ->css_offline() will be invoked
 * asynchronously once css_tryget_online() is guaranteed to fail and when
 * the reference count reaches zero, @css will be released.
 */
static void kill_css(struct cgroup_subsys_state *css)
{
	lockdep_assert_held(&cgroup_mutex);

	if (css->flags & CSS_DYING)
		return;

	css->flags |= CSS_DYING;

	/*
	 * This must happen before css is disassociated with its cgroup.
	 * See seq_css() for details.
	 */
	css_clear_dir(css);

	/*
	 * Killing would put the base ref, but we need to keep it alive
	 * until after ->css_offline().
	 */
	css_get(css);

	/*
	 * cgroup core guarantees that, by the time ->css_offline() is
	 * invoked, no new css reference will be given out via
	 * css_tryget_online().  We can't simply call percpu_ref_kill() and
	 * proceed to offlining css's because percpu_ref_kill() doesn't
	 * guarantee that the ref is seen as killed on all CPUs on return.
	 *
	 * Use percpu_ref_kill_and_confirm() to get notifications as each
	 * css is confirmed to be seen as killed on all CPUs.
	 */
	percpu_ref_kill_and_confirm(&css->refcnt, css_killed_ref_fn);
}

/**
 * cgroup_destroy_locked - the first stage of cgroup destruction
 * @cgrp: cgroup to be destroyed
 *
 * css's make use of percpu refcnts whose killing latency shouldn't be
 * exposed to userland and are RCU protected.  Also, cgroup core needs to
 * guarantee that css_tryget_online() won't succeed by the time
 * ->css_offline() is invoked.  To satisfy all the requirements,
 * destruction is implemented in the following two steps.
 *
 * s1. Verify @cgrp can be destroyed and mark it dying.  Remove all
 *     userland visible parts and start killing the percpu refcnts of
 *     css's.  Set up so that the next stage will be kicked off once all
 *     the percpu refcnts are confirmed to be killed.
 *
 * s2. Invoke ->css_offline(), mark the cgroup dead and proceed with the
 *     rest of destruction.  Once all cgroup references are gone, the
 *     cgroup is RCU-freed.
 *
 * This function implements s1.  After this step, @cgrp is gone as far as
 * the userland is concerned and a new cgroup with the same name may be
 * created.  As cgroup doesn't care about the names internally, this
 * doesn't cause any problem.
 */
static int cgroup_destroy_locked(struct cgroup *cgrp)
	__releases(&cgroup_mutex) __acquires(&cgroup_mutex)
{
	struct cgroup *tcgrp, *parent = cgroup_parent(cgrp);
	struct cgroup_subsys_state *css;
	struct cgrp_cset_link *link;
	int ssid;

	lockdep_assert_held(&cgroup_mutex);

	/*
	 * Only migration can raise populated from zero and we're already
	 * holding cgroup_mutex.
	 */
	if (cgroup_is_populated(cgrp))
		return -EBUSY;

	/*
	 * Make sure there's no live children.  We can't test emptiness of
	 * ->self.children as dead children linger on it while being
	 * drained; otherwise, "rmdir parent/child parent" may fail.
	 */
	if (css_has_online_children(&cgrp->self))
		return -EBUSY;

	/*
	 * Mark @cgrp and the associated csets dead.  The former prevents
	 * further task migration and child creation by disabling
	 * cgroup_kn_lock_live().  The latter makes the csets ignored by
	 * the migration path.
	 */
	cgrp->self.flags &= ~CSS_ONLINE;

	spin_lock_irq(&css_set_lock);
	list_for_each_entry(link, &cgrp->cset_links, cset_link)
		link->cset->dead = true;
	spin_unlock_irq(&css_set_lock);

	/* initiate massacre of all css's */
	for_each_css(css, ssid, cgrp)
		kill_css(css);

	/* clear and remove @cgrp dir, @cgrp has an extra ref on its kn */
	css_clear_dir(&cgrp->self);
	kernfs_remove(cgrp->kn);

	if (cgroup_is_threaded(cgrp))
		parent->nr_threaded_children--;

	spin_lock_irq(&css_set_lock);
	for (tcgrp = parent; tcgrp; tcgrp = cgroup_parent(tcgrp)) {
		tcgrp->nr_descendants--;
		tcgrp->nr_dying_descendants++;
		/*
		 * If the dying cgroup is frozen, decrease frozen descendants
		 * counters of ancestor cgroups.
		 */
		if (test_bit(CGRP_FROZEN, &cgrp->flags))
			tcgrp->freezer.nr_frozen_descendants--;
	}
	spin_unlock_irq(&css_set_lock);

	cgroup1_check_for_release(parent);

	cgroup_bpf_offline(cgrp);

	/* put the base reference */
	percpu_ref_kill(&cgrp->self.refcnt);

	return 0;
};

int cgroup_rmdir(struct kernfs_node *kn)
{
	struct cgroup *cgrp;
	int ret = 0;

	cgrp = cgroup_kn_lock_live(kn, false);
	if (!cgrp)
		return 0;

	ret = cgroup_destroy_locked(cgrp);
	if (!ret)
		TRACE_CGROUP_PATH(rmdir, cgrp);

	cgroup_kn_unlock(kn);
	return ret;
}

static struct kernfs_syscall_ops cgroup_kf_syscall_ops = {
	.show_options		= cgroup_show_options,
	.mkdir			= cgroup_mkdir,
	.rmdir			= cgroup_rmdir,
	.show_path		= cgroup_show_path,
};

static void __init cgroup_init_subsys(struct cgroup_subsys *ss, bool early)
{
	struct cgroup_subsys_state *css;

	pr_debug("Initializing cgroup subsys %s\n", ss->name);

	cgroup_lock();

	idr_init(&ss->css_idr);
	INIT_LIST_HEAD(&ss->cfts);

	/* Create the root cgroup state for this subsystem */
	ss->root = &cgrp_dfl_root;
	css = ss->css_alloc(NULL);
	/* We don't handle early failures gracefully */
	BUG_ON(IS_ERR(css));
	init_and_link_css(css, ss, &cgrp_dfl_root.cgrp);

	/*
	 * Root csses are never destroyed and we can't initialize
	 * percpu_ref during early init.  Disable refcnting.
	 */
	css->flags |= CSS_NO_REF;

	if (early) {
		/* allocation can't be done safely during early init */
		css->id = 1;
	} else {
		css->id = cgroup_idr_alloc(&ss->css_idr, css, 1, 2, GFP_KERNEL);
		BUG_ON(css->id < 0);
	}

	/* Update the init_css_set to contain a subsys
	 * pointer to this state - since the subsystem is
	 * newly registered, all tasks and hence the
	 * init_css_set is in the subsystem's root cgroup. */
	init_css_set.subsys[ss->id] = css;

	have_fork_callback |= (bool)ss->fork << ss->id;
	have_exit_callback |= (bool)ss->exit << ss->id;
	have_release_callback |= (bool)ss->release << ss->id;
	have_canfork_callback |= (bool)ss->can_fork << ss->id;

	/* At system boot, before all subsystems have been
	 * registered, no tasks have been forked, so we don't
	 * need to invoke fork callbacks here. */
	BUG_ON(!list_empty(&init_task.tasks));

	BUG_ON(online_css(css));

	cgroup_unlock();
}

/**
 * cgroup_init_early - cgroup initialization at system boot
 *
 * Initialize cgroups at system boot, and initialize any
 * subsystems that request early init.
 */
int __init cgroup_init_early(void)
{
	static struct cgroup_fs_context __initdata ctx;
	struct cgroup_subsys *ss;
	int i;

	ctx.root = &cgrp_dfl_root;
	init_cgroup_root(&ctx);
	cgrp_dfl_root.cgrp.self.flags |= CSS_NO_REF;

	RCU_INIT_POINTER(init_task.cgroups, &init_css_set);

	for_each_subsys(ss, i) {
		WARN(!ss->css_alloc || !ss->css_free || ss->name || ss->id,
		     "invalid cgroup_subsys %d:%s css_alloc=%p css_free=%p id:name=%d:%s\n",
		     i, cgroup_subsys_name[i], ss->css_alloc, ss->css_free,
		     ss->id, ss->name);
		WARN(strlen(cgroup_subsys_name[i]) > MAX_CGROUP_TYPE_NAMELEN,
		     "cgroup_subsys_name %s too long\n", cgroup_subsys_name[i]);

		ss->id = i;
		ss->name = cgroup_subsys_name[i];
		if (!ss->legacy_name)
			ss->legacy_name = cgroup_subsys_name[i];

		if (ss->early_init)
			cgroup_init_subsys(ss, true);
	}
	return 0;
}

/**
 * cgroup_init - cgroup initialization
 *
 * Register cgroup filesystem and /proc file, and initialize
 * any subsystems that didn't request early init.
 */
int __init cgroup_init(void)
{
	struct cgroup_subsys *ss;
	int ssid;

	BUILD_BUG_ON(CGROUP_SUBSYS_COUNT > 16);
	BUG_ON(cgroup_init_cftypes(NULL, cgroup_base_files));
	BUG_ON(cgroup_init_cftypes(NULL, cgroup_psi_files));
	BUG_ON(cgroup_init_cftypes(NULL, cgroup1_base_files));

	cgroup_rstat_boot();

	get_user_ns(init_cgroup_ns.user_ns);

	cgroup_lock();

	/*
	 * Add init_css_set to the hash table so that dfl_root can link to
	 * it during init.
	 */
	hash_add(css_set_table, &init_css_set.hlist,
		 css_set_hash(init_css_set.subsys));

	BUG_ON(cgroup_setup_root(&cgrp_dfl_root, 0));

	cgroup_unlock();

	for_each_subsys(ss, ssid) {
		if (ss->early_init) {
			struct cgroup_subsys_state *css =
				init_css_set.subsys[ss->id];

			css->id = cgroup_idr_alloc(&ss->css_idr, css, 1, 2,
						   GFP_KERNEL);
			BUG_ON(css->id < 0);
		} else {
			cgroup_init_subsys(ss, false);
		}

		list_add_tail(&init_css_set.e_cset_node[ssid],
			      &cgrp_dfl_root.cgrp.e_csets[ssid]);

		/*
		 * Setting dfl_root subsys_mask needs to consider the
		 * disabled flag and cftype registration needs kmalloc,
		 * both of which aren't available during early_init.
		 */
		if (!cgroup_ssid_enabled(ssid))
			continue;

		if (cgroup1_ssid_disabled(ssid))
			pr_info("Disabling %s control group subsystem in v1 mounts\n",
				ss->legacy_name);

		cgrp_dfl_root.subsys_mask |= 1 << ss->id;

		/* implicit controllers must be threaded too */
		WARN_ON(ss->implicit_on_dfl && !ss->threaded);

		if (ss->implicit_on_dfl)
			cgrp_dfl_implicit_ss_mask |= 1 << ss->id;
		else if (!ss->dfl_cftypes)
			cgrp_dfl_inhibit_ss_mask |= 1 << ss->id;

		if (ss->threaded)
			cgrp_dfl_threaded_ss_mask |= 1 << ss->id;

		if (ss->dfl_cftypes == ss->legacy_cftypes) {
			WARN_ON(cgroup_add_cftypes(ss, ss->dfl_cftypes));
		} else {
			WARN_ON(cgroup_add_dfl_cftypes(ss, ss->dfl_cftypes));
			WARN_ON(cgroup_add_legacy_cftypes(ss, ss->legacy_cftypes));
		}

		if (ss->bind)
			ss->bind(init_css_set.subsys[ssid]);

		cgroup_lock();
		css_populate_dir(init_css_set.subsys[ssid]);
		cgroup_unlock();
	}

	/* init_css_set.subsys[] has been updated, re-hash */
	hash_del(&init_css_set.hlist);
	hash_add(css_set_table, &init_css_set.hlist,
		 css_set_hash(init_css_set.subsys));

	WARN_ON(sysfs_create_mount_point(fs_kobj, "cgroup"));
	WARN_ON(register_filesystem(&cgroup_fs_type));
	WARN_ON(register_filesystem(&cgroup2_fs_type));
	WARN_ON(!proc_create_single("cgroups", 0, NULL, proc_cgroupstats_show));
#ifdef CONFIG_CPUSETS
	WARN_ON(register_filesystem(&cpuset_fs_type));
#endif

	return 0;
}

static int __init cgroup_wq_init(void)
{
	/*
	 * There isn't much point in executing destruction path in
	 * parallel.  Good chunk is serialized with cgroup_mutex anyway.
	 * Use 1 for @max_active.
	 *
	 * We would prefer to do this in cgroup_init() above, but that
	 * is called before init_workqueues(): so leave this until after.
	 */
	cgroup_destroy_wq = alloc_workqueue("cgroup_destroy", 0, 1);
	BUG_ON(!cgroup_destroy_wq);
	return 0;
}
core_initcall(cgroup_wq_init);

void cgroup_path_from_kernfs_id(u64 id, char *buf, size_t buflen)
{
	struct kernfs_node *kn;

	kn = kernfs_find_and_get_node_by_id(cgrp_dfl_root.kf_root, id);
	if (!kn)
		return;
	kernfs_path(kn, buf, buflen);
	kernfs_put(kn);
}

/*
 * cgroup_get_from_id : get the cgroup associated with cgroup id
 * @id: cgroup id
 * On success return the cgrp or ERR_PTR on failure
 * Only cgroups within current task's cgroup NS are valid.
 */
struct cgroup *cgroup_get_from_id(u64 id)
{
	struct kernfs_node *kn;
	struct cgroup *cgrp, *root_cgrp;

	kn = kernfs_find_and_get_node_by_id(cgrp_dfl_root.kf_root, id);
	if (!kn)
		return ERR_PTR(-ENOENT);

	if (kernfs_type(kn) != KERNFS_DIR) {
		kernfs_put(kn);
		return ERR_PTR(-ENOENT);
	}

	rcu_read_lock();

	cgrp = rcu_dereference(*(void __rcu __force **)&kn->priv);
	if (cgrp && !cgroup_tryget(cgrp))
		cgrp = NULL;

	rcu_read_unlock();
	kernfs_put(kn);

	if (!cgrp)
		return ERR_PTR(-ENOENT);

	root_cgrp = current_cgns_cgroup_dfl();
	if (!cgroup_is_descendant(cgrp, root_cgrp)) {
		cgroup_put(cgrp);
		return ERR_PTR(-ENOENT);
	}

	return cgrp;
}
EXPORT_SYMBOL_GPL(cgroup_get_from_id);

/*
 * proc_cgroup_show()
 *  - Print task's cgroup paths into seq_file, one line for each hierarchy
 *  - Used for /proc/<pid>/cgroup.
 */
int proc_cgroup_show(struct seq_file *m, struct pid_namespace *ns,
		     struct pid *pid, struct task_struct *tsk)
{
	char *buf;
	int retval;
	struct cgroup_root *root;

	retval = -ENOMEM;
	buf = kmalloc(PATH_MAX, GFP_KERNEL);
	if (!buf)
		goto out;

	rcu_read_lock();
	spin_lock_irq(&css_set_lock);

	for_each_root(root) {
		struct cgroup_subsys *ss;
		struct cgroup *cgrp;
		int ssid, count = 0;

		if (root == &cgrp_dfl_root && !READ_ONCE(cgrp_dfl_visible))
			continue;

		cgrp = task_cgroup_from_root(tsk, root);
		/* The root has already been unmounted. */
		if (!cgrp)
			continue;

		seq_printf(m, "%d:", root->hierarchy_id);
		if (root != &cgrp_dfl_root)
			for_each_subsys(ss, ssid)
				if (root->subsys_mask & (1 << ssid))
					seq_printf(m, "%s%s", count++ ? "," : "",
						   ss->legacy_name);
		if (strlen(root->name))
			seq_printf(m, "%sname=%s", count ? "," : "",
				   root->name);
		seq_putc(m, ':');
		/*
		 * On traditional hierarchies, all zombie tasks show up as
		 * belonging to the root cgroup.  On the default hierarchy,
		 * while a zombie doesn't show up in "cgroup.procs" and
		 * thus can't be migrated, its /proc/PID/cgroup keeps
		 * reporting the cgroup it belonged to before exiting.  If
		 * the cgroup is removed before the zombie is reaped,
		 * " (deleted)" is appended to the cgroup path.
		 */
		if (cgroup_on_dfl(cgrp) || !(tsk->flags & PF_EXITING)) {
			retval = cgroup_path_ns_locked(cgrp, buf, PATH_MAX,
						current->nsproxy->cgroup_ns);
			if (retval == -E2BIG)
				retval = -ENAMETOOLONG;
			if (retval < 0)
				goto out_unlock;

			seq_puts(m, buf);
		} else {
			seq_puts(m, "/");
		}

		if (cgroup_on_dfl(cgrp) && cgroup_is_dead(cgrp))
			seq_puts(m, " (deleted)\n");
		else
			seq_putc(m, '\n');
	}

	retval = 0;
out_unlock:
	spin_unlock_irq(&css_set_lock);
	rcu_read_unlock();
	kfree(buf);
out:
	return retval;
}

/**
 * cgroup_fork - initialize cgroup related fields during copy_process()
 * @child: pointer to task_struct of forking parent process.
 *
 * A task is associated with the init_css_set until cgroup_post_fork()
 * attaches it to the target css_set.
 */
void cgroup_fork(struct task_struct *child)
{
	RCU_INIT_POINTER(child->cgroups, &init_css_set);
	INIT_LIST_HEAD(&child->cg_list);
}

/**
 * cgroup_v1v2_get_from_file - get a cgroup pointer from a file pointer
 * @f: file corresponding to cgroup_dir
 *
 * Find the cgroup from a file pointer associated with a cgroup directory.
 * Returns a pointer to the cgroup on success. ERR_PTR is returned if the
 * cgroup cannot be found.
 */
static struct cgroup *cgroup_v1v2_get_from_file(struct file *f)
{
	struct cgroup_subsys_state *css;

	css = css_tryget_online_from_dir(f->f_path.dentry, NULL);
	if (IS_ERR(css))
		return ERR_CAST(css);

	return css->cgroup;
}

/**
 * cgroup_get_from_file - same as cgroup_v1v2_get_from_file, but only supports
 * cgroup2.
 * @f: file corresponding to cgroup2_dir
 */
static struct cgroup *cgroup_get_from_file(struct file *f)
{
	struct cgroup *cgrp = cgroup_v1v2_get_from_file(f);

	if (IS_ERR(cgrp))
		return ERR_CAST(cgrp);

	if (!cgroup_on_dfl(cgrp)) {
		cgroup_put(cgrp);
		return ERR_PTR(-EBADF);
	}

	return cgrp;
}

/**
 * cgroup_css_set_fork - find or create a css_set for a child process
 * @kargs: the arguments passed to create the child process
 *
 * This functions finds or creates a new css_set which the child
 * process will be attached to in cgroup_post_fork(). By default,
 * the child process will be given the same css_set as its parent.
 *
 * If CLONE_INTO_CGROUP is specified this function will try to find an
 * existing css_set which includes the requested cgroup and if not create
 * a new css_set that the child will be attached to later. If this function
 * succeeds it will hold cgroup_threadgroup_rwsem on return. If
 * CLONE_INTO_CGROUP is requested this function will grab cgroup mutex
 * before grabbing cgroup_threadgroup_rwsem and will hold a reference
 * to the target cgroup.
 */
static int cgroup_css_set_fork(struct kernel_clone_args *kargs)
	__acquires(&cgroup_mutex) __acquires(&cgroup_threadgroup_rwsem)
{
	int ret;
	struct cgroup *dst_cgrp = NULL;
	struct css_set *cset;
	struct super_block *sb;
	struct file *f;

	if (kargs->flags & CLONE_INTO_CGROUP)
		cgroup_lock();

	cgroup_threadgroup_change_begin(current);

	spin_lock_irq(&css_set_lock);
	cset = task_css_set(current);
	get_css_set(cset);
	spin_unlock_irq(&css_set_lock);

	if (!(kargs->flags & CLONE_INTO_CGROUP)) {
		kargs->cset = cset;
		return 0;
	}

	f = fget_raw(kargs->cgroup);
	if (!f) {
		ret = -EBADF;
		goto err;
	}
	sb = f->f_path.dentry->d_sb;

	dst_cgrp = cgroup_get_from_file(f);
	if (IS_ERR(dst_cgrp)) {
		ret = PTR_ERR(dst_cgrp);
		dst_cgrp = NULL;
		goto err;
	}

	if (cgroup_is_dead(dst_cgrp)) {
		ret = -ENODEV;
		goto err;
	}

	/*
	 * Verify that we the target cgroup is writable for us. This is
	 * usually done by the vfs layer but since we're not going through
	 * the vfs layer here we need to do it "manually".
	 */
	ret = cgroup_may_write(dst_cgrp, sb);
	if (ret)
		goto err;

	/*
	 * Spawning a task directly into a cgroup works by passing a file
	 * descriptor to the target cgroup directory. This can even be an O_PATH
	 * file descriptor. But it can never be a cgroup.procs file descriptor.
	 * This was done on purpose so spawning into a cgroup could be
	 * conceptualized as an atomic
	 *
	 *   fd = openat(dfd_cgroup, "cgroup.procs", ...);
	 *   write(fd, <child-pid>, ...);
	 *
	 * sequence, i.e. it's a shorthand for the caller opening and writing
	 * cgroup.procs of the cgroup indicated by @dfd_cgroup. This allows us
	 * to always use the caller's credentials.
	 */
	ret = cgroup_attach_permissions(cset->dfl_cgrp, dst_cgrp, sb,
					!(kargs->flags & CLONE_THREAD),
					current->nsproxy->cgroup_ns);
	if (ret)
		goto err;

	kargs->cset = find_css_set(cset, dst_cgrp);
	if (!kargs->cset) {
		ret = -ENOMEM;
		goto err;
	}

	put_css_set(cset);
	fput(f);
	kargs->cgrp = dst_cgrp;
	return ret;

err:
	cgroup_threadgroup_change_end(current);
	cgroup_unlock();
	if (f)
		fput(f);
	if (dst_cgrp)
		cgroup_put(dst_cgrp);
	put_css_set(cset);
	if (kargs->cset)
		put_css_set(kargs->cset);
	return ret;
}

/**
 * cgroup_css_set_put_fork - drop references we took during fork
 * @kargs: the arguments passed to create the child process
 *
 * Drop references to the prepared css_set and target cgroup if
 * CLONE_INTO_CGROUP was requested.
 */
static void cgroup_css_set_put_fork(struct kernel_clone_args *kargs)
	__releases(&cgroup_threadgroup_rwsem) __releases(&cgroup_mutex)
{
	struct cgroup *cgrp = kargs->cgrp;
	struct css_set *cset = kargs->cset;

	cgroup_threadgroup_change_end(current);

	if (cset) {
		put_css_set(cset);
		kargs->cset = NULL;
	}

	if (kargs->flags & CLONE_INTO_CGROUP) {
		cgroup_unlock();
		if (cgrp) {
			cgroup_put(cgrp);
			kargs->cgrp = NULL;
		}
	}
}

/**
 * cgroup_can_fork - called on a new task before the process is exposed
 * @child: the child process
 * @kargs: the arguments passed to create the child process
 *
 * This prepares a new css_set for the child process which the child will
 * be attached to in cgroup_post_fork().
 * This calls the subsystem can_fork() callbacks. If the cgroup_can_fork()
 * callback returns an error, the fork aborts with that error code. This
 * allows for a cgroup subsystem to conditionally allow or deny new forks.
 */
int cgroup_can_fork(struct task_struct *child, struct kernel_clone_args *kargs)
{
	struct cgroup_subsys *ss;
	int i, j, ret;

	ret = cgroup_css_set_fork(kargs);
	if (ret)
		return ret;

	do_each_subsys_mask(ss, i, have_canfork_callback) {
		ret = ss->can_fork(child, kargs->cset);
		if (ret)
			goto out_revert;
	} while_each_subsys_mask();

	return 0;

out_revert:
	for_each_subsys(ss, j) {
		if (j >= i)
			break;
		if (ss->cancel_fork)
			ss->cancel_fork(child, kargs->cset);
	}

	cgroup_css_set_put_fork(kargs);

	return ret;
}

/**
 * cgroup_cancel_fork - called if a fork failed after cgroup_can_fork()
 * @child: the child process
 * @kargs: the arguments passed to create the child process
 *
 * This calls the cancel_fork() callbacks if a fork failed *after*
 * cgroup_can_fork() succeeded and cleans up references we took to
 * prepare a new css_set for the child process in cgroup_can_fork().
 */
void cgroup_cancel_fork(struct task_struct *child,
			struct kernel_clone_args *kargs)
{
	struct cgroup_subsys *ss;
	int i;

	for_each_subsys(ss, i)
		if (ss->cancel_fork)
			ss->cancel_fork(child, kargs->cset);

	cgroup_css_set_put_fork(kargs);
}

/**
 * cgroup_post_fork - finalize cgroup setup for the child process
 * @child: the child process
 * @kargs: the arguments passed to create the child process
 *
 * Attach the child process to its css_set calling the subsystem fork()
 * callbacks.
 */
void cgroup_post_fork(struct task_struct *child,
		      struct kernel_clone_args *kargs)
	__releases(&cgroup_threadgroup_rwsem) __releases(&cgroup_mutex)
{
	unsigned long cgrp_flags = 0;
	bool kill = false;
	struct cgroup_subsys *ss;
	struct css_set *cset;
	int i;

	cset = kargs->cset;
	kargs->cset = NULL;

	spin_lock_irq(&css_set_lock);

	/* init tasks are special, only link regular threads */
	if (likely(child->pid)) {
		if (kargs->cgrp)
			cgrp_flags = kargs->cgrp->flags;
		else
			cgrp_flags = cset->dfl_cgrp->flags;

		WARN_ON_ONCE(!list_empty(&child->cg_list));
		cset->nr_tasks++;
		css_set_move_task(child, NULL, cset, false);
	} else {
		put_css_set(cset);
		cset = NULL;
	}

	if (!(child->flags & PF_KTHREAD)) {
		if (unlikely(test_bit(CGRP_FREEZE, &cgrp_flags))) {
			/*
			 * If the cgroup has to be frozen, the new task has
			 * too. Let's set the JOBCTL_TRAP_FREEZE jobctl bit to
			 * get the task into the frozen state.
			 */
			spin_lock(&child->sighand->siglock);
			WARN_ON_ONCE(child->frozen);
			child->jobctl |= JOBCTL_TRAP_FREEZE;
			spin_unlock(&child->sighand->siglock);

			/*
			 * Calling cgroup_update_frozen() isn't required here,
			 * because it will be called anyway a bit later from
			 * do_freezer_trap(). So we avoid cgroup's transient
			 * switch from the frozen state and back.
			 */
		}

		/*
		 * If the cgroup is to be killed notice it now and take the
		 * child down right after we finished preparing it for
		 * userspace.
		 */
		kill = test_bit(CGRP_KILL, &cgrp_flags);
	}

	spin_unlock_irq(&css_set_lock);

	/*
	 * Call ss->fork().  This must happen after @child is linked on
	 * css_set; otherwise, @child might change state between ->fork()
	 * and addition to css_set.
	 */
	do_each_subsys_mask(ss, i, have_fork_callback) {
		ss->fork(child);
	} while_each_subsys_mask();

	/* Make the new cset the root_cset of the new cgroup namespace. */
	if (kargs->flags & CLONE_NEWCGROUP) {
		struct css_set *rcset = child->nsproxy->cgroup_ns->root_cset;

		get_css_set(cset);
		child->nsproxy->cgroup_ns->root_cset = cset;
		put_css_set(rcset);
	}

	/* Cgroup has to be killed so take down child immediately. */
	if (unlikely(kill))
		do_send_sig_info(SIGKILL, SEND_SIG_NOINFO, child, PIDTYPE_TGID);

	cgroup_css_set_put_fork(kargs);
}

/**
 * cgroup_exit - detach cgroup from exiting task
 * @tsk: pointer to task_struct of exiting process
 *
 * Description: Detach cgroup from @tsk.
 *
 */
void cgroup_exit(struct task_struct *tsk)
{
	struct cgroup_subsys *ss;
	struct css_set *cset;
	int i;

	spin_lock_irq(&css_set_lock);

	WARN_ON_ONCE(list_empty(&tsk->cg_list));
	cset = task_css_set(tsk);
	css_set_move_task(tsk, cset, NULL, false);
	list_add_tail(&tsk->cg_list, &cset->dying_tasks);
	cset->nr_tasks--;

	if (dl_task(tsk))
		dec_dl_tasks_cs(tsk);

	WARN_ON_ONCE(cgroup_task_frozen(tsk));
	if (unlikely(!(tsk->flags & PF_KTHREAD) &&
		     test_bit(CGRP_FREEZE, &task_dfl_cgroup(tsk)->flags)))
		cgroup_update_frozen(task_dfl_cgroup(tsk));

	spin_unlock_irq(&css_set_lock);

	/* see cgroup_post_fork() for details */
	do_each_subsys_mask(ss, i, have_exit_callback) {
		ss->exit(tsk);
	} while_each_subsys_mask();
}

void cgroup_release(struct task_struct *task)
{
	struct cgroup_subsys *ss;
	int ssid;

	do_each_subsys_mask(ss, ssid, have_release_callback) {
		ss->release(task);
	} while_each_subsys_mask();

	spin_lock_irq(&css_set_lock);
	css_set_skip_task_iters(task_css_set(task), task);
	list_del_init(&task->cg_list);
	spin_unlock_irq(&css_set_lock);
}

void cgroup_free(struct task_struct *task)
{
	struct css_set *cset = task_css_set(task);
	put_css_set(cset);
}

static int __init cgroup_disable(char *str)
{
	struct cgroup_subsys *ss;
	char *token;
	int i;

	while ((token = strsep(&str, ",")) != NULL) {
		if (!*token)
			continue;

		for_each_subsys(ss, i) {
			if (strcmp(token, ss->name) &&
			    strcmp(token, ss->legacy_name))
				continue;

			static_branch_disable(cgroup_subsys_enabled_key[i]);
			pr_info("Disabling %s control group subsystem\n",
				ss->name);
		}

		for (i = 0; i < OPT_FEATURE_COUNT; i++) {
			if (strcmp(token, cgroup_opt_feature_names[i]))
				continue;
			cgroup_feature_disable_mask |= 1 << i;
			pr_info("Disabling %s control group feature\n",
				cgroup_opt_feature_names[i]);
			break;
		}
	}
	return 1;
}
__setup("cgroup_disable=", cgroup_disable);

void __init __weak enable_debug_cgroup(void) { }

static int __init enable_cgroup_debug(char *str)
{
	cgroup_debug = true;
	enable_debug_cgroup();
	return 1;
}
__setup("cgroup_debug", enable_cgroup_debug);

static int __init cgroup_favordynmods_setup(char *str)
{
	return (kstrtobool(str, &have_favordynmods) == 0);
}
__setup("cgroup_favordynmods=", cgroup_favordynmods_setup);

/**
 * css_tryget_online_from_dir - get corresponding css from a cgroup dentry
 * @dentry: directory dentry of interest
 * @ss: subsystem of interest
 *
 * If @dentry is a directory for a cgroup which has @ss enabled on it, try
 * to get the corresponding css and return it.  If such css doesn't exist
 * or can't be pinned, an ERR_PTR value is returned.
 */
struct cgroup_subsys_state *css_tryget_online_from_dir(struct dentry *dentry,
						       struct cgroup_subsys *ss)
{
	struct kernfs_node *kn = kernfs_node_from_dentry(dentry);
	struct file_system_type *s_type = dentry->d_sb->s_type;
	struct cgroup_subsys_state *css = NULL;
	struct cgroup *cgrp;

	/* is @dentry a cgroup dir? */
	if ((s_type != &cgroup_fs_type && s_type != &cgroup2_fs_type) ||
	    !kn || kernfs_type(kn) != KERNFS_DIR)
		return ERR_PTR(-EBADF);

	rcu_read_lock();

	/*
	 * This path doesn't originate from kernfs and @kn could already
	 * have been or be removed at any point.  @kn->priv is RCU
	 * protected for this access.  See css_release_work_fn() for details.
	 */
	cgrp = rcu_dereference(*(void __rcu __force **)&kn->priv);
	if (cgrp)
		css = cgroup_css(cgrp, ss);

	if (!css || !css_tryget_online(css))
		css = ERR_PTR(-ENOENT);

	rcu_read_unlock();
	return css;
}

/**
 * css_from_id - lookup css by id
 * @id: the cgroup id
 * @ss: cgroup subsys to be looked into
 *
 * Returns the css if there's valid one with @id, otherwise returns NULL.
 * Should be called under rcu_read_lock().
 */
struct cgroup_subsys_state *css_from_id(int id, struct cgroup_subsys *ss)
{
	WARN_ON_ONCE(!rcu_read_lock_held());
	return idr_find(&ss->css_idr, id);
}

/**
 * cgroup_get_from_path - lookup and get a cgroup from its default hierarchy path
 * @path: path on the default hierarchy
 *
 * Find the cgroup at @path on the default hierarchy, increment its
 * reference count and return it.  Returns pointer to the found cgroup on
 * success, ERR_PTR(-ENOENT) if @path doesn't exist or if the cgroup has already
 * been released and ERR_PTR(-ENOTDIR) if @path points to a non-directory.
 */
struct cgroup *cgroup_get_from_path(const char *path)
{
	struct kernfs_node *kn;
	struct cgroup *cgrp = ERR_PTR(-ENOENT);
	struct cgroup *root_cgrp;

	root_cgrp = current_cgns_cgroup_dfl();
	kn = kernfs_walk_and_get(root_cgrp->kn, path);
	if (!kn)
		goto out;

	if (kernfs_type(kn) != KERNFS_DIR) {
		cgrp = ERR_PTR(-ENOTDIR);
		goto out_kernfs;
	}

	rcu_read_lock();

	cgrp = rcu_dereference(*(void __rcu __force **)&kn->priv);
	if (!cgrp || !cgroup_tryget(cgrp))
		cgrp = ERR_PTR(-ENOENT);

	rcu_read_unlock();

out_kernfs:
	kernfs_put(kn);
out:
	return cgrp;
}
EXPORT_SYMBOL_GPL(cgroup_get_from_path);

/**
 * cgroup_v1v2_get_from_fd - get a cgroup pointer from a fd
 * @fd: fd obtained by open(cgroup_dir)
 *
 * Find the cgroup from a fd which should be obtained
 * by opening a cgroup directory.  Returns a pointer to the
 * cgroup on success. ERR_PTR is returned if the cgroup
 * cannot be found.
 */
struct cgroup *cgroup_v1v2_get_from_fd(int fd)
{
	struct cgroup *cgrp;
	struct fd f = fdget_raw(fd);
	if (!f.file)
		return ERR_PTR(-EBADF);

	cgrp = cgroup_v1v2_get_from_file(f.file);
	fdput(f);
	return cgrp;
}

/**
 * cgroup_get_from_fd - same as cgroup_v1v2_get_from_fd, but only supports
 * cgroup2.
 * @fd: fd obtained by open(cgroup2_dir)
 */
struct cgroup *cgroup_get_from_fd(int fd)
{
	struct cgroup *cgrp = cgroup_v1v2_get_from_fd(fd);

	if (IS_ERR(cgrp))
		return ERR_CAST(cgrp);

	if (!cgroup_on_dfl(cgrp)) {
		cgroup_put(cgrp);
		return ERR_PTR(-EBADF);
	}
	return cgrp;
}
EXPORT_SYMBOL_GPL(cgroup_get_from_fd);

static u64 power_of_ten(int power)
{
	u64 v = 1;
	while (power--)
		v *= 10;
	return v;
}

/**
 * cgroup_parse_float - parse a floating number
 * @input: input string
 * @dec_shift: number of decimal digits to shift
 * @v: output
 *
 * Parse a decimal floating point number in @input and store the result in
 * @v with decimal point right shifted @dec_shift times.  For example, if
 * @input is "12.3456" and @dec_shift is 3, *@v will be set to 12345.
 * Returns 0 on success, -errno otherwise.
 *
 * There's nothing cgroup specific about this function except that it's
 * currently the only user.
 */
int cgroup_parse_float(const char *input, unsigned dec_shift, s64 *v)
{
	s64 whole, frac = 0;
	int fstart = 0, fend = 0, flen;

	if (!sscanf(input, "%lld.%n%lld%n", &whole, &fstart, &frac, &fend))
		return -EINVAL;
	if (frac < 0)
		return -EINVAL;

	flen = fend > fstart ? fend - fstart : 0;
	if (flen < dec_shift)
		frac *= power_of_ten(dec_shift - flen);
	else
		frac = DIV_ROUND_CLOSEST_ULL(frac, power_of_ten(flen - dec_shift));

	*v = whole * power_of_ten(dec_shift) + frac;
	return 0;
}

/*
 * sock->sk_cgrp_data handling.  For more info, see sock_cgroup_data
 * definition in cgroup-defs.h.
 */
#ifdef CONFIG_SOCK_CGROUP_DATA

void cgroup_sk_alloc(struct sock_cgroup_data *skcd)
{
	struct cgroup *cgroup;

	rcu_read_lock();
	/* Don't associate the sock with unrelated interrupted task's cgroup. */
	if (in_interrupt()) {
		cgroup = &cgrp_dfl_root.cgrp;
		cgroup_get(cgroup);
		goto out;
	}

	while (true) {
		struct css_set *cset;

		cset = task_css_set(current);
		if (likely(cgroup_tryget(cset->dfl_cgrp))) {
			cgroup = cset->dfl_cgrp;
			break;
		}
		cpu_relax();
	}
out:
	skcd->cgroup = cgroup;
	cgroup_bpf_get(cgroup);
	rcu_read_unlock();
}

void cgroup_sk_clone(struct sock_cgroup_data *skcd)
{
	struct cgroup *cgrp = sock_cgroup_ptr(skcd);

	/*
	 * We might be cloning a socket which is left in an empty
	 * cgroup and the cgroup might have already been rmdir'd.
	 * Don't use cgroup_get_live().
	 */
	cgroup_get(cgrp);
	cgroup_bpf_get(cgrp);
}

void cgroup_sk_free(struct sock_cgroup_data *skcd)
{
	struct cgroup *cgrp = sock_cgroup_ptr(skcd);

	cgroup_bpf_put(cgrp);
	cgroup_put(cgrp);
}

#endif	/* CONFIG_SOCK_CGROUP_DATA */

#ifdef CONFIG_SYSFS
static ssize_t show_delegatable_files(struct cftype *files, char *buf,
				      ssize_t size, const char *prefix)
{
	struct cftype *cft;
	ssize_t ret = 0;

	for (cft = files; cft && cft->name[0] != '\0'; cft++) {
		if (!(cft->flags & CFTYPE_NS_DELEGATABLE))
			continue;

		if (prefix)
			ret += snprintf(buf + ret, size - ret, "%s.", prefix);

		ret += snprintf(buf + ret, size - ret, "%s\n", cft->name);

		if (WARN_ON(ret >= size))
			break;
	}

	return ret;
}

static ssize_t delegate_show(struct kobject *kobj, struct kobj_attribute *attr,
			      char *buf)
{
	struct cgroup_subsys *ss;
	int ssid;
	ssize_t ret = 0;

	ret = show_delegatable_files(cgroup_base_files, buf + ret,
				     PAGE_SIZE - ret, NULL);
	if (cgroup_psi_enabled())
		ret += show_delegatable_files(cgroup_psi_files, buf + ret,
					      PAGE_SIZE - ret, NULL);

	for_each_subsys(ss, ssid)
		ret += show_delegatable_files(ss->dfl_cftypes, buf + ret,
					      PAGE_SIZE - ret,
					      cgroup_subsys_name[ssid]);

	return ret;
}
static struct kobj_attribute cgroup_delegate_attr = __ATTR_RO(delegate);

static ssize_t features_show(struct kobject *kobj, struct kobj_attribute *attr,
			     char *buf)
{
	return snprintf(buf, PAGE_SIZE,
			"nsdelegate\n"
			"favordynmods\n"
			"memory_localevents\n"
			"memory_recursiveprot\n"
			"memory_hugetlb_accounting\n");
}
static struct kobj_attribute cgroup_features_attr = __ATTR_RO(features);

static struct attribute *cgroup_sysfs_attrs[] = {
	&cgroup_delegate_attr.attr,
	&cgroup_features_attr.attr,
	NULL,
};

static const struct attribute_group cgroup_sysfs_attr_group = {
	.attrs = cgroup_sysfs_attrs,
	.name = "cgroup",
};

static int __init cgroup_sysfs_init(void)
{
	return sysfs_create_group(kernel_kobj, &cgroup_sysfs_attr_group);
}
subsys_initcall(cgroup_sysfs_init);

#endif /* CONFIG_SYSFS */<|MERGE_RESOLUTION|>--- conflicted
+++ resolved
@@ -4206,17 +4206,8 @@
 	if (IS_ERR(kn))
 		return PTR_ERR(kn);
 
-<<<<<<< HEAD
-	ret = cgroup_kn_set_ugid(kn);
-	if (ret) {
-		kernfs_remove(kn);
-		return ret;
-	}
-
 	kernfs_show(kn, !(cft->flags & CFTYPE_HIDDEN));
 
-=======
->>>>>>> 6613476e
 	if (cft->file_offset) {
 		struct cgroup_file *cfile = (void *)css + cft->file_offset;
 
