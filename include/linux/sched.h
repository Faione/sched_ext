/* SPDX-License-Identifier: GPL-2.0 */
#ifndef _LINUX_SCHED_H
#define _LINUX_SCHED_H

/*
 * Define 'struct task_struct' and provide the main scheduler
 * APIs (schedule(), wakeup variants, etc.)
 */

#include <uapi/linux/sched.h>

#include <asm/current.h>
#include <asm/processor.h>
#include <linux/thread_info.h>
#include <linux/preempt.h>
#include <linux/cpumask.h>

#include <linux/cache.h>
#include <linux/irqflags_types.h>
#include <linux/smp_types.h>
#include <linux/pid_types.h>
#include <linux/sem_types.h>
#include <linux/shm.h>
#include <linux/kmsan_types.h>
#include <linux/mutex_types.h>
#include <linux/plist_types.h>
#include <linux/hrtimer_types.h>
#include <linux/timer_types.h>
#include <linux/seccomp_types.h>
#include <linux/nodemask_types.h>
#include <linux/refcount_types.h>
#include <linux/resource.h>
#include <linux/latencytop.h>
#include <linux/sched/prio.h>
#include <linux/sched/types.h>
#include <linux/signal_types.h>
#include <linux/syscall_user_dispatch_types.h>
#include <linux/mm_types_task.h>
#include <linux/task_io_accounting.h>
#include <linux/posix-timers_types.h>
#include <linux/restart_block.h>
#include <uapi/linux/rseq.h>
#include <linux/seqlock_types.h>
#include <linux/kcsan.h>
#include <linux/rv.h>
#include <linux/livepatch_sched.h>
#include <linux/uidgid_types.h>
#include <asm/kmap_size.h>

/* task_struct member predeclarations (sorted alphabetically): */
struct audit_context;
struct bio_list;
struct blk_plug;
struct bpf_local_storage;
struct bpf_run_ctx;
struct capture_control;
struct cfs_rq;
struct fs_struct;
struct futex_pi_state;
struct io_context;
struct io_uring_task;
struct mempolicy;
struct nameidata;
struct nsproxy;
struct perf_event_context;
struct pid_namespace;
struct pipe_inode_info;
struct rcu_node;
struct reclaim_state;
struct robust_list_head;
struct root_domain;
struct rq;
struct sched_attr;
struct sched_dl_entity;
struct seq_file;
struct sighand_struct;
struct signal_struct;
struct task_delay_info;
struct task_group;
struct task_struct;
struct user_event_mm;

#include <linux/sched/ext.h>

/*
 * Task state bitmask. NOTE! These bits are also
 * encoded in fs/proc/array.c: get_task_state().
 *
 * We have two separate sets of flags: task->__state
 * is about runnability, while task->exit_state are
 * about the task exiting. Confusing, but this way
 * modifying one set can't modify the other one by
 * mistake.
 */

/* Used in tsk->__state: */
#define TASK_RUNNING			0x00000000
#define TASK_INTERRUPTIBLE		0x00000001
#define TASK_UNINTERRUPTIBLE		0x00000002
#define __TASK_STOPPED			0x00000004
#define __TASK_TRACED			0x00000008
/* Used in tsk->exit_state: */
#define EXIT_DEAD			0x00000010
#define EXIT_ZOMBIE			0x00000020
#define EXIT_TRACE			(EXIT_ZOMBIE | EXIT_DEAD)
/* Used in tsk->__state again: */
#define TASK_PARKED			0x00000040
#define TASK_DEAD			0x00000080
#define TASK_WAKEKILL			0x00000100
#define TASK_WAKING			0x00000200
#define TASK_NOLOAD			0x00000400
#define TASK_NEW			0x00000800
#define TASK_RTLOCK_WAIT		0x00001000
#define TASK_FREEZABLE			0x00002000
#define __TASK_FREEZABLE_UNSAFE	       (0x00004000 * IS_ENABLED(CONFIG_LOCKDEP))
#define TASK_FROZEN			0x00008000
#define TASK_STATE_MAX			0x00010000

#define TASK_ANY			(TASK_STATE_MAX-1)

/*
 * DO NOT ADD ANY NEW USERS !
 */
#define TASK_FREEZABLE_UNSAFE		(TASK_FREEZABLE | __TASK_FREEZABLE_UNSAFE)

/* Convenience macros for the sake of set_current_state: */
#define TASK_KILLABLE			(TASK_WAKEKILL | TASK_UNINTERRUPTIBLE)
#define TASK_STOPPED			(TASK_WAKEKILL | __TASK_STOPPED)
#define TASK_TRACED			__TASK_TRACED

#define TASK_IDLE			(TASK_UNINTERRUPTIBLE | TASK_NOLOAD)

/* Convenience macros for the sake of wake_up(): */
#define TASK_NORMAL			(TASK_INTERRUPTIBLE | TASK_UNINTERRUPTIBLE)

/* get_task_state(): */
#define TASK_REPORT			(TASK_RUNNING | TASK_INTERRUPTIBLE | \
					 TASK_UNINTERRUPTIBLE | __TASK_STOPPED | \
					 __TASK_TRACED | EXIT_DEAD | EXIT_ZOMBIE | \
					 TASK_PARKED)

#define task_is_running(task)		(READ_ONCE((task)->__state) == TASK_RUNNING)

#define task_is_traced(task)		((READ_ONCE(task->jobctl) & JOBCTL_TRACED) != 0)
#define task_is_stopped(task)		((READ_ONCE(task->jobctl) & JOBCTL_STOPPED) != 0)
#define task_is_stopped_or_traced(task)	((READ_ONCE(task->jobctl) & (JOBCTL_STOPPED | JOBCTL_TRACED)) != 0)

/*
 * Special states are those that do not use the normal wait-loop pattern. See
 * the comment with set_special_state().
 */
#define is_special_task_state(state)				\
	((state) & (__TASK_STOPPED | __TASK_TRACED | TASK_PARKED | TASK_DEAD))

#ifdef CONFIG_DEBUG_ATOMIC_SLEEP
# define debug_normal_state_change(state_value)				\
	do {								\
		WARN_ON_ONCE(is_special_task_state(state_value));	\
		current->task_state_change = _THIS_IP_;			\
	} while (0)

# define debug_special_state_change(state_value)			\
	do {								\
		WARN_ON_ONCE(!is_special_task_state(state_value));	\
		current->task_state_change = _THIS_IP_;			\
	} while (0)

# define debug_rtlock_wait_set_state()					\
	do {								 \
		current->saved_state_change = current->task_state_change;\
		current->task_state_change = _THIS_IP_;			 \
	} while (0)

# define debug_rtlock_wait_restore_state()				\
	do {								 \
		current->task_state_change = current->saved_state_change;\
	} while (0)

#else
# define debug_normal_state_change(cond)	do { } while (0)
# define debug_special_state_change(cond)	do { } while (0)
# define debug_rtlock_wait_set_state()		do { } while (0)
# define debug_rtlock_wait_restore_state()	do { } while (0)
#endif

/*
 * set_current_state() includes a barrier so that the write of current->__state
 * is correctly serialised wrt the caller's subsequent test of whether to
 * actually sleep:
 *
 *   for (;;) {
 *	set_current_state(TASK_UNINTERRUPTIBLE);
 *	if (CONDITION)
 *	   break;
 *
 *	schedule();
 *   }
 *   __set_current_state(TASK_RUNNING);
 *
 * If the caller does not need such serialisation (because, for instance, the
 * CONDITION test and condition change and wakeup are under the same lock) then
 * use __set_current_state().
 *
 * The above is typically ordered against the wakeup, which does:
 *
 *   CONDITION = 1;
 *   wake_up_state(p, TASK_UNINTERRUPTIBLE);
 *
 * where wake_up_state()/try_to_wake_up() executes a full memory barrier before
 * accessing p->__state.
 *
 * Wakeup will do: if (@state & p->__state) p->__state = TASK_RUNNING, that is,
 * once it observes the TASK_UNINTERRUPTIBLE store the waking CPU can issue a
 * TASK_RUNNING store which can collide with __set_current_state(TASK_RUNNING).
 *
 * However, with slightly different timing the wakeup TASK_RUNNING store can
 * also collide with the TASK_UNINTERRUPTIBLE store. Losing that store is not
 * a problem either because that will result in one extra go around the loop
 * and our @cond test will save the day.
 *
 * Also see the comments of try_to_wake_up().
 */
#define __set_current_state(state_value)				\
	do {								\
		debug_normal_state_change((state_value));		\
		WRITE_ONCE(current->__state, (state_value));		\
	} while (0)

#define set_current_state(state_value)					\
	do {								\
		debug_normal_state_change((state_value));		\
		smp_store_mb(current->__state, (state_value));		\
	} while (0)

/*
 * set_special_state() should be used for those states when the blocking task
 * can not use the regular condition based wait-loop. In that case we must
 * serialize against wakeups such that any possible in-flight TASK_RUNNING
 * stores will not collide with our state change.
 */
#define set_special_state(state_value)					\
	do {								\
		unsigned long flags; /* may shadow */			\
									\
		raw_spin_lock_irqsave(&current->pi_lock, flags);	\
		debug_special_state_change((state_value));		\
		WRITE_ONCE(current->__state, (state_value));		\
		raw_spin_unlock_irqrestore(&current->pi_lock, flags);	\
	} while (0)

/*
 * PREEMPT_RT specific variants for "sleeping" spin/rwlocks
 *
 * RT's spin/rwlock substitutions are state preserving. The state of the
 * task when blocking on the lock is saved in task_struct::saved_state and
 * restored after the lock has been acquired.  These operations are
 * serialized by task_struct::pi_lock against try_to_wake_up(). Any non RT
 * lock related wakeups while the task is blocked on the lock are
 * redirected to operate on task_struct::saved_state to ensure that these
 * are not dropped. On restore task_struct::saved_state is set to
 * TASK_RUNNING so any wakeup attempt redirected to saved_state will fail.
 *
 * The lock operation looks like this:
 *
 *	current_save_and_set_rtlock_wait_state();
 *	for (;;) {
 *		if (try_lock())
 *			break;
 *		raw_spin_unlock_irq(&lock->wait_lock);
 *		schedule_rtlock();
 *		raw_spin_lock_irq(&lock->wait_lock);
 *		set_current_state(TASK_RTLOCK_WAIT);
 *	}
 *	current_restore_rtlock_saved_state();
 */
#define current_save_and_set_rtlock_wait_state()			\
	do {								\
		lockdep_assert_irqs_disabled();				\
		raw_spin_lock(&current->pi_lock);			\
		current->saved_state = current->__state;		\
		debug_rtlock_wait_set_state();				\
		WRITE_ONCE(current->__state, TASK_RTLOCK_WAIT);		\
		raw_spin_unlock(&current->pi_lock);			\
	} while (0);

#define current_restore_rtlock_saved_state()				\
	do {								\
		lockdep_assert_irqs_disabled();				\
		raw_spin_lock(&current->pi_lock);			\
		debug_rtlock_wait_restore_state();			\
		WRITE_ONCE(current->__state, current->saved_state);	\
		current->saved_state = TASK_RUNNING;			\
		raw_spin_unlock(&current->pi_lock);			\
	} while (0);

#define get_current_state()	READ_ONCE(current->__state)

/*
 * Define the task command name length as enum, then it can be visible to
 * BPF programs.
 */
enum {
	TASK_COMM_LEN = 16,
};

extern void scheduler_tick(void);

#define	MAX_SCHEDULE_TIMEOUT		LONG_MAX

extern long schedule_timeout(long timeout);
extern long schedule_timeout_interruptible(long timeout);
extern long schedule_timeout_killable(long timeout);
extern long schedule_timeout_uninterruptible(long timeout);
extern long schedule_timeout_idle(long timeout);
asmlinkage void schedule(void);
extern void schedule_preempt_disabled(void);
asmlinkage void preempt_schedule_irq(void);
#ifdef CONFIG_PREEMPT_RT
 extern void schedule_rtlock(void);
#endif

extern int __must_check io_schedule_prepare(void);
extern void io_schedule_finish(int token);
extern long io_schedule_timeout(long timeout);
extern void io_schedule(void);

/**
 * struct prev_cputime - snapshot of system and user cputime
 * @utime: time spent in user mode
 * @stime: time spent in system mode
 * @lock: protects the above two fields
 *
 * Stores previous user/system time values such that we can guarantee
 * monotonicity.
 */
struct prev_cputime {
#ifndef CONFIG_VIRT_CPU_ACCOUNTING_NATIVE
	u64				utime;
	u64				stime;
	raw_spinlock_t			lock;
#endif
};

enum vtime_state {
	/* Task is sleeping or running in a CPU with VTIME inactive: */
	VTIME_INACTIVE = 0,
	/* Task is idle */
	VTIME_IDLE,
	/* Task runs in kernelspace in a CPU with VTIME active: */
	VTIME_SYS,
	/* Task runs in userspace in a CPU with VTIME active: */
	VTIME_USER,
	/* Task runs as guests in a CPU with VTIME active: */
	VTIME_GUEST,
};

struct vtime {
	seqcount_t		seqcount;
	unsigned long long	starttime;
	enum vtime_state	state;
	unsigned int		cpu;
	u64			utime;
	u64			stime;
	u64			gtime;
};

/*
 * Utilization clamp constraints.
 * @UCLAMP_MIN:	Minimum utilization
 * @UCLAMP_MAX:	Maximum utilization
 * @UCLAMP_CNT:	Utilization clamp constraints count
 */
enum uclamp_id {
	UCLAMP_MIN = 0,
	UCLAMP_MAX,
	UCLAMP_CNT
};

#ifdef CONFIG_SMP
extern struct root_domain def_root_domain;
extern struct mutex sched_domains_mutex;
#endif

struct sched_param {
	int sched_priority;
};

struct sched_info {
#ifdef CONFIG_SCHED_INFO
	/* Cumulative counters: */

	/* # of times we have run on this CPU: */
	unsigned long			pcount;

	/* Time spent waiting on a runqueue: */
	unsigned long long		run_delay;

	/* Timestamps: */

	/* When did we last run on a CPU? */
	unsigned long long		last_arrival;

	/* When were we last queued to run? */
	unsigned long long		last_queued;

#endif /* CONFIG_SCHED_INFO */
};

/*
 * Integer metrics need fixed point arithmetic, e.g., sched/fair
 * has a few: load, load_avg, util_avg, freq, and capacity.
 *
 * We define a basic fixed point arithmetic range, and then formalize
 * all these metrics based on that basic range.
 */
# define SCHED_FIXEDPOINT_SHIFT		10
# define SCHED_FIXEDPOINT_SCALE		(1L << SCHED_FIXEDPOINT_SHIFT)

/* Increase resolution of cpu_capacity calculations */
# define SCHED_CAPACITY_SHIFT		SCHED_FIXEDPOINT_SHIFT
# define SCHED_CAPACITY_SCALE		(1L << SCHED_CAPACITY_SHIFT)

struct load_weight {
	unsigned long			weight;
	u32				inv_weight;
};

/*
 * The load/runnable/util_avg accumulates an infinite geometric series
 * (see __update_load_avg_cfs_rq() in kernel/sched/pelt.c).
 *
 * [load_avg definition]
 *
 *   load_avg = runnable% * scale_load_down(load)
 *
 * [runnable_avg definition]
 *
 *   runnable_avg = runnable% * SCHED_CAPACITY_SCALE
 *
 * [util_avg definition]
 *
 *   util_avg = running% * SCHED_CAPACITY_SCALE
 *
 * where runnable% is the time ratio that a sched_entity is runnable and
 * running% the time ratio that a sched_entity is running.
 *
 * For cfs_rq, they are the aggregated values of all runnable and blocked
 * sched_entities.
 *
 * The load/runnable/util_avg doesn't directly factor frequency scaling and CPU
 * capacity scaling. The scaling is done through the rq_clock_pelt that is used
 * for computing those signals (see update_rq_clock_pelt())
 *
 * N.B., the above ratios (runnable% and running%) themselves are in the
 * range of [0, 1]. To do fixed point arithmetics, we therefore scale them
 * to as large a range as necessary. This is for example reflected by
 * util_avg's SCHED_CAPACITY_SCALE.
 *
 * [Overflow issue]
 *
 * The 64-bit load_sum can have 4353082796 (=2^64/47742/88761) entities
 * with the highest load (=88761), always runnable on a single cfs_rq,
 * and should not overflow as the number already hits PID_MAX_LIMIT.
 *
 * For all other cases (including 32-bit kernels), struct load_weight's
 * weight will overflow first before we do, because:
 *
 *    Max(load_avg) <= Max(load.weight)
 *
 * Then it is the load_weight's responsibility to consider overflow
 * issues.
 */
struct sched_avg {
	u64				last_update_time;
	u64				load_sum;
	u64				runnable_sum;
	u32				util_sum;
	u32				period_contrib;
	unsigned long			load_avg;
	unsigned long			runnable_avg;
	unsigned long			util_avg;
	unsigned int			util_est;
} ____cacheline_aligned;

/*
 * The UTIL_AVG_UNCHANGED flag is used to synchronize util_est with util_avg
 * updates. When a task is dequeued, its util_est should not be updated if its
 * util_avg has not been updated in the meantime.
 * This information is mapped into the MSB bit of util_est at dequeue time.
 * Since max value of util_est for a task is 1024 (PELT util_avg for a task)
 * it is safe to use MSB.
 */
#define UTIL_EST_WEIGHT_SHIFT		2
#define UTIL_AVG_UNCHANGED		0x80000000

struct sched_statistics {
#ifdef CONFIG_SCHEDSTATS
	u64				wait_start;
	u64				wait_max;
	u64				wait_count;
	u64				wait_sum;
	u64				iowait_count;
	u64				iowait_sum;

	u64				sleep_start;
	u64				sleep_max;
	s64				sum_sleep_runtime;

	u64				block_start;
	u64				block_max;
	s64				sum_block_runtime;

	s64				exec_max;
	u64				slice_max;

	u64				nr_migrations_cold;
	u64				nr_failed_migrations_affine;
	u64				nr_failed_migrations_running;
	u64				nr_failed_migrations_hot;
	u64				nr_forced_migrations;

	u64				nr_wakeups;
	u64				nr_wakeups_sync;
	u64				nr_wakeups_migrate;
	u64				nr_wakeups_local;
	u64				nr_wakeups_remote;
	u64				nr_wakeups_affine;
	u64				nr_wakeups_affine_attempts;
	u64				nr_wakeups_passive;
	u64				nr_wakeups_idle;

#ifdef CONFIG_SCHED_CORE
	u64				core_forceidle_sum;
#endif
#endif /* CONFIG_SCHEDSTATS */
} ____cacheline_aligned;

struct sched_entity {
	/* For load-balancing: */
	struct load_weight		load;
	struct rb_node			run_node;
	u64				deadline;
	u64				min_vruntime;

	struct list_head		group_node;
	unsigned int			on_rq;

	u64				exec_start;
	u64				sum_exec_runtime;
	u64				prev_sum_exec_runtime;
	u64				vruntime;
	s64				vlag;
	u64				slice;

	u64				nr_migrations;

#ifdef CONFIG_FAIR_GROUP_SCHED
	int				depth;
	struct sched_entity		*parent;
	/* rq on which this entity is (to be) queued: */
	struct cfs_rq			*cfs_rq;
	/* rq "owned" by this entity/group: */
	struct cfs_rq			*my_q;
	/* cached value of my_q->h_nr_running */
	unsigned long			runnable_weight;
#endif

#ifdef CONFIG_SMP
	/*
	 * Per entity load average tracking.
	 *
	 * Put into separate cache line so it does not
	 * collide with read-mostly values above.
	 */
	struct sched_avg		avg;
#endif
};

struct sched_rt_entity {
	struct list_head		run_list;
	unsigned long			timeout;
	unsigned long			watchdog_stamp;
	unsigned int			time_slice;
	unsigned short			on_rq;
	unsigned short			on_list;

	struct sched_rt_entity		*back;
#ifdef CONFIG_RT_GROUP_SCHED
	struct sched_rt_entity		*parent;
	/* rq on which this entity is (to be) queued: */
	struct rt_rq			*rt_rq;
	/* rq "owned" by this entity/group: */
	struct rt_rq			*my_q;
#endif
} __randomize_layout;

typedef bool (*dl_server_has_tasks_f)(struct sched_dl_entity *);
typedef struct task_struct *(*dl_server_pick_f)(struct sched_dl_entity *);

struct sched_dl_entity {
	struct rb_node			rb_node;

	/*
	 * Original scheduling parameters. Copied here from sched_attr
	 * during sched_setattr(), they will remain the same until
	 * the next sched_setattr().
	 */
	u64				dl_runtime;	/* Maximum runtime for each instance	*/
	u64				dl_deadline;	/* Relative deadline of each instance	*/
	u64				dl_period;	/* Separation of two instances (period) */
	u64				dl_bw;		/* dl_runtime / dl_period		*/
	u64				dl_density;	/* dl_runtime / dl_deadline		*/

	/*
	 * Actual scheduling parameters. Initialized with the values above,
	 * they are continuously updated during task execution. Note that
	 * the remaining runtime could be < 0 in case we are in overrun.
	 */
	s64				runtime;	/* Remaining runtime for this instance	*/
	u64				deadline;	/* Absolute deadline for this instance	*/
	unsigned int			flags;		/* Specifying the scheduler behaviour	*/

	/*
	 * Some bool flags:
	 *
	 * @dl_throttled tells if we exhausted the runtime. If so, the
	 * task has to wait for a replenishment to be performed at the
	 * next firing of dl_timer.
	 *
	 * @dl_yielded tells if task gave up the CPU before consuming
	 * all its available runtime during the last job.
	 *
	 * @dl_non_contending tells if the task is inactive while still
	 * contributing to the active utilization. In other words, it
	 * indicates if the inactive timer has been armed and its handler
	 * has not been executed yet. This flag is useful to avoid race
	 * conditions between the inactive timer handler and the wakeup
	 * code.
	 *
	 * @dl_overrun tells if the task asked to be informed about runtime
	 * overruns.
	 */
	unsigned int			dl_throttled      : 1;
	unsigned int			dl_yielded        : 1;
	unsigned int			dl_non_contending : 1;
	unsigned int			dl_overrun	  : 1;
	unsigned int			dl_server         : 1;

	/*
	 * Bandwidth enforcement timer. Each -deadline task has its
	 * own bandwidth to be enforced, thus we need one timer per task.
	 */
	struct hrtimer			dl_timer;

	/*
	 * Inactive timer, responsible for decreasing the active utilization
	 * at the "0-lag time". When a -deadline task blocks, it contributes
	 * to GRUB's active utilization until the "0-lag time", hence a
	 * timer is needed to decrease the active utilization at the correct
	 * time.
	 */
	struct hrtimer			inactive_timer;

	/*
	 * Bits for DL-server functionality. Also see the comment near
	 * dl_server_update().
	 *
	 * @rq the runqueue this server is for
	 *
	 * @server_has_tasks() returns true if @server_pick return a
	 * runnable task.
	 */
	struct rq			*rq;
	dl_server_has_tasks_f		server_has_tasks;
	dl_server_pick_f		server_pick;

#ifdef CONFIG_RT_MUTEXES
	/*
	 * Priority Inheritance. When a DEADLINE scheduling entity is boosted
	 * pi_se points to the donor, otherwise points to the dl_se it belongs
	 * to (the original one/itself).
	 */
	struct sched_dl_entity *pi_se;
#endif
};

#ifdef CONFIG_UCLAMP_TASK
/* Number of utilization clamp buckets (shorter alias) */
#define UCLAMP_BUCKETS CONFIG_UCLAMP_BUCKETS_COUNT

/*
 * Utilization clamp for a scheduling entity
 * @value:		clamp value "assigned" to a se
 * @bucket_id:		bucket index corresponding to the "assigned" value
 * @active:		the se is currently refcounted in a rq's bucket
 * @user_defined:	the requested clamp value comes from user-space
 *
 * The bucket_id is the index of the clamp bucket matching the clamp value
 * which is pre-computed and stored to avoid expensive integer divisions from
 * the fast path.
 *
 * The active bit is set whenever a task has got an "effective" value assigned,
 * which can be different from the clamp value "requested" from user-space.
 * This allows to know a task is refcounted in the rq's bucket corresponding
 * to the "effective" bucket_id.
 *
 * The user_defined bit is set whenever a task has got a task-specific clamp
 * value requested from userspace, i.e. the system defaults apply to this task
 * just as a restriction. This allows to relax default clamps when a less
 * restrictive task-specific value has been requested, thus allowing to
 * implement a "nice" semantic. For example, a task running with a 20%
 * default boost can still drop its own boosting to 0%.
 */
struct uclamp_se {
	unsigned int value		: bits_per(SCHED_CAPACITY_SCALE);
	unsigned int bucket_id		: bits_per(UCLAMP_BUCKETS);
	unsigned int active		: 1;
	unsigned int user_defined	: 1;
};
#endif /* CONFIG_UCLAMP_TASK */

union rcu_special {
	struct {
		u8			blocked;
		u8			need_qs;
		u8			exp_hint; /* Hint for performance. */
		u8			need_mb; /* Readers need smp_mb(). */
	} b; /* Bits. */
	u32 s; /* Set of bits. */
};

enum perf_event_task_context {
	perf_invalid_context = -1,
	perf_hw_context = 0,
	perf_sw_context,
	perf_nr_task_contexts,
};

struct wake_q_node {
	struct wake_q_node *next;
};

struct kmap_ctrl {
#ifdef CONFIG_KMAP_LOCAL
	int				idx;
	pte_t				pteval[KM_MAX_IDX];
#endif
};

struct task_struct {
#ifdef CONFIG_THREAD_INFO_IN_TASK
	/*
	 * For reasons of header soup (see current_thread_info()), this
	 * must be the first element of task_struct.
	 */
	struct thread_info		thread_info;
#endif
	unsigned int			__state;

	/* saved state for "spinlock sleepers" */
	unsigned int			saved_state;

	/*
	 * This begins the randomizable portion of task_struct. Only
	 * scheduling-critical items should be added above here.
	 */
	randomized_struct_fields_start

	void				*stack;
	refcount_t			usage;
	/* Per task flags (PF_*), defined further below: */
	unsigned int			flags;
	unsigned int			ptrace;

#ifdef CONFIG_SMP
	int				on_cpu;
	struct __call_single_node	wake_entry;
	unsigned int			wakee_flips;
	unsigned long			wakee_flip_decay_ts;
	struct task_struct		*last_wakee;

	/*
	 * recent_used_cpu is initially set as the last CPU used by a task
	 * that wakes affine another task. Waker/wakee relationships can
	 * push tasks around a CPU where each wakeup moves to the next one.
	 * Tracking a recently used CPU allows a quick search for a recently
	 * used CPU that may be idle.
	 */
	int				recent_used_cpu;
	int				wake_cpu;
#endif
	int				on_rq;

	int				prio;
	int				static_prio;
	int				normal_prio;
	unsigned int			rt_priority;

	struct sched_entity		se;
	struct sched_rt_entity		rt;
	struct sched_dl_entity		dl;
<<<<<<< HEAD
#ifdef CONFIG_SCHED_CLASS_EXT
	struct sched_ext_entity		scx;
#endif
=======
	struct sched_dl_entity		*dl_server;
>>>>>>> 3877bf5c
	const struct sched_class	*sched_class;

#ifdef CONFIG_SCHED_CORE
	struct rb_node			core_node;
	unsigned long			core_cookie;
	unsigned int			core_occupation;
#endif

#ifdef CONFIG_CGROUP_SCHED
	struct task_group		*sched_task_group;
#endif

#ifdef CONFIG_UCLAMP_TASK
	/*
	 * Clamp values requested for a scheduling entity.
	 * Must be updated with task_rq_lock() held.
	 */
	struct uclamp_se		uclamp_req[UCLAMP_CNT];
	/*
	 * Effective clamp values used for a scheduling entity.
	 * Must be updated with task_rq_lock() held.
	 */
	struct uclamp_se		uclamp[UCLAMP_CNT];
#endif

	struct sched_statistics         stats;

#ifdef CONFIG_PREEMPT_NOTIFIERS
	/* List of struct preempt_notifier: */
	struct hlist_head		preempt_notifiers;
#endif

#ifdef CONFIG_BLK_DEV_IO_TRACE
	unsigned int			btrace_seq;
#endif

	unsigned int			policy;
	int				nr_cpus_allowed;
	const cpumask_t			*cpus_ptr;
	cpumask_t			*user_cpus_ptr;
	cpumask_t			cpus_mask;
	void				*migration_pending;
#ifdef CONFIG_SMP
	unsigned short			migration_disabled;
#endif
	unsigned short			migration_flags;

#ifdef CONFIG_PREEMPT_RCU
	int				rcu_read_lock_nesting;
	union rcu_special		rcu_read_unlock_special;
	struct list_head		rcu_node_entry;
	struct rcu_node			*rcu_blocked_node;
#endif /* #ifdef CONFIG_PREEMPT_RCU */

#ifdef CONFIG_TASKS_RCU
	unsigned long			rcu_tasks_nvcsw;
	u8				rcu_tasks_holdout;
	u8				rcu_tasks_idx;
	int				rcu_tasks_idle_cpu;
	struct list_head		rcu_tasks_holdout_list;
#endif /* #ifdef CONFIG_TASKS_RCU */

#ifdef CONFIG_TASKS_TRACE_RCU
	int				trc_reader_nesting;
	int				trc_ipi_to_cpu;
	union rcu_special		trc_reader_special;
	struct list_head		trc_holdout_list;
	struct list_head		trc_blkd_node;
	int				trc_blkd_cpu;
#endif /* #ifdef CONFIG_TASKS_TRACE_RCU */

	struct sched_info		sched_info;

	struct list_head		tasks;
#ifdef CONFIG_SMP
	struct plist_node		pushable_tasks;
	struct rb_node			pushable_dl_tasks;
#endif

	struct mm_struct		*mm;
	struct mm_struct		*active_mm;
	struct address_space		*faults_disabled_mapping;

	int				exit_state;
	int				exit_code;
	int				exit_signal;
	/* The signal sent when the parent dies: */
	int				pdeath_signal;
	/* JOBCTL_*, siglock protected: */
	unsigned long			jobctl;

	/* Used for emulating ABI behavior of previous Linux versions: */
	unsigned int			personality;

	/* Scheduler bits, serialized by scheduler locks: */
	unsigned			sched_reset_on_fork:1;
	unsigned			sched_contributes_to_load:1;
	unsigned			sched_migrated:1;

	/* Force alignment to the next boundary: */
	unsigned			:0;

	/* Unserialized, strictly 'current' */

	/*
	 * This field must not be in the scheduler word above due to wakelist
	 * queueing no longer being serialized by p->on_cpu. However:
	 *
	 * p->XXX = X;			ttwu()
	 * schedule()			  if (p->on_rq && ..) // false
	 *   smp_mb__after_spinlock();	  if (smp_load_acquire(&p->on_cpu) && //true
	 *   deactivate_task()		      ttwu_queue_wakelist())
	 *     p->on_rq = 0;			p->sched_remote_wakeup = Y;
	 *
	 * guarantees all stores of 'current' are visible before
	 * ->sched_remote_wakeup gets used, so it can be in this word.
	 */
	unsigned			sched_remote_wakeup:1;
#ifdef CONFIG_RT_MUTEXES
	unsigned			sched_rt_mutex:1;
#endif

	/* Bit to tell TOMOYO we're in execve(): */
	unsigned			in_execve:1;
	unsigned			in_iowait:1;
#ifndef TIF_RESTORE_SIGMASK
	unsigned			restore_sigmask:1;
#endif
#ifdef CONFIG_MEMCG
	unsigned			in_user_fault:1;
#endif
#ifdef CONFIG_LRU_GEN
	/* whether the LRU algorithm may apply to this access */
	unsigned			in_lru_fault:1;
#endif
#ifdef CONFIG_COMPAT_BRK
	unsigned			brk_randomized:1;
#endif
#ifdef CONFIG_CGROUPS
	/* disallow userland-initiated cgroup migration */
	unsigned			no_cgroup_migration:1;
	/* task is frozen/stopped (used by the cgroup freezer) */
	unsigned			frozen:1;
#endif
#ifdef CONFIG_BLK_CGROUP
	unsigned			use_memdelay:1;
#endif
#ifdef CONFIG_PSI
	/* Stalled due to lack of memory */
	unsigned			in_memstall:1;
#endif
#ifdef CONFIG_PAGE_OWNER
	/* Used by page_owner=on to detect recursion in page tracking. */
	unsigned			in_page_owner:1;
#endif
#ifdef CONFIG_EVENTFD
	/* Recursion prevention for eventfd_signal() */
	unsigned			in_eventfd:1;
#endif
#ifdef CONFIG_ARCH_HAS_CPU_PASID
	unsigned			pasid_activated:1;
#endif
#ifdef	CONFIG_CPU_SUP_INTEL
	unsigned			reported_split_lock:1;
#endif
#ifdef CONFIG_TASK_DELAY_ACCT
	/* delay due to memory thrashing */
	unsigned                        in_thrashing:1;
#endif

	unsigned long			atomic_flags; /* Flags requiring atomic access. */

	struct restart_block		restart_block;

	pid_t				pid;
	pid_t				tgid;

#ifdef CONFIG_STACKPROTECTOR
	/* Canary value for the -fstack-protector GCC feature: */
	unsigned long			stack_canary;
#endif
	/*
	 * Pointers to the (original) parent process, youngest child, younger sibling,
	 * older sibling, respectively.  (p->father can be replaced with
	 * p->real_parent->pid)
	 */

	/* Real parent process: */
	struct task_struct __rcu	*real_parent;

	/* Recipient of SIGCHLD, wait4() reports: */
	struct task_struct __rcu	*parent;

	/*
	 * Children/sibling form the list of natural children:
	 */
	struct list_head		children;
	struct list_head		sibling;
	struct task_struct		*group_leader;

	/*
	 * 'ptraced' is the list of tasks this task is using ptrace() on.
	 *
	 * This includes both natural children and PTRACE_ATTACH targets.
	 * 'ptrace_entry' is this task's link on the p->parent->ptraced list.
	 */
	struct list_head		ptraced;
	struct list_head		ptrace_entry;

	/* PID/PID hash table linkage. */
	struct pid			*thread_pid;
	struct hlist_node		pid_links[PIDTYPE_MAX];
	struct list_head		thread_node;

	struct completion		*vfork_done;

	/* CLONE_CHILD_SETTID: */
	int __user			*set_child_tid;

	/* CLONE_CHILD_CLEARTID: */
	int __user			*clear_child_tid;

	/* PF_KTHREAD | PF_IO_WORKER */
	void				*worker_private;

	u64				utime;
	u64				stime;
#ifdef CONFIG_ARCH_HAS_SCALED_CPUTIME
	u64				utimescaled;
	u64				stimescaled;
#endif
	u64				gtime;
	struct prev_cputime		prev_cputime;
#ifdef CONFIG_VIRT_CPU_ACCOUNTING_GEN
	struct vtime			vtime;
#endif

#ifdef CONFIG_NO_HZ_FULL
	atomic_t			tick_dep_mask;
#endif
	/* Context switch counts: */
	unsigned long			nvcsw;
	unsigned long			nivcsw;

	/* Monotonic time in nsecs: */
	u64				start_time;

	/* Boot based time in nsecs: */
	u64				start_boottime;

	/* MM fault and swap info: this can arguably be seen as either mm-specific or thread-specific: */
	unsigned long			min_flt;
	unsigned long			maj_flt;

	/* Empty if CONFIG_POSIX_CPUTIMERS=n */
	struct posix_cputimers		posix_cputimers;

#ifdef CONFIG_POSIX_CPU_TIMERS_TASK_WORK
	struct posix_cputimers_work	posix_cputimers_work;
#endif

	/* Process credentials: */

	/* Tracer's credentials at attach: */
	const struct cred __rcu		*ptracer_cred;

	/* Objective and real subjective task credentials (COW): */
	const struct cred __rcu		*real_cred;

	/* Effective (overridable) subjective task credentials (COW): */
	const struct cred __rcu		*cred;

#ifdef CONFIG_KEYS
	/* Cached requested key. */
	struct key			*cached_requested_key;
#endif

	/*
	 * executable name, excluding path.
	 *
	 * - normally initialized setup_new_exec()
	 * - access it with [gs]et_task_comm()
	 * - lock it with task_lock()
	 */
	char				comm[TASK_COMM_LEN];

	struct nameidata		*nameidata;

#ifdef CONFIG_SYSVIPC
	struct sysv_sem			sysvsem;
	struct sysv_shm			sysvshm;
#endif
#ifdef CONFIG_DETECT_HUNG_TASK
	unsigned long			last_switch_count;
	unsigned long			last_switch_time;
#endif
	/* Filesystem information: */
	struct fs_struct		*fs;

	/* Open file information: */
	struct files_struct		*files;

#ifdef CONFIG_IO_URING
	struct io_uring_task		*io_uring;
#endif

	/* Namespaces: */
	struct nsproxy			*nsproxy;

	/* Signal handlers: */
	struct signal_struct		*signal;
	struct sighand_struct __rcu		*sighand;
	sigset_t			blocked;
	sigset_t			real_blocked;
	/* Restored if set_restore_sigmask() was used: */
	sigset_t			saved_sigmask;
	struct sigpending		pending;
	unsigned long			sas_ss_sp;
	size_t				sas_ss_size;
	unsigned int			sas_ss_flags;

	struct callback_head		*task_works;

#ifdef CONFIG_AUDIT
#ifdef CONFIG_AUDITSYSCALL
	struct audit_context		*audit_context;
#endif
	kuid_t				loginuid;
	unsigned int			sessionid;
#endif
	struct seccomp			seccomp;
	struct syscall_user_dispatch	syscall_dispatch;

	/* Thread group tracking: */
	u64				parent_exec_id;
	u64				self_exec_id;

	/* Protection against (de-)allocation: mm, files, fs, tty, keyrings, mems_allowed, mempolicy: */
	spinlock_t			alloc_lock;

	/* Protection of the PI data structures: */
	raw_spinlock_t			pi_lock;

	struct wake_q_node		wake_q;

#ifdef CONFIG_RT_MUTEXES
	/* PI waiters blocked on a rt_mutex held by this task: */
	struct rb_root_cached		pi_waiters;
	/* Updated under owner's pi_lock and rq lock */
	struct task_struct		*pi_top_task;
	/* Deadlock detection and priority inheritance handling: */
	struct rt_mutex_waiter		*pi_blocked_on;
#endif

#ifdef CONFIG_DEBUG_MUTEXES
	/* Mutex deadlock detection: */
	struct mutex_waiter		*blocked_on;
#endif

#ifdef CONFIG_DEBUG_ATOMIC_SLEEP
	int				non_block_count;
#endif

#ifdef CONFIG_TRACE_IRQFLAGS
	struct irqtrace_events		irqtrace;
	unsigned int			hardirq_threaded;
	u64				hardirq_chain_key;
	int				softirqs_enabled;
	int				softirq_context;
	int				irq_config;
#endif
#ifdef CONFIG_PREEMPT_RT
	int				softirq_disable_cnt;
#endif

#ifdef CONFIG_LOCKDEP
# define MAX_LOCK_DEPTH			48UL
	u64				curr_chain_key;
	int				lockdep_depth;
	unsigned int			lockdep_recursion;
	struct held_lock		held_locks[MAX_LOCK_DEPTH];
#endif

#if defined(CONFIG_UBSAN) && !defined(CONFIG_UBSAN_TRAP)
	unsigned int			in_ubsan;
#endif

	/* Journalling filesystem info: */
	void				*journal_info;

	/* Stacked block device info: */
	struct bio_list			*bio_list;

	/* Stack plugging: */
	struct blk_plug			*plug;

	/* VM state: */
	struct reclaim_state		*reclaim_state;

	struct io_context		*io_context;

#ifdef CONFIG_COMPACTION
	struct capture_control		*capture_control;
#endif
	/* Ptrace state: */
	unsigned long			ptrace_message;
	kernel_siginfo_t		*last_siginfo;

	struct task_io_accounting	ioac;
#ifdef CONFIG_PSI
	/* Pressure stall state */
	unsigned int			psi_flags;
#endif
#ifdef CONFIG_TASK_XACCT
	/* Accumulated RSS usage: */
	u64				acct_rss_mem1;
	/* Accumulated virtual memory usage: */
	u64				acct_vm_mem1;
	/* stime + utime since last update: */
	u64				acct_timexpd;
#endif
#ifdef CONFIG_CPUSETS
	/* Protected by ->alloc_lock: */
	nodemask_t			mems_allowed;
	/* Sequence number to catch updates: */
	seqcount_spinlock_t		mems_allowed_seq;
	int				cpuset_mem_spread_rotor;
	int				cpuset_slab_spread_rotor;
#endif
#ifdef CONFIG_CGROUPS
	/* Control Group info protected by css_set_lock: */
	struct css_set __rcu		*cgroups;
	/* cg_list protected by css_set_lock and tsk->alloc_lock: */
	struct list_head		cg_list;
#endif
#ifdef CONFIG_X86_CPU_RESCTRL
	u32				closid;
	u32				rmid;
#endif
#ifdef CONFIG_FUTEX
	struct robust_list_head __user	*robust_list;
#ifdef CONFIG_COMPAT
	struct compat_robust_list_head __user *compat_robust_list;
#endif
	struct list_head		pi_state_list;
	struct futex_pi_state		*pi_state_cache;
	struct mutex			futex_exit_mutex;
	unsigned int			futex_state;
#endif
#ifdef CONFIG_PERF_EVENTS
	struct perf_event_context	*perf_event_ctxp;
	struct mutex			perf_event_mutex;
	struct list_head		perf_event_list;
#endif
#ifdef CONFIG_DEBUG_PREEMPT
	unsigned long			preempt_disable_ip;
#endif
#ifdef CONFIG_NUMA
	/* Protected by alloc_lock: */
	struct mempolicy		*mempolicy;
	short				il_prev;
	short				pref_node_fork;
#endif
#ifdef CONFIG_NUMA_BALANCING
	int				numa_scan_seq;
	unsigned int			numa_scan_period;
	unsigned int			numa_scan_period_max;
	int				numa_preferred_nid;
	unsigned long			numa_migrate_retry;
	/* Migration stamp: */
	u64				node_stamp;
	u64				last_task_numa_placement;
	u64				last_sum_exec_runtime;
	struct callback_head		numa_work;

	/*
	 * This pointer is only modified for current in syscall and
	 * pagefault context (and for tasks being destroyed), so it can be read
	 * from any of the following contexts:
	 *  - RCU read-side critical section
	 *  - current->numa_group from everywhere
	 *  - task's runqueue locked, task not running
	 */
	struct numa_group __rcu		*numa_group;

	/*
	 * numa_faults is an array split into four regions:
	 * faults_memory, faults_cpu, faults_memory_buffer, faults_cpu_buffer
	 * in this precise order.
	 *
	 * faults_memory: Exponential decaying average of faults on a per-node
	 * basis. Scheduling placement decisions are made based on these
	 * counts. The values remain static for the duration of a PTE scan.
	 * faults_cpu: Track the nodes the process was running on when a NUMA
	 * hinting fault was incurred.
	 * faults_memory_buffer and faults_cpu_buffer: Record faults per node
	 * during the current scan window. When the scan completes, the counts
	 * in faults_memory and faults_cpu decay and these values are copied.
	 */
	unsigned long			*numa_faults;
	unsigned long			total_numa_faults;

	/*
	 * numa_faults_locality tracks if faults recorded during the last
	 * scan window were remote/local or failed to migrate. The task scan
	 * period is adapted based on the locality of the faults with different
	 * weights depending on whether they were shared or private faults
	 */
	unsigned long			numa_faults_locality[3];

	unsigned long			numa_pages_migrated;
#endif /* CONFIG_NUMA_BALANCING */

#ifdef CONFIG_RSEQ
	struct rseq __user *rseq;
	u32 rseq_len;
	u32 rseq_sig;
	/*
	 * RmW on rseq_event_mask must be performed atomically
	 * with respect to preemption.
	 */
	unsigned long rseq_event_mask;
#endif

#ifdef CONFIG_SCHED_MM_CID
	int				mm_cid;		/* Current cid in mm */
	int				last_mm_cid;	/* Most recent cid in mm */
	int				migrate_from_cpu;
	int				mm_cid_active;	/* Whether cid bitmap is active */
	struct callback_head		cid_work;
#endif

	struct tlbflush_unmap_batch	tlb_ubc;

	/* Cache last used pipe for splice(): */
	struct pipe_inode_info		*splice_pipe;

	struct page_frag		task_frag;

#ifdef CONFIG_TASK_DELAY_ACCT
	struct task_delay_info		*delays;
#endif

#ifdef CONFIG_FAULT_INJECTION
	int				make_it_fail;
	unsigned int			fail_nth;
#endif
	/*
	 * When (nr_dirtied >= nr_dirtied_pause), it's time to call
	 * balance_dirty_pages() for a dirty throttling pause:
	 */
	int				nr_dirtied;
	int				nr_dirtied_pause;
	/* Start of a write-and-pause period: */
	unsigned long			dirty_paused_when;

#ifdef CONFIG_LATENCYTOP
	int				latency_record_count;
	struct latency_record		latency_record[LT_SAVECOUNT];
#endif
	/*
	 * Time slack values; these are used to round up poll() and
	 * select() etc timeout values. These are in nanoseconds.
	 */
	u64				timer_slack_ns;
	u64				default_timer_slack_ns;

#if defined(CONFIG_KASAN_GENERIC) || defined(CONFIG_KASAN_SW_TAGS)
	unsigned int			kasan_depth;
#endif

#ifdef CONFIG_KCSAN
	struct kcsan_ctx		kcsan_ctx;
#ifdef CONFIG_TRACE_IRQFLAGS
	struct irqtrace_events		kcsan_save_irqtrace;
#endif
#ifdef CONFIG_KCSAN_WEAK_MEMORY
	int				kcsan_stack_depth;
#endif
#endif

#ifdef CONFIG_KMSAN
	struct kmsan_ctx		kmsan_ctx;
#endif

#if IS_ENABLED(CONFIG_KUNIT)
	struct kunit			*kunit_test;
#endif

#ifdef CONFIG_FUNCTION_GRAPH_TRACER
	/* Index of current stored address in ret_stack: */
	int				curr_ret_stack;
	int				curr_ret_depth;

	/* Stack of return addresses for return function tracing: */
	struct ftrace_ret_stack		*ret_stack;

	/* Timestamp for last schedule: */
	unsigned long long		ftrace_timestamp;

	/*
	 * Number of functions that haven't been traced
	 * because of depth overrun:
	 */
	atomic_t			trace_overrun;

	/* Pause tracing: */
	atomic_t			tracing_graph_pause;
#endif

#ifdef CONFIG_TRACING
	/* Bitmask and counter of trace recursion: */
	unsigned long			trace_recursion;
#endif /* CONFIG_TRACING */

#ifdef CONFIG_KCOV
	/* See kernel/kcov.c for more details. */

	/* Coverage collection mode enabled for this task (0 if disabled): */
	unsigned int			kcov_mode;

	/* Size of the kcov_area: */
	unsigned int			kcov_size;

	/* Buffer for coverage collection: */
	void				*kcov_area;

	/* KCOV descriptor wired with this task or NULL: */
	struct kcov			*kcov;

	/* KCOV common handle for remote coverage collection: */
	u64				kcov_handle;

	/* KCOV sequence number: */
	int				kcov_sequence;

	/* Collect coverage from softirq context: */
	unsigned int			kcov_softirq;
#endif

#ifdef CONFIG_MEMCG
	struct mem_cgroup		*memcg_in_oom;
	gfp_t				memcg_oom_gfp_mask;
	int				memcg_oom_order;

	/* Number of pages to reclaim on returning to userland: */
	unsigned int			memcg_nr_pages_over_high;

	/* Used by memcontrol for targeted memcg charge: */
	struct mem_cgroup		*active_memcg;
#endif

#ifdef CONFIG_MEMCG_KMEM
	struct obj_cgroup		*objcg;
#endif

#ifdef CONFIG_BLK_CGROUP
	struct gendisk			*throttle_disk;
#endif

#ifdef CONFIG_UPROBES
	struct uprobe_task		*utask;
#endif
#if defined(CONFIG_BCACHE) || defined(CONFIG_BCACHE_MODULE)
	unsigned int			sequential_io;
	unsigned int			sequential_io_avg;
#endif
	struct kmap_ctrl		kmap_ctrl;
#ifdef CONFIG_DEBUG_ATOMIC_SLEEP
	unsigned long			task_state_change;
# ifdef CONFIG_PREEMPT_RT
	unsigned long			saved_state_change;
# endif
#endif
	struct rcu_head			rcu;
	refcount_t			rcu_users;
	int				pagefault_disabled;
#ifdef CONFIG_MMU
	struct task_struct		*oom_reaper_list;
	struct timer_list		oom_reaper_timer;
#endif
#ifdef CONFIG_VMAP_STACK
	struct vm_struct		*stack_vm_area;
#endif
#ifdef CONFIG_THREAD_INFO_IN_TASK
	/* A live task holds one reference: */
	refcount_t			stack_refcount;
#endif
#ifdef CONFIG_LIVEPATCH
	int patch_state;
#endif
#ifdef CONFIG_SECURITY
	/* Used by LSM modules for access restriction: */
	void				*security;
#endif
#ifdef CONFIG_BPF_SYSCALL
	/* Used by BPF task local storage */
	struct bpf_local_storage __rcu	*bpf_storage;
	/* Used for BPF run context */
	struct bpf_run_ctx		*bpf_ctx;
#endif

#ifdef CONFIG_GCC_PLUGIN_STACKLEAK
	unsigned long			lowest_stack;
	unsigned long			prev_lowest_stack;
#endif

#ifdef CONFIG_X86_MCE
	void __user			*mce_vaddr;
	__u64				mce_kflags;
	u64				mce_addr;
	__u64				mce_ripv : 1,
					mce_whole_page : 1,
					__mce_reserved : 62;
	struct callback_head		mce_kill_me;
	int				mce_count;
#endif

#ifdef CONFIG_KRETPROBES
	struct llist_head               kretprobe_instances;
#endif
#ifdef CONFIG_RETHOOK
	struct llist_head               rethooks;
#endif

#ifdef CONFIG_ARCH_HAS_PARANOID_L1D_FLUSH
	/*
	 * If L1D flush is supported on mm context switch
	 * then we use this callback head to queue kill work
	 * to kill tasks that are not running on SMT disabled
	 * cores
	 */
	struct callback_head		l1d_flush_kill;
#endif

#ifdef CONFIG_RV
	/*
	 * Per-task RV monitor. Nowadays fixed in RV_PER_TASK_MONITORS.
	 * If we find justification for more monitors, we can think
	 * about adding more or developing a dynamic method. So far,
	 * none of these are justified.
	 */
	union rv_task_monitor		rv[RV_PER_TASK_MONITORS];
#endif

#ifdef CONFIG_USER_EVENTS
	struct user_event_mm		*user_event_mm;
#endif

	/*
	 * New fields for task_struct should be added above here, so that
	 * they are included in the randomized portion of task_struct.
	 */
	randomized_struct_fields_end

	/* CPU-specific state of this task: */
	struct thread_struct		thread;

	/*
	 * WARNING: on x86, 'thread_struct' contains a variable-sized
	 * structure.  It *MUST* be at the end of 'task_struct'.
	 *
	 * Do not put anything below here!
	 */
};

#define TASK_REPORT_IDLE	(TASK_REPORT + 1)
#define TASK_REPORT_MAX		(TASK_REPORT_IDLE << 1)

static inline unsigned int __task_state_index(unsigned int tsk_state,
					      unsigned int tsk_exit_state)
{
	unsigned int state = (tsk_state | tsk_exit_state) & TASK_REPORT;

	BUILD_BUG_ON_NOT_POWER_OF_2(TASK_REPORT_MAX);

	if ((tsk_state & TASK_IDLE) == TASK_IDLE)
		state = TASK_REPORT_IDLE;

	/*
	 * We're lying here, but rather than expose a completely new task state
	 * to userspace, we can make this appear as if the task has gone through
	 * a regular rt_mutex_lock() call.
	 */
	if (tsk_state & TASK_RTLOCK_WAIT)
		state = TASK_UNINTERRUPTIBLE;

	return fls(state);
}

static inline unsigned int task_state_index(struct task_struct *tsk)
{
	return __task_state_index(READ_ONCE(tsk->__state), tsk->exit_state);
}

static inline char task_index_to_char(unsigned int state)
{
	static const char state_char[] = "RSDTtXZPI";

	BUILD_BUG_ON(1 + ilog2(TASK_REPORT_MAX) != sizeof(state_char) - 1);

	return state_char[state];
}

static inline char task_state_to_char(struct task_struct *tsk)
{
	return task_index_to_char(task_state_index(tsk));
}

extern struct pid *cad_pid;

/*
 * Per process flags
 */
#define PF_VCPU			0x00000001	/* I'm a virtual CPU */
#define PF_IDLE			0x00000002	/* I am an IDLE thread */
#define PF_EXITING		0x00000004	/* Getting shut down */
#define PF_POSTCOREDUMP		0x00000008	/* Coredumps should ignore this task */
#define PF_IO_WORKER		0x00000010	/* Task is an IO worker */
#define PF_WQ_WORKER		0x00000020	/* I'm a workqueue worker */
#define PF_FORKNOEXEC		0x00000040	/* Forked but didn't exec */
#define PF_MCE_PROCESS		0x00000080      /* Process policy on mce errors */
#define PF_SUPERPRIV		0x00000100	/* Used super-user privileges */
#define PF_DUMPCORE		0x00000200	/* Dumped core */
#define PF_SIGNALED		0x00000400	/* Killed by a signal */
#define PF_MEMALLOC		0x00000800	/* Allocating memory */
#define PF_NPROC_EXCEEDED	0x00001000	/* set_user() noticed that RLIMIT_NPROC was exceeded */
#define PF_USED_MATH		0x00002000	/* If unset the fpu must be initialized before use */
#define PF_USER_WORKER		0x00004000	/* Kernel thread cloned from userspace thread */
#define PF_NOFREEZE		0x00008000	/* This thread should not be frozen */
#define PF__HOLE__00010000	0x00010000
#define PF_KSWAPD		0x00020000	/* I am kswapd */
#define PF_MEMALLOC_NOFS	0x00040000	/* All allocation requests will inherit GFP_NOFS */
#define PF_MEMALLOC_NOIO	0x00080000	/* All allocation requests will inherit GFP_NOIO */
#define PF_LOCAL_THROTTLE	0x00100000	/* Throttle writes only against the bdi I write to,
						 * I am cleaning dirty pages from some other bdi. */
#define PF_KTHREAD		0x00200000	/* I am a kernel thread */
#define PF_RANDOMIZE		0x00400000	/* Randomize virtual address space */
#define PF__HOLE__00800000	0x00800000
#define PF__HOLE__01000000	0x01000000
#define PF__HOLE__02000000	0x02000000
#define PF_NO_SETAFFINITY	0x04000000	/* Userland is not allowed to meddle with cpus_mask */
#define PF_MCE_EARLY		0x08000000      /* Early kill for mce process policy */
#define PF_MEMALLOC_PIN		0x10000000	/* Allocation context constrained to zones which allow long term pinning. */
#define PF__HOLE__20000000	0x20000000
#define PF__HOLE__40000000	0x40000000
#define PF_SUSPEND_TASK		0x80000000      /* This thread called freeze_processes() and should not be frozen */

/*
 * Only the _current_ task can read/write to tsk->flags, but other
 * tasks can access tsk->flags in readonly mode for example
 * with tsk_used_math (like during threaded core dumping).
 * There is however an exception to this rule during ptrace
 * or during fork: the ptracer task is allowed to write to the
 * child->flags of its traced child (same goes for fork, the parent
 * can write to the child->flags), because we're guaranteed the
 * child is not running and in turn not changing child->flags
 * at the same time the parent does it.
 */
#define clear_stopped_child_used_math(child)	do { (child)->flags &= ~PF_USED_MATH; } while (0)
#define set_stopped_child_used_math(child)	do { (child)->flags |= PF_USED_MATH; } while (0)
#define clear_used_math()			clear_stopped_child_used_math(current)
#define set_used_math()				set_stopped_child_used_math(current)

#define conditional_stopped_child_used_math(condition, child) \
	do { (child)->flags &= ~PF_USED_MATH, (child)->flags |= (condition) ? PF_USED_MATH : 0; } while (0)

#define conditional_used_math(condition)	conditional_stopped_child_used_math(condition, current)

#define copy_to_stopped_child_used_math(child) \
	do { (child)->flags &= ~PF_USED_MATH, (child)->flags |= current->flags & PF_USED_MATH; } while (0)

/* NOTE: this will return 0 or PF_USED_MATH, it will never return 1 */
#define tsk_used_math(p)			((p)->flags & PF_USED_MATH)
#define used_math()				tsk_used_math(current)

static __always_inline bool is_percpu_thread(void)
{
#ifdef CONFIG_SMP
	return (current->flags & PF_NO_SETAFFINITY) &&
		(current->nr_cpus_allowed  == 1);
#else
	return true;
#endif
}

/* Per-process atomic flags. */
#define PFA_NO_NEW_PRIVS		0	/* May not gain new privileges. */
#define PFA_SPREAD_PAGE			1	/* Spread page cache over cpuset */
#define PFA_SPREAD_SLAB			2	/* Spread some slab caches over cpuset */
#define PFA_SPEC_SSB_DISABLE		3	/* Speculative Store Bypass disabled */
#define PFA_SPEC_SSB_FORCE_DISABLE	4	/* Speculative Store Bypass force disabled*/
#define PFA_SPEC_IB_DISABLE		5	/* Indirect branch speculation restricted */
#define PFA_SPEC_IB_FORCE_DISABLE	6	/* Indirect branch speculation permanently restricted */
#define PFA_SPEC_SSB_NOEXEC		7	/* Speculative Store Bypass clear on execve() */

#define TASK_PFA_TEST(name, func)					\
	static inline bool task_##func(struct task_struct *p)		\
	{ return test_bit(PFA_##name, &p->atomic_flags); }

#define TASK_PFA_SET(name, func)					\
	static inline void task_set_##func(struct task_struct *p)	\
	{ set_bit(PFA_##name, &p->atomic_flags); }

#define TASK_PFA_CLEAR(name, func)					\
	static inline void task_clear_##func(struct task_struct *p)	\
	{ clear_bit(PFA_##name, &p->atomic_flags); }

TASK_PFA_TEST(NO_NEW_PRIVS, no_new_privs)
TASK_PFA_SET(NO_NEW_PRIVS, no_new_privs)

TASK_PFA_TEST(SPREAD_PAGE, spread_page)
TASK_PFA_SET(SPREAD_PAGE, spread_page)
TASK_PFA_CLEAR(SPREAD_PAGE, spread_page)

TASK_PFA_TEST(SPREAD_SLAB, spread_slab)
TASK_PFA_SET(SPREAD_SLAB, spread_slab)
TASK_PFA_CLEAR(SPREAD_SLAB, spread_slab)

TASK_PFA_TEST(SPEC_SSB_DISABLE, spec_ssb_disable)
TASK_PFA_SET(SPEC_SSB_DISABLE, spec_ssb_disable)
TASK_PFA_CLEAR(SPEC_SSB_DISABLE, spec_ssb_disable)

TASK_PFA_TEST(SPEC_SSB_NOEXEC, spec_ssb_noexec)
TASK_PFA_SET(SPEC_SSB_NOEXEC, spec_ssb_noexec)
TASK_PFA_CLEAR(SPEC_SSB_NOEXEC, spec_ssb_noexec)

TASK_PFA_TEST(SPEC_SSB_FORCE_DISABLE, spec_ssb_force_disable)
TASK_PFA_SET(SPEC_SSB_FORCE_DISABLE, spec_ssb_force_disable)

TASK_PFA_TEST(SPEC_IB_DISABLE, spec_ib_disable)
TASK_PFA_SET(SPEC_IB_DISABLE, spec_ib_disable)
TASK_PFA_CLEAR(SPEC_IB_DISABLE, spec_ib_disable)

TASK_PFA_TEST(SPEC_IB_FORCE_DISABLE, spec_ib_force_disable)
TASK_PFA_SET(SPEC_IB_FORCE_DISABLE, spec_ib_force_disable)

static inline void
current_restore_flags(unsigned long orig_flags, unsigned long flags)
{
	current->flags &= ~flags;
	current->flags |= orig_flags & flags;
}

extern int cpuset_cpumask_can_shrink(const struct cpumask *cur, const struct cpumask *trial);
extern int task_can_attach(struct task_struct *p);
extern int dl_bw_alloc(int cpu, u64 dl_bw);
extern void dl_bw_free(int cpu, u64 dl_bw);
#ifdef CONFIG_SMP

/* do_set_cpus_allowed() - consider using set_cpus_allowed_ptr() instead */
extern void do_set_cpus_allowed(struct task_struct *p, const struct cpumask *new_mask);

/**
 * set_cpus_allowed_ptr - set CPU affinity mask of a task
 * @p: the task
 * @new_mask: CPU affinity mask
 *
 * Return: zero if successful, or a negative error code
 */
extern int set_cpus_allowed_ptr(struct task_struct *p, const struct cpumask *new_mask);
extern int dup_user_cpus_ptr(struct task_struct *dst, struct task_struct *src, int node);
extern void release_user_cpus_ptr(struct task_struct *p);
extern int dl_task_check_affinity(struct task_struct *p, const struct cpumask *mask);
extern void force_compatible_cpus_allowed_ptr(struct task_struct *p);
extern void relax_compatible_cpus_allowed_ptr(struct task_struct *p);
#else
static inline void do_set_cpus_allowed(struct task_struct *p, const struct cpumask *new_mask)
{
}
static inline int set_cpus_allowed_ptr(struct task_struct *p, const struct cpumask *new_mask)
{
	if (!cpumask_test_cpu(0, new_mask))
		return -EINVAL;
	return 0;
}
static inline int dup_user_cpus_ptr(struct task_struct *dst, struct task_struct *src, int node)
{
	if (src->user_cpus_ptr)
		return -EINVAL;
	return 0;
}
static inline void release_user_cpus_ptr(struct task_struct *p)
{
	WARN_ON(p->user_cpus_ptr);
}

static inline int dl_task_check_affinity(struct task_struct *p, const struct cpumask *mask)
{
	return 0;
}
#endif

extern int yield_to(struct task_struct *p, bool preempt);
extern void set_user_nice(struct task_struct *p, long nice);
extern int task_prio(const struct task_struct *p);

/**
 * task_nice - return the nice value of a given task.
 * @p: the task in question.
 *
 * Return: The nice value [ -20 ... 0 ... 19 ].
 */
static inline int task_nice(const struct task_struct *p)
{
	return PRIO_TO_NICE((p)->static_prio);
}

extern int can_nice(const struct task_struct *p, const int nice);
extern int task_curr(const struct task_struct *p);
extern int idle_cpu(int cpu);
extern int available_idle_cpu(int cpu);
extern int sched_setscheduler(struct task_struct *, int, const struct sched_param *);
extern int sched_setscheduler_nocheck(struct task_struct *, int, const struct sched_param *);
extern void sched_set_fifo(struct task_struct *p);
extern void sched_set_fifo_low(struct task_struct *p);
extern void sched_set_normal(struct task_struct *p, int nice);
extern int sched_setattr(struct task_struct *, const struct sched_attr *);
extern int sched_setattr_nocheck(struct task_struct *, const struct sched_attr *);
extern struct task_struct *idle_task(int cpu);

/**
 * is_idle_task - is the specified task an idle task?
 * @p: the task in question.
 *
 * Return: 1 if @p is an idle task. 0 otherwise.
 */
static __always_inline bool is_idle_task(const struct task_struct *p)
{
	return !!(p->flags & PF_IDLE);
}

extern struct task_struct *curr_task(int cpu);
extern void ia64_set_curr_task(int cpu, struct task_struct *p);

void yield(void);

union thread_union {
	struct task_struct task;
#ifndef CONFIG_THREAD_INFO_IN_TASK
	struct thread_info thread_info;
#endif
	unsigned long stack[THREAD_SIZE/sizeof(long)];
};

#ifndef CONFIG_THREAD_INFO_IN_TASK
extern struct thread_info init_thread_info;
#endif

extern unsigned long init_stack[THREAD_SIZE / sizeof(unsigned long)];

#ifdef CONFIG_THREAD_INFO_IN_TASK
# define task_thread_info(task)	(&(task)->thread_info)
#elif !defined(__HAVE_THREAD_FUNCTIONS)
# define task_thread_info(task)	((struct thread_info *)(task)->stack)
#endif

/*
 * find a task by one of its numerical ids
 *
 * find_task_by_pid_ns():
 *      finds a task by its pid in the specified namespace
 * find_task_by_vpid():
 *      finds a task by its virtual pid
 *
 * see also find_vpid() etc in include/linux/pid.h
 */

extern struct task_struct *find_task_by_vpid(pid_t nr);
extern struct task_struct *find_task_by_pid_ns(pid_t nr, struct pid_namespace *ns);

/*
 * find a task by its virtual pid and get the task struct
 */
extern struct task_struct *find_get_task_by_vpid(pid_t nr);

extern int wake_up_state(struct task_struct *tsk, unsigned int state);
extern int wake_up_process(struct task_struct *tsk);
extern void wake_up_new_task(struct task_struct *tsk);

#ifdef CONFIG_SMP
extern void kick_process(struct task_struct *tsk);
#else
static inline void kick_process(struct task_struct *tsk) { }
#endif

extern void __set_task_comm(struct task_struct *tsk, const char *from, bool exec);

static inline void set_task_comm(struct task_struct *tsk, const char *from)
{
	__set_task_comm(tsk, from, false);
}

extern char *__get_task_comm(char *to, size_t len, struct task_struct *tsk);
#define get_task_comm(buf, tsk) ({			\
	BUILD_BUG_ON(sizeof(buf) != TASK_COMM_LEN);	\
	__get_task_comm(buf, sizeof(buf), tsk);		\
})

#ifdef CONFIG_SMP
static __always_inline void scheduler_ipi(void)
{
	/*
	 * Fold TIF_NEED_RESCHED into the preempt_count; anybody setting
	 * TIF_NEED_RESCHED remotely (for the first time) will also send
	 * this IPI.
	 */
	preempt_fold_need_resched();
}
#else
static inline void scheduler_ipi(void) { }
#endif

extern unsigned long wait_task_inactive(struct task_struct *, unsigned int match_state);

/*
 * Set thread flags in other task's structures.
 * See asm/thread_info.h for TIF_xxxx flags available:
 */
static inline void set_tsk_thread_flag(struct task_struct *tsk, int flag)
{
	set_ti_thread_flag(task_thread_info(tsk), flag);
}

static inline void clear_tsk_thread_flag(struct task_struct *tsk, int flag)
{
	clear_ti_thread_flag(task_thread_info(tsk), flag);
}

static inline void update_tsk_thread_flag(struct task_struct *tsk, int flag,
					  bool value)
{
	update_ti_thread_flag(task_thread_info(tsk), flag, value);
}

static inline int test_and_set_tsk_thread_flag(struct task_struct *tsk, int flag)
{
	return test_and_set_ti_thread_flag(task_thread_info(tsk), flag);
}

static inline int test_and_clear_tsk_thread_flag(struct task_struct *tsk, int flag)
{
	return test_and_clear_ti_thread_flag(task_thread_info(tsk), flag);
}

static inline int test_tsk_thread_flag(struct task_struct *tsk, int flag)
{
	return test_ti_thread_flag(task_thread_info(tsk), flag);
}

static inline void set_tsk_need_resched(struct task_struct *tsk)
{
	set_tsk_thread_flag(tsk,TIF_NEED_RESCHED);
}

static inline void clear_tsk_need_resched(struct task_struct *tsk)
{
	clear_tsk_thread_flag(tsk,TIF_NEED_RESCHED);
}

static inline int test_tsk_need_resched(struct task_struct *tsk)
{
	return unlikely(test_tsk_thread_flag(tsk,TIF_NEED_RESCHED));
}

/*
 * cond_resched() and cond_resched_lock(): latency reduction via
 * explicit rescheduling in places that are safe. The return
 * value indicates whether a reschedule was done in fact.
 * cond_resched_lock() will drop the spinlock before scheduling,
 */
#if !defined(CONFIG_PREEMPTION) || defined(CONFIG_PREEMPT_DYNAMIC)
extern int __cond_resched(void);

#if defined(CONFIG_PREEMPT_DYNAMIC) && defined(CONFIG_HAVE_PREEMPT_DYNAMIC_CALL)

void sched_dynamic_klp_enable(void);
void sched_dynamic_klp_disable(void);

DECLARE_STATIC_CALL(cond_resched, __cond_resched);

static __always_inline int _cond_resched(void)
{
	return static_call_mod(cond_resched)();
}

#elif defined(CONFIG_PREEMPT_DYNAMIC) && defined(CONFIG_HAVE_PREEMPT_DYNAMIC_KEY)

extern int dynamic_cond_resched(void);

static __always_inline int _cond_resched(void)
{
	return dynamic_cond_resched();
}

#else /* !CONFIG_PREEMPTION */

static inline int _cond_resched(void)
{
	klp_sched_try_switch();
	return __cond_resched();
}

#endif /* PREEMPT_DYNAMIC && CONFIG_HAVE_PREEMPT_DYNAMIC_CALL */

#else /* CONFIG_PREEMPTION && !CONFIG_PREEMPT_DYNAMIC */

static inline int _cond_resched(void)
{
	klp_sched_try_switch();
	return 0;
}

#endif /* !CONFIG_PREEMPTION || CONFIG_PREEMPT_DYNAMIC */

#define cond_resched() ({			\
	__might_resched(__FILE__, __LINE__, 0);	\
	_cond_resched();			\
})

extern int __cond_resched_lock(spinlock_t *lock);
extern int __cond_resched_rwlock_read(rwlock_t *lock);
extern int __cond_resched_rwlock_write(rwlock_t *lock);

#define MIGHT_RESCHED_RCU_SHIFT		8
#define MIGHT_RESCHED_PREEMPT_MASK	((1U << MIGHT_RESCHED_RCU_SHIFT) - 1)

#ifndef CONFIG_PREEMPT_RT
/*
 * Non RT kernels have an elevated preempt count due to the held lock,
 * but are not allowed to be inside a RCU read side critical section
 */
# define PREEMPT_LOCK_RESCHED_OFFSETS	PREEMPT_LOCK_OFFSET
#else
/*
 * spin/rw_lock() on RT implies rcu_read_lock(). The might_sleep() check in
 * cond_resched*lock() has to take that into account because it checks for
 * preempt_count() and rcu_preempt_depth().
 */
# define PREEMPT_LOCK_RESCHED_OFFSETS	\
	(PREEMPT_LOCK_OFFSET + (1U << MIGHT_RESCHED_RCU_SHIFT))
#endif

#define cond_resched_lock(lock) ({						\
	__might_resched(__FILE__, __LINE__, PREEMPT_LOCK_RESCHED_OFFSETS);	\
	__cond_resched_lock(lock);						\
})

#define cond_resched_rwlock_read(lock) ({					\
	__might_resched(__FILE__, __LINE__, PREEMPT_LOCK_RESCHED_OFFSETS);	\
	__cond_resched_rwlock_read(lock);					\
})

#define cond_resched_rwlock_write(lock) ({					\
	__might_resched(__FILE__, __LINE__, PREEMPT_LOCK_RESCHED_OFFSETS);	\
	__cond_resched_rwlock_write(lock);					\
})

#ifdef CONFIG_PREEMPT_DYNAMIC

extern bool preempt_model_none(void);
extern bool preempt_model_voluntary(void);
extern bool preempt_model_full(void);

#else

static inline bool preempt_model_none(void)
{
	return IS_ENABLED(CONFIG_PREEMPT_NONE);
}
static inline bool preempt_model_voluntary(void)
{
	return IS_ENABLED(CONFIG_PREEMPT_VOLUNTARY);
}
static inline bool preempt_model_full(void)
{
	return IS_ENABLED(CONFIG_PREEMPT);
}

#endif

static inline bool preempt_model_rt(void)
{
	return IS_ENABLED(CONFIG_PREEMPT_RT);
}

/*
 * Does the preemption model allow non-cooperative preemption?
 *
 * For !CONFIG_PREEMPT_DYNAMIC kernels this is an exact match with
 * CONFIG_PREEMPTION; for CONFIG_PREEMPT_DYNAMIC this doesn't work as the
 * kernel is *built* with CONFIG_PREEMPTION=y but may run with e.g. the
 * PREEMPT_NONE model.
 */
static inline bool preempt_model_preemptible(void)
{
	return preempt_model_full() || preempt_model_rt();
}

static __always_inline bool need_resched(void)
{
	return unlikely(tif_need_resched());
}

/*
 * Wrappers for p->thread_info->cpu access. No-op on UP.
 */
#ifdef CONFIG_SMP

static inline unsigned int task_cpu(const struct task_struct *p)
{
	return READ_ONCE(task_thread_info(p)->cpu);
}

extern void set_task_cpu(struct task_struct *p, unsigned int cpu);

#else

static inline unsigned int task_cpu(const struct task_struct *p)
{
	return 0;
}

static inline void set_task_cpu(struct task_struct *p, unsigned int cpu)
{
}

#endif /* CONFIG_SMP */

extern bool sched_task_on_rq(struct task_struct *p);
extern unsigned long get_wchan(struct task_struct *p);
extern struct task_struct *cpu_curr_snapshot(int cpu);

#include <linux/spinlock.h>

/*
 * In order to reduce various lock holder preemption latencies provide an
 * interface to see if a vCPU is currently running or not.
 *
 * This allows us to terminate optimistic spin loops and block, analogous to
 * the native optimistic spin heuristic of testing if the lock owner task is
 * running or not.
 */
#ifndef vcpu_is_preempted
static inline bool vcpu_is_preempted(int cpu)
{
	return false;
}
#endif

extern long sched_setaffinity(pid_t pid, const struct cpumask *new_mask);
extern long sched_getaffinity(pid_t pid, struct cpumask *mask);

#ifndef TASK_SIZE_OF
#define TASK_SIZE_OF(tsk)	TASK_SIZE
#endif

#ifdef CONFIG_SMP
static inline bool owner_on_cpu(struct task_struct *owner)
{
	/*
	 * As lock holder preemption issue, we both skip spinning if
	 * task is not on cpu or its cpu is preempted
	 */
	return READ_ONCE(owner->on_cpu) && !vcpu_is_preempted(task_cpu(owner));
}

/* Returns effective CPU energy utilization, as seen by the scheduler */
unsigned long sched_cpu_util(int cpu);
#endif /* CONFIG_SMP */

#ifdef CONFIG_SCHED_CORE
extern void sched_core_free(struct task_struct *tsk);
extern void sched_core_fork(struct task_struct *p);
extern int sched_core_share_pid(unsigned int cmd, pid_t pid, enum pid_type type,
				unsigned long uaddr);
extern int sched_core_idle_cpu(int cpu);
#else
static inline void sched_core_free(struct task_struct *tsk) { }
static inline void sched_core_fork(struct task_struct *p) { }
static inline int sched_core_idle_cpu(int cpu) { return idle_cpu(cpu); }
#endif

extern void sched_set_stop_task(int cpu, struct task_struct *stop);

#endif<|MERGE_RESOLUTION|>--- conflicted
+++ resolved
@@ -799,13 +799,10 @@
 	struct sched_entity		se;
 	struct sched_rt_entity		rt;
 	struct sched_dl_entity		dl;
-<<<<<<< HEAD
+	struct sched_dl_entity		*dl_server;
 #ifdef CONFIG_SCHED_CLASS_EXT
 	struct sched_ext_entity		scx;
 #endif
-=======
-	struct sched_dl_entity		*dl_server;
->>>>>>> 3877bf5c
 	const struct sched_class	*sched_class;
 
 #ifdef CONFIG_SCHED_CORE
