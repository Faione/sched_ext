--- conflicted
+++ resolved
@@ -105,10 +105,6 @@
 #define SYSFS_GROUP_INVISIBLE	020000
 
 /*
-<<<<<<< HEAD
- * The first call to is_visible() in the create / update path may
- * indicate visibility for the entire group
-=======
  * DEFINE_SYSFS_GROUP_VISIBLE(name):
  *	A helper macro to pair with the assignment of ".is_visible =
  *	SYSFS_GROUP_VISIBLE(name)", that arranges for the directory
@@ -147,7 +143,6 @@
  * be defined. For cases where individual attributes do not need
  * separate visibility consideration, only entire group visibility at
  * once, see DEFINE_SIMPLE_SYSFS_GROUP_VISIBLE().
->>>>>>> e478cf26
  */
 #define DEFINE_SYSFS_GROUP_VISIBLE(name)                             \
 	static inline umode_t sysfs_group_visible_##name(            \
@@ -159,10 +154,6 @@
 	}
 
 /*
-<<<<<<< HEAD
- * Same as DEFINE_SYSFS_GROUP_VISIBLE, but for groups with only binary
- * attributes
-=======
  * DEFINE_SIMPLE_SYSFS_GROUP_VISIBLE(name):
  *	A helper macro to pair with SYSFS_GROUP_VISIBLE() that like
  *	DEFINE_SYSFS_GROUP_VISIBLE() controls group visibility, but does
@@ -199,7 +190,6 @@
  * attributes. If an attribute_group defines both text and binary
  * attributes, the group visibility is determined by the function
  * specified to is_visible() not is_bin_visible()
->>>>>>> e478cf26
  */
 #define DEFINE_SYSFS_BIN_GROUP_VISIBLE(name)                             \
 	static inline umode_t sysfs_group_visible_##name(                \
@@ -210,8 +200,6 @@
 		return name##_attr_visible(kobj, attr, n);               \
 	}
 
-<<<<<<< HEAD
-=======
 #define DEFINE_SIMPLE_SYSFS_BIN_GROUP_VISIBLE(name)                   \
 	static inline umode_t sysfs_group_visible_##name(             \
 		struct kobject *kobj, struct bin_attribute *a, int n) \
@@ -221,7 +209,6 @@
 		return a->mode;                                       \
 	}
 
->>>>>>> e478cf26
 #define SYSFS_GROUP_VISIBLE(fn) sysfs_group_visible_##fn
 
 /*
