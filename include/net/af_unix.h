--- conflicted
+++ resolved
@@ -17,20 +17,14 @@
 }
 #endif
 
-<<<<<<< HEAD
-=======
 extern spinlock_t unix_gc_lock;
 extern unsigned int unix_tot_inflight;
 
->>>>>>> 8f50d5c4
 void unix_inflight(struct user_struct *user, struct file *fp);
 void unix_notinflight(struct user_struct *user, struct file *fp);
 void unix_gc(void);
 void wait_for_unix_gc(struct scm_fp_list *fpl);
-<<<<<<< HEAD
-=======
 
->>>>>>> 8f50d5c4
 struct sock *unix_peer_get(struct sock *sk);
 
 #define UNIX_HASH_MOD	(256 - 1)
