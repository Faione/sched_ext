--- conflicted
+++ resolved
@@ -108,10 +108,7 @@
 	int rv;
 	unsigned int ival;
 
-<<<<<<< HEAD
-=======
 	h->iftype = IPMI_PLAT_IF_SI;
->>>>>>> 0ecfebd2
 	rv = parse_str(hotmod_ops, &ival, "operation", &curr);
 	if (rv)
 		return rv;
