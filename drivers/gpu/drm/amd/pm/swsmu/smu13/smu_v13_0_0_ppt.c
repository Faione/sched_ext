/*
 * Copyright 2021 Advanced Micro Devices, Inc.
 *
 * Permission is hereby granted, free of charge, to any person obtaining a
 * copy of this software and associated documentation files (the "Software"),
 * to deal in the Software without restriction, including without limitation
 * the rights to use, copy, modify, merge, publish, distribute, sublicense,
 * and/or sell copies of the Software, and to permit persons to whom the
 * Software is furnished to do so, subject to the following conditions:
 *
 * The above copyright notice and this permission notice shall be included in
 * all copies or substantial portions of the Software.
 *
 * THE SOFTWARE IS PROVIDED "AS IS", WITHOUT WARRANTY OF ANY KIND, EXPRESS OR
 * IMPLIED, INCLUDING BUT NOT LIMITED TO THE WARRANTIES OF MERCHANTABILITY,
 * FITNESS FOR A PARTICULAR PURPOSE AND NONINFRINGEMENT.  IN NO EVENT SHALL
 * THE COPYRIGHT HOLDER(S) OR AUTHOR(S) BE LIABLE FOR ANY CLAIM, DAMAGES OR
 * OTHER LIABILITY, WHETHER IN AN ACTION OF CONTRACT, TORT OR OTHERWISE,
 * ARISING FROM, OUT OF OR IN CONNECTION WITH THE SOFTWARE OR THE USE OR
 * OTHER DEALINGS IN THE SOFTWARE.
 *
 */

#define SWSMU_CODE_LAYER_L2

#include <linux/firmware.h>
#include <linux/pci.h>
#include <linux/i2c.h>
#include "amdgpu.h"
#include "amdgpu_smu.h"
#include "atomfirmware.h"
#include "amdgpu_atomfirmware.h"
#include "amdgpu_atombios.h"
#include "smu_v13_0.h"
#include "smu13_driver_if_v13_0_0.h"
#include "soc15_common.h"
#include "atom.h"
#include "smu_v13_0_0_ppt.h"
#include "smu_v13_0_0_pptable.h"
#include "smu_v13_0_0_ppsmc.h"
#include "nbio/nbio_4_3_0_offset.h"
#include "nbio/nbio_4_3_0_sh_mask.h"
#include "mp/mp_13_0_0_offset.h"
#include "mp/mp_13_0_0_sh_mask.h"

#include "asic_reg/mp/mp_13_0_0_sh_mask.h"
#include "smu_cmn.h"
#include "amdgpu_ras.h"

/*
 * DO NOT use these for err/warn/info/debug messages.
 * Use dev_err, dev_warn, dev_info and dev_dbg instead.
 * They are more MGPU friendly.
 */
#undef pr_err
#undef pr_warn
#undef pr_info
#undef pr_debug

#define to_amdgpu_device(x) (container_of(x, struct amdgpu_device, pm.smu_i2c))

#define FEATURE_MASK(feature) (1ULL << feature)
#define SMC_DPM_FEATURE ( \
	FEATURE_MASK(FEATURE_DPM_GFXCLK_BIT)     | \
	FEATURE_MASK(FEATURE_DPM_UCLK_BIT)	 | \
	FEATURE_MASK(FEATURE_DPM_LINK_BIT)       | \
	FEATURE_MASK(FEATURE_DPM_SOCCLK_BIT)     | \
	FEATURE_MASK(FEATURE_DPM_FCLK_BIT)	 | \
	FEATURE_MASK(FEATURE_DPM_MP0CLK_BIT))

#define MP0_MP1_DATA_REGION_SIZE_COMBOPPTABLE	0x4000

#define mmMP1_SMN_C2PMSG_66                                                                            0x0282
#define mmMP1_SMN_C2PMSG_66_BASE_IDX                                                                   0

#define mmMP1_SMN_C2PMSG_82                                                                            0x0292
#define mmMP1_SMN_C2PMSG_82_BASE_IDX                                                                   0

#define mmMP1_SMN_C2PMSG_90                                                                            0x029a
#define mmMP1_SMN_C2PMSG_90_BASE_IDX                                                                   0

#define mmMP1_SMN_C2PMSG_75                                                                            0x028b
#define mmMP1_SMN_C2PMSG_75_BASE_IDX                                                                   0

#define mmMP1_SMN_C2PMSG_53                                                                            0x0275
#define mmMP1_SMN_C2PMSG_53_BASE_IDX                                                                   0

#define mmMP1_SMN_C2PMSG_54                                                                            0x0276
#define mmMP1_SMN_C2PMSG_54_BASE_IDX                                                                   0

#define DEBUGSMC_MSG_Mode1Reset	2

/*
 * SMU_v13_0_10 supports ECCTABLE since version 80.34.0,
 * use this to check ECCTABLE feature whether support
 */
#define SUPPORT_ECCTABLE_SMU_13_0_10_VERSION 0x00502200

#define PP_OD_FEATURE_GFXCLK_FMIN			0
#define PP_OD_FEATURE_GFXCLK_FMAX			1
#define PP_OD_FEATURE_UCLK_FMIN				2
#define PP_OD_FEATURE_UCLK_FMAX				3
#define PP_OD_FEATURE_GFX_VF_CURVE			4
#define PP_OD_FEATURE_FAN_CURVE_TEMP			5
#define PP_OD_FEATURE_FAN_CURVE_PWM			6
#define PP_OD_FEATURE_FAN_ACOUSTIC_LIMIT		7
#define PP_OD_FEATURE_FAN_ACOUSTIC_TARGET		8
#define PP_OD_FEATURE_FAN_TARGET_TEMPERATURE		9
#define PP_OD_FEATURE_FAN_MINIMUM_PWM			10

#define LINK_SPEED_MAX					3

static struct cmn2asic_msg_mapping smu_v13_0_0_message_map[SMU_MSG_MAX_COUNT] = {
	MSG_MAP(TestMessage,			PPSMC_MSG_TestMessage,                 1),
	MSG_MAP(GetSmuVersion,			PPSMC_MSG_GetSmuVersion,               1),
	MSG_MAP(GetDriverIfVersion,		PPSMC_MSG_GetDriverIfVersion,          1),
	MSG_MAP(SetAllowedFeaturesMaskLow,	PPSMC_MSG_SetAllowedFeaturesMaskLow,   0),
	MSG_MAP(SetAllowedFeaturesMaskHigh,	PPSMC_MSG_SetAllowedFeaturesMaskHigh,  0),
	MSG_MAP(EnableAllSmuFeatures,		PPSMC_MSG_EnableAllSmuFeatures,        0),
	MSG_MAP(DisableAllSmuFeatures,		PPSMC_MSG_DisableAllSmuFeatures,       0),
	MSG_MAP(EnableSmuFeaturesLow,		PPSMC_MSG_EnableSmuFeaturesLow,        1),
	MSG_MAP(EnableSmuFeaturesHigh,		PPSMC_MSG_EnableSmuFeaturesHigh,       1),
	MSG_MAP(DisableSmuFeaturesLow,		PPSMC_MSG_DisableSmuFeaturesLow,       1),
	MSG_MAP(DisableSmuFeaturesHigh,		PPSMC_MSG_DisableSmuFeaturesHigh,      1),
	MSG_MAP(GetEnabledSmuFeaturesLow,       PPSMC_MSG_GetRunningSmuFeaturesLow,    1),
	MSG_MAP(GetEnabledSmuFeaturesHigh,	PPSMC_MSG_GetRunningSmuFeaturesHigh,   1),
	MSG_MAP(SetWorkloadMask,		PPSMC_MSG_SetWorkloadMask,             1),
	MSG_MAP(SetPptLimit,			PPSMC_MSG_SetPptLimit,                 0),
	MSG_MAP(SetDriverDramAddrHigh,		PPSMC_MSG_SetDriverDramAddrHigh,       1),
	MSG_MAP(SetDriverDramAddrLow,		PPSMC_MSG_SetDriverDramAddrLow,        1),
	MSG_MAP(SetToolsDramAddrHigh,		PPSMC_MSG_SetToolsDramAddrHigh,        0),
	MSG_MAP(SetToolsDramAddrLow,		PPSMC_MSG_SetToolsDramAddrLow,         0),
	MSG_MAP(TransferTableSmu2Dram,		PPSMC_MSG_TransferTableSmu2Dram,       1),
	MSG_MAP(TransferTableDram2Smu,		PPSMC_MSG_TransferTableDram2Smu,       0),
	MSG_MAP(UseDefaultPPTable,		PPSMC_MSG_UseDefaultPPTable,           0),
	MSG_MAP(RunDcBtc,			PPSMC_MSG_RunDcBtc,                    0),
	MSG_MAP(EnterBaco,			PPSMC_MSG_EnterBaco,                   0),
	MSG_MAP(ExitBaco,			PPSMC_MSG_ExitBaco,                    0),
	MSG_MAP(SetSoftMinByFreq,		PPSMC_MSG_SetSoftMinByFreq,            1),
	MSG_MAP(SetSoftMaxByFreq,		PPSMC_MSG_SetSoftMaxByFreq,            1),
	MSG_MAP(SetHardMinByFreq,		PPSMC_MSG_SetHardMinByFreq,            1),
	MSG_MAP(SetHardMaxByFreq,		PPSMC_MSG_SetHardMaxByFreq,            0),
	MSG_MAP(GetMinDpmFreq,			PPSMC_MSG_GetMinDpmFreq,               1),
	MSG_MAP(GetMaxDpmFreq,			PPSMC_MSG_GetMaxDpmFreq,               1),
	MSG_MAP(GetDpmFreqByIndex,		PPSMC_MSG_GetDpmFreqByIndex,           1),
	MSG_MAP(PowerUpVcn,			PPSMC_MSG_PowerUpVcn,                  0),
	MSG_MAP(PowerDownVcn,			PPSMC_MSG_PowerDownVcn,                0),
	MSG_MAP(PowerUpJpeg,			PPSMC_MSG_PowerUpJpeg,                 0),
	MSG_MAP(PowerDownJpeg,			PPSMC_MSG_PowerDownJpeg,               0),
	MSG_MAP(GetDcModeMaxDpmFreq,		PPSMC_MSG_GetDcModeMaxDpmFreq,         1),
	MSG_MAP(OverridePcieParameters,		PPSMC_MSG_OverridePcieParameters,      0),
	MSG_MAP(DramLogSetDramAddrHigh,		PPSMC_MSG_DramLogSetDramAddrHigh,      0),
	MSG_MAP(DramLogSetDramAddrLow,		PPSMC_MSG_DramLogSetDramAddrLow,       0),
	MSG_MAP(DramLogSetDramSize,		PPSMC_MSG_DramLogSetDramSize,          0),
	MSG_MAP(AllowGfxOff,			PPSMC_MSG_AllowGfxOff,                 0),
	MSG_MAP(DisallowGfxOff,			PPSMC_MSG_DisallowGfxOff,              0),
	MSG_MAP(SetMGpuFanBoostLimitRpm,	PPSMC_MSG_SetMGpuFanBoostLimitRpm,     0),
	MSG_MAP(GetPptLimit,			PPSMC_MSG_GetPptLimit,                 0),
	MSG_MAP(NotifyPowerSource,		PPSMC_MSG_NotifyPowerSource,           0),
	MSG_MAP(Mode1Reset,			PPSMC_MSG_Mode1Reset,                  0),
	MSG_MAP(Mode2Reset,			PPSMC_MSG_Mode2Reset,	       		   0),
	MSG_MAP(PrepareMp1ForUnload,		PPSMC_MSG_PrepareMp1ForUnload,         0),
	MSG_MAP(DFCstateControl,		PPSMC_MSG_SetExternalClientDfCstateAllow, 0),
	MSG_MAP(ArmD3,				PPSMC_MSG_ArmD3,                       0),
	MSG_MAP(SetNumBadMemoryPagesRetired,	PPSMC_MSG_SetNumBadMemoryPagesRetired,   0),
	MSG_MAP(SetBadMemoryPagesRetiredFlagsPerChannel,
			    PPSMC_MSG_SetBadMemoryPagesRetiredFlagsPerChannel,   0),
	MSG_MAP(AllowGpo,			PPSMC_MSG_SetGpoAllow,           0),
	MSG_MAP(AllowIHHostInterrupt,		PPSMC_MSG_AllowIHHostInterrupt,       0),
	MSG_MAP(ReenableAcDcInterrupt,		PPSMC_MSG_ReenableAcDcInterrupt,       0),
	MSG_MAP(DALNotPresent,		PPSMC_MSG_DALNotPresent,       0),
	MSG_MAP(EnableUCLKShadow,		PPSMC_MSG_EnableUCLKShadow,            0),
};

static struct cmn2asic_mapping smu_v13_0_0_clk_map[SMU_CLK_COUNT] = {
	CLK_MAP(GFXCLK,		PPCLK_GFXCLK),
	CLK_MAP(SCLK,		PPCLK_GFXCLK),
	CLK_MAP(SOCCLK,		PPCLK_SOCCLK),
	CLK_MAP(FCLK,		PPCLK_FCLK),
	CLK_MAP(UCLK,		PPCLK_UCLK),
	CLK_MAP(MCLK,		PPCLK_UCLK),
	CLK_MAP(VCLK,		PPCLK_VCLK_0),
	CLK_MAP(VCLK1,		PPCLK_VCLK_1),
	CLK_MAP(DCLK,		PPCLK_DCLK_0),
	CLK_MAP(DCLK1,		PPCLK_DCLK_1),
	CLK_MAP(DCEFCLK,	PPCLK_DCFCLK),
};

static struct cmn2asic_mapping smu_v13_0_0_feature_mask_map[SMU_FEATURE_COUNT] = {
	FEA_MAP(FW_DATA_READ),
	FEA_MAP(DPM_GFXCLK),
	FEA_MAP(DPM_GFX_POWER_OPTIMIZER),
	FEA_MAP(DPM_UCLK),
	FEA_MAP(DPM_FCLK),
	FEA_MAP(DPM_SOCCLK),
	FEA_MAP(DPM_MP0CLK),
	FEA_MAP(DPM_LINK),
	FEA_MAP(DPM_DCN),
	FEA_MAP(VMEMP_SCALING),
	FEA_MAP(VDDIO_MEM_SCALING),
	FEA_MAP(DS_GFXCLK),
	FEA_MAP(DS_SOCCLK),
	FEA_MAP(DS_FCLK),
	FEA_MAP(DS_LCLK),
	FEA_MAP(DS_DCFCLK),
	FEA_MAP(DS_UCLK),
	FEA_MAP(GFX_ULV),
	FEA_MAP(FW_DSTATE),
	FEA_MAP(GFXOFF),
	FEA_MAP(BACO),
	FEA_MAP(MM_DPM),
	FEA_MAP(SOC_MPCLK_DS),
	FEA_MAP(BACO_MPCLK_DS),
	FEA_MAP(THROTTLERS),
	FEA_MAP(SMARTSHIFT),
	FEA_MAP(GTHR),
	FEA_MAP(ACDC),
	FEA_MAP(VR0HOT),
	FEA_MAP(FW_CTF),
	FEA_MAP(FAN_CONTROL),
	FEA_MAP(GFX_DCS),
	FEA_MAP(GFX_READ_MARGIN),
	FEA_MAP(LED_DISPLAY),
	FEA_MAP(GFXCLK_SPREAD_SPECTRUM),
	FEA_MAP(OUT_OF_BAND_MONITOR),
	FEA_MAP(OPTIMIZED_VMIN),
	FEA_MAP(GFX_IMU),
	FEA_MAP(BOOT_TIME_CAL),
	FEA_MAP(GFX_PCC_DFLL),
	FEA_MAP(SOC_CG),
	FEA_MAP(DF_CSTATE),
	FEA_MAP(GFX_EDC),
	FEA_MAP(BOOT_POWER_OPT),
	FEA_MAP(CLOCK_POWER_DOWN_BYPASS),
	FEA_MAP(DS_VCN),
	FEA_MAP(BACO_CG),
	FEA_MAP(MEM_TEMP_READ),
	FEA_MAP(ATHUB_MMHUB_PG),
	FEA_MAP(SOC_PCC),
	[SMU_FEATURE_DPM_VCLK_BIT] = {1, FEATURE_MM_DPM_BIT},
	[SMU_FEATURE_DPM_DCLK_BIT] = {1, FEATURE_MM_DPM_BIT},
	[SMU_FEATURE_PPT_BIT] = {1, FEATURE_THROTTLERS_BIT},
};

static struct cmn2asic_mapping smu_v13_0_0_table_map[SMU_TABLE_COUNT] = {
	TAB_MAP(PPTABLE),
	TAB_MAP(WATERMARKS),
	TAB_MAP(AVFS_PSM_DEBUG),
	TAB_MAP(PMSTATUSLOG),
	TAB_MAP(SMU_METRICS),
	TAB_MAP(DRIVER_SMU_CONFIG),
	TAB_MAP(ACTIVITY_MONITOR_COEFF),
	[SMU_TABLE_COMBO_PPTABLE] = {1, TABLE_COMBO_PPTABLE},
	TAB_MAP(I2C_COMMANDS),
	TAB_MAP(ECCINFO),
	TAB_MAP(OVERDRIVE),
	TAB_MAP(WIFIBAND),
};

static struct cmn2asic_mapping smu_v13_0_0_pwr_src_map[SMU_POWER_SOURCE_COUNT] = {
	PWR_MAP(AC),
	PWR_MAP(DC),
};

static struct cmn2asic_mapping smu_v13_0_0_workload_map[PP_SMC_POWER_PROFILE_COUNT] = {
	WORKLOAD_MAP(PP_SMC_POWER_PROFILE_BOOTUP_DEFAULT,	WORKLOAD_PPLIB_DEFAULT_BIT),
	WORKLOAD_MAP(PP_SMC_POWER_PROFILE_FULLSCREEN3D,		WORKLOAD_PPLIB_FULL_SCREEN_3D_BIT),
	WORKLOAD_MAP(PP_SMC_POWER_PROFILE_POWERSAVING,		WORKLOAD_PPLIB_POWER_SAVING_BIT),
	WORKLOAD_MAP(PP_SMC_POWER_PROFILE_VIDEO,		WORKLOAD_PPLIB_VIDEO_BIT),
	WORKLOAD_MAP(PP_SMC_POWER_PROFILE_VR,			WORKLOAD_PPLIB_VR_BIT),
	WORKLOAD_MAP(PP_SMC_POWER_PROFILE_COMPUTE,		WORKLOAD_PPLIB_COMPUTE_BIT),
	WORKLOAD_MAP(PP_SMC_POWER_PROFILE_CUSTOM,		WORKLOAD_PPLIB_CUSTOM_BIT),
	WORKLOAD_MAP(PP_SMC_POWER_PROFILE_WINDOW3D,		WORKLOAD_PPLIB_WINDOW_3D_BIT),
};

static const uint8_t smu_v13_0_0_throttler_map[] = {
	[THROTTLER_PPT0_BIT]		= (SMU_THROTTLER_PPT0_BIT),
	[THROTTLER_PPT1_BIT]		= (SMU_THROTTLER_PPT1_BIT),
	[THROTTLER_PPT2_BIT]		= (SMU_THROTTLER_PPT2_BIT),
	[THROTTLER_PPT3_BIT]		= (SMU_THROTTLER_PPT3_BIT),
	[THROTTLER_TDC_GFX_BIT]		= (SMU_THROTTLER_TDC_GFX_BIT),
	[THROTTLER_TDC_SOC_BIT]		= (SMU_THROTTLER_TDC_SOC_BIT),
	[THROTTLER_TEMP_EDGE_BIT]	= (SMU_THROTTLER_TEMP_EDGE_BIT),
	[THROTTLER_TEMP_HOTSPOT_BIT]	= (SMU_THROTTLER_TEMP_HOTSPOT_BIT),
	[THROTTLER_TEMP_MEM_BIT]	= (SMU_THROTTLER_TEMP_MEM_BIT),
	[THROTTLER_TEMP_VR_GFX_BIT]	= (SMU_THROTTLER_TEMP_VR_GFX_BIT),
	[THROTTLER_TEMP_VR_SOC_BIT]	= (SMU_THROTTLER_TEMP_VR_SOC_BIT),
	[THROTTLER_TEMP_VR_MEM0_BIT]	= (SMU_THROTTLER_TEMP_VR_MEM0_BIT),
	[THROTTLER_TEMP_VR_MEM1_BIT]	= (SMU_THROTTLER_TEMP_VR_MEM1_BIT),
	[THROTTLER_TEMP_LIQUID0_BIT]	= (SMU_THROTTLER_TEMP_LIQUID0_BIT),
	[THROTTLER_TEMP_LIQUID1_BIT]	= (SMU_THROTTLER_TEMP_LIQUID1_BIT),
	[THROTTLER_GFX_APCC_PLUS_BIT]	= (SMU_THROTTLER_APCC_BIT),
	[THROTTLER_FIT_BIT]		= (SMU_THROTTLER_FIT_BIT),
};

static int
smu_v13_0_0_get_allowed_feature_mask(struct smu_context *smu,
				  uint32_t *feature_mask, uint32_t num)
{
	struct amdgpu_device *adev = smu->adev;

	if (num > 2)
		return -EINVAL;

	memset(feature_mask, 0xff, sizeof(uint32_t) * num);

	if (!(adev->pm.pp_feature & PP_SCLK_DPM_MASK)) {
		*(uint64_t *)feature_mask &= ~FEATURE_MASK(FEATURE_DPM_GFXCLK_BIT);
		*(uint64_t *)feature_mask &= ~FEATURE_MASK(FEATURE_GFX_IMU_BIT);
	}

	if (!(adev->pg_flags & AMD_PG_SUPPORT_ATHUB) ||
	    !(adev->pg_flags & AMD_PG_SUPPORT_MMHUB))
		*(uint64_t *)feature_mask &= ~FEATURE_MASK(FEATURE_ATHUB_MMHUB_PG_BIT);

	if (!(adev->pm.pp_feature & PP_SOCCLK_DPM_MASK))
		*(uint64_t *)feature_mask &= ~FEATURE_MASK(FEATURE_DPM_SOCCLK_BIT);

	/* PMFW 78.58 contains a critical fix for gfxoff feature */
	if ((smu->smc_fw_version < 0x004e3a00) ||
	     !(adev->pm.pp_feature & PP_GFXOFF_MASK))
		*(uint64_t *)feature_mask &= ~FEATURE_MASK(FEATURE_GFXOFF_BIT);

	if (!(adev->pm.pp_feature & PP_MCLK_DPM_MASK)) {
		*(uint64_t *)feature_mask &= ~FEATURE_MASK(FEATURE_DPM_UCLK_BIT);
		*(uint64_t *)feature_mask &= ~FEATURE_MASK(FEATURE_VMEMP_SCALING_BIT);
		*(uint64_t *)feature_mask &= ~FEATURE_MASK(FEATURE_VDDIO_MEM_SCALING_BIT);
	}

	if (!(adev->pm.pp_feature & PP_SCLK_DEEP_SLEEP_MASK))
		*(uint64_t *)feature_mask &= ~FEATURE_MASK(FEATURE_DS_GFXCLK_BIT);

	if (!(adev->pm.pp_feature & PP_PCIE_DPM_MASK)) {
		*(uint64_t *)feature_mask &= ~FEATURE_MASK(FEATURE_DPM_LINK_BIT);
		*(uint64_t *)feature_mask &= ~FEATURE_MASK(FEATURE_DS_LCLK_BIT);
	}

	if (!(adev->pm.pp_feature & PP_ULV_MASK))
		*(uint64_t *)feature_mask &= ~FEATURE_MASK(FEATURE_GFX_ULV_BIT);

	return 0;
}

static int smu_v13_0_0_check_powerplay_table(struct smu_context *smu)
{
	struct smu_table_context *table_context = &smu->smu_table;
	struct smu_13_0_0_powerplay_table *powerplay_table =
		table_context->power_play_table;
	struct smu_baco_context *smu_baco = &smu->smu_baco;
	PPTable_t *pptable = smu->smu_table.driver_pptable;
	const OverDriveLimits_t * const overdrive_upperlimits =
				&pptable->SkuTable.OverDriveLimitsBasicMax;
	const OverDriveLimits_t * const overdrive_lowerlimits =
				&pptable->SkuTable.OverDriveLimitsMin;

	if (powerplay_table->platform_caps & SMU_13_0_0_PP_PLATFORM_CAP_HARDWAREDC)
		smu->dc_controlled_by_gpio = true;

	if (powerplay_table->platform_caps & SMU_13_0_0_PP_PLATFORM_CAP_BACO) {
		smu_baco->platform_support = true;

		if (powerplay_table->platform_caps & SMU_13_0_0_PP_PLATFORM_CAP_MACO)
			smu_baco->maco_support = true;
	}

	if (!overdrive_lowerlimits->FeatureCtrlMask ||
	    !overdrive_upperlimits->FeatureCtrlMask)
		smu->od_enabled = false;

	table_context->thermal_controller_type =
		powerplay_table->thermal_controller_type;

	/*
	 * Instead of having its own buffer space and get overdrive_table copied,
	 * smu->od_settings just points to the actual overdrive_table
	 */
	smu->od_settings = &powerplay_table->overdrive_table;

	smu->adev->pm.no_fan =
		!(pptable->SkuTable.FeaturesToRun[0] & (1 << FEATURE_FAN_CONTROL_BIT));

	return 0;
}

static int smu_v13_0_0_store_powerplay_table(struct smu_context *smu)
{
	struct smu_table_context *table_context = &smu->smu_table;
	struct smu_13_0_0_powerplay_table *powerplay_table =
		table_context->power_play_table;

	memcpy(table_context->driver_pptable, &powerplay_table->smc_pptable,
	       sizeof(PPTable_t));

	return 0;
}

#ifndef atom_smc_dpm_info_table_13_0_0
struct atom_smc_dpm_info_table_13_0_0 {
	struct atom_common_table_header table_header;
	BoardTable_t BoardTable;
};
#endif

static int smu_v13_0_0_append_powerplay_table(struct smu_context *smu)
{
	struct smu_table_context *table_context = &smu->smu_table;
	PPTable_t *smc_pptable = table_context->driver_pptable;
	struct atom_smc_dpm_info_table_13_0_0 *smc_dpm_table;
	BoardTable_t *BoardTable = &smc_pptable->BoardTable;
	int index, ret;

	index = get_index_into_master_table(atom_master_list_of_data_tables_v2_1,
					    smc_dpm_info);

	ret = amdgpu_atombios_get_data_table(smu->adev, index, NULL, NULL, NULL,
					     (uint8_t **)&smc_dpm_table);
	if (ret)
		return ret;

	memcpy(BoardTable, &smc_dpm_table->BoardTable, sizeof(BoardTable_t));

	return 0;
}

static int smu_v13_0_0_get_pptable_from_pmfw(struct smu_context *smu,
					     void **table,
					     uint32_t *size)
{
	struct smu_table_context *smu_table = &smu->smu_table;
	void *combo_pptable = smu_table->combo_pptable;
	int ret = 0;

	ret = smu_cmn_get_combo_pptable(smu);
	if (ret)
		return ret;

	*table = combo_pptable;
	*size = sizeof(struct smu_13_0_0_powerplay_table);

	return 0;
}

static int smu_v13_0_0_setup_pptable(struct smu_context *smu)
{
	struct smu_table_context *smu_table = &smu->smu_table;
	struct amdgpu_device *adev = smu->adev;
	int ret = 0;

	if (amdgpu_sriov_vf(smu->adev))
		return 0;

	ret = smu_v13_0_0_get_pptable_from_pmfw(smu,
						&smu_table->power_play_table,
						&smu_table->power_play_table_size);
	if (ret)
		return ret;

	ret = smu_v13_0_0_store_powerplay_table(smu);
	if (ret)
		return ret;

	/*
	 * With SCPM enabled, the operation below will be handled
	 * by PSP. Driver involvment is unnecessary and useless.
	 */
	if (!adev->scpm_enabled) {
		ret = smu_v13_0_0_append_powerplay_table(smu);
		if (ret)
			return ret;
	}

	ret = smu_v13_0_0_check_powerplay_table(smu);
	if (ret)
		return ret;

	return ret;
}

static int smu_v13_0_0_tables_init(struct smu_context *smu)
{
	struct smu_table_context *smu_table = &smu->smu_table;
	struct smu_table *tables = smu_table->tables;

	SMU_TABLE_INIT(tables, SMU_TABLE_PPTABLE, sizeof(PPTable_t),
		       PAGE_SIZE, AMDGPU_GEM_DOMAIN_VRAM);
	SMU_TABLE_INIT(tables, SMU_TABLE_WATERMARKS, sizeof(Watermarks_t),
		       PAGE_SIZE, AMDGPU_GEM_DOMAIN_VRAM);
	SMU_TABLE_INIT(tables, SMU_TABLE_SMU_METRICS, sizeof(SmuMetricsExternal_t),
		       PAGE_SIZE, AMDGPU_GEM_DOMAIN_VRAM);
	SMU_TABLE_INIT(tables, SMU_TABLE_I2C_COMMANDS, sizeof(SwI2cRequest_t),
		       PAGE_SIZE, AMDGPU_GEM_DOMAIN_VRAM);
	SMU_TABLE_INIT(tables, SMU_TABLE_OVERDRIVE, sizeof(OverDriveTableExternal_t),
		       PAGE_SIZE, AMDGPU_GEM_DOMAIN_VRAM);
	SMU_TABLE_INIT(tables, SMU_TABLE_PMSTATUSLOG, SMU13_TOOL_SIZE,
		       PAGE_SIZE, AMDGPU_GEM_DOMAIN_VRAM);
	SMU_TABLE_INIT(tables, SMU_TABLE_ACTIVITY_MONITOR_COEFF,
		       sizeof(DpmActivityMonitorCoeffIntExternal_t), PAGE_SIZE,
		       AMDGPU_GEM_DOMAIN_VRAM);
	SMU_TABLE_INIT(tables, SMU_TABLE_COMBO_PPTABLE, MP0_MP1_DATA_REGION_SIZE_COMBOPPTABLE,
			PAGE_SIZE, AMDGPU_GEM_DOMAIN_VRAM);
	SMU_TABLE_INIT(tables, SMU_TABLE_ECCINFO, sizeof(EccInfoTable_t),
			PAGE_SIZE, AMDGPU_GEM_DOMAIN_VRAM);
	SMU_TABLE_INIT(tables, SMU_TABLE_WIFIBAND,
		       sizeof(WifiBandEntryTable_t), PAGE_SIZE,
		       AMDGPU_GEM_DOMAIN_VRAM);

	smu_table->metrics_table = kzalloc(sizeof(SmuMetricsExternal_t), GFP_KERNEL);
	if (!smu_table->metrics_table)
		goto err0_out;
	smu_table->metrics_time = 0;

	smu_table->gpu_metrics_table_size = sizeof(struct gpu_metrics_v1_3);
	smu_table->gpu_metrics_table = kzalloc(smu_table->gpu_metrics_table_size, GFP_KERNEL);
	if (!smu_table->gpu_metrics_table)
		goto err1_out;

	smu_table->watermarks_table = kzalloc(sizeof(Watermarks_t), GFP_KERNEL);
	if (!smu_table->watermarks_table)
		goto err2_out;

	smu_table->ecc_table = kzalloc(tables[SMU_TABLE_ECCINFO].size, GFP_KERNEL);
	if (!smu_table->ecc_table)
		goto err3_out;

	return 0;

err3_out:
	kfree(smu_table->watermarks_table);
err2_out:
	kfree(smu_table->gpu_metrics_table);
err1_out:
	kfree(smu_table->metrics_table);
err0_out:
	return -ENOMEM;
}

static int smu_v13_0_0_allocate_dpm_context(struct smu_context *smu)
{
	struct smu_dpm_context *smu_dpm = &smu->smu_dpm;

	smu_dpm->dpm_context = kzalloc(sizeof(struct smu_13_0_dpm_context),
				       GFP_KERNEL);
	if (!smu_dpm->dpm_context)
		return -ENOMEM;

	smu_dpm->dpm_context_size = sizeof(struct smu_13_0_dpm_context);

	return 0;
}

static int smu_v13_0_0_init_smc_tables(struct smu_context *smu)
{
	int ret = 0;

	ret = smu_v13_0_0_tables_init(smu);
	if (ret)
		return ret;

	ret = smu_v13_0_0_allocate_dpm_context(smu);
	if (ret)
		return ret;

	return smu_v13_0_init_smc_tables(smu);
}

static int smu_v13_0_0_set_default_dpm_table(struct smu_context *smu)
{
	struct smu_13_0_dpm_context *dpm_context = smu->smu_dpm.dpm_context;
	struct smu_table_context *table_context = &smu->smu_table;
	PPTable_t *pptable = table_context->driver_pptable;
	SkuTable_t *skutable = &pptable->SkuTable;
	struct smu_13_0_dpm_table *dpm_table;
	struct smu_13_0_pcie_table *pcie_table;
	uint32_t link_level;
	int ret = 0;

	/* socclk dpm table setup */
	dpm_table = &dpm_context->dpm_tables.soc_table;
	if (smu_cmn_feature_is_enabled(smu, SMU_FEATURE_DPM_SOCCLK_BIT)) {
		ret = smu_v13_0_set_single_dpm_table(smu,
						     SMU_SOCCLK,
						     dpm_table);
		if (ret)
			return ret;
	} else {
		dpm_table->count = 1;
		dpm_table->dpm_levels[0].value = smu->smu_table.boot_values.socclk / 100;
		dpm_table->dpm_levels[0].enabled = true;
		dpm_table->min = dpm_table->dpm_levels[0].value;
		dpm_table->max = dpm_table->dpm_levels[0].value;
	}

	/* gfxclk dpm table setup */
	dpm_table = &dpm_context->dpm_tables.gfx_table;
	if (smu_cmn_feature_is_enabled(smu, SMU_FEATURE_DPM_GFXCLK_BIT)) {
		ret = smu_v13_0_set_single_dpm_table(smu,
						     SMU_GFXCLK,
						     dpm_table);
		if (ret)
			return ret;

		/*
		 * Update the reported maximum shader clock to the value
		 * which can be guarded to be achieved on all cards. This
		 * is aligned with Window setting. And considering that value
		 * might be not the peak frequency the card can achieve, it
		 * is normal some real-time clock frequency can overtake this
		 * labelled maximum clock frequency(for example in pp_dpm_sclk
		 * sysfs output).
		 */
		if (skutable->DriverReportedClocks.GameClockAc &&
		    (dpm_table->dpm_levels[dpm_table->count - 1].value >
		    skutable->DriverReportedClocks.GameClockAc)) {
			dpm_table->dpm_levels[dpm_table->count - 1].value =
				skutable->DriverReportedClocks.GameClockAc;
			dpm_table->max = skutable->DriverReportedClocks.GameClockAc;
		}
	} else {
		dpm_table->count = 1;
		dpm_table->dpm_levels[0].value = smu->smu_table.boot_values.gfxclk / 100;
		dpm_table->dpm_levels[0].enabled = true;
		dpm_table->min = dpm_table->dpm_levels[0].value;
		dpm_table->max = dpm_table->dpm_levels[0].value;
	}

	/* uclk dpm table setup */
	dpm_table = &dpm_context->dpm_tables.uclk_table;
	if (smu_cmn_feature_is_enabled(smu, SMU_FEATURE_DPM_UCLK_BIT)) {
		ret = smu_v13_0_set_single_dpm_table(smu,
						     SMU_UCLK,
						     dpm_table);
		if (ret)
			return ret;
	} else {
		dpm_table->count = 1;
		dpm_table->dpm_levels[0].value = smu->smu_table.boot_values.uclk / 100;
		dpm_table->dpm_levels[0].enabled = true;
		dpm_table->min = dpm_table->dpm_levels[0].value;
		dpm_table->max = dpm_table->dpm_levels[0].value;
	}

	/* fclk dpm table setup */
	dpm_table = &dpm_context->dpm_tables.fclk_table;
	if (smu_cmn_feature_is_enabled(smu, SMU_FEATURE_DPM_FCLK_BIT)) {
		ret = smu_v13_0_set_single_dpm_table(smu,
						     SMU_FCLK,
						     dpm_table);
		if (ret)
			return ret;
	} else {
		dpm_table->count = 1;
		dpm_table->dpm_levels[0].value = smu->smu_table.boot_values.fclk / 100;
		dpm_table->dpm_levels[0].enabled = true;
		dpm_table->min = dpm_table->dpm_levels[0].value;
		dpm_table->max = dpm_table->dpm_levels[0].value;
	}

	/* vclk dpm table setup */
	dpm_table = &dpm_context->dpm_tables.vclk_table;
	if (smu_cmn_feature_is_enabled(smu, SMU_FEATURE_DPM_VCLK_BIT)) {
		ret = smu_v13_0_set_single_dpm_table(smu,
						     SMU_VCLK,
						     dpm_table);
		if (ret)
			return ret;
	} else {
		dpm_table->count = 1;
		dpm_table->dpm_levels[0].value = smu->smu_table.boot_values.vclk / 100;
		dpm_table->dpm_levels[0].enabled = true;
		dpm_table->min = dpm_table->dpm_levels[0].value;
		dpm_table->max = dpm_table->dpm_levels[0].value;
	}

	/* dclk dpm table setup */
	dpm_table = &dpm_context->dpm_tables.dclk_table;
	if (smu_cmn_feature_is_enabled(smu, SMU_FEATURE_DPM_DCLK_BIT)) {
		ret = smu_v13_0_set_single_dpm_table(smu,
						     SMU_DCLK,
						     dpm_table);
		if (ret)
			return ret;
	} else {
		dpm_table->count = 1;
		dpm_table->dpm_levels[0].value = smu->smu_table.boot_values.dclk / 100;
		dpm_table->dpm_levels[0].enabled = true;
		dpm_table->min = dpm_table->dpm_levels[0].value;
		dpm_table->max = dpm_table->dpm_levels[0].value;
	}

	/* lclk dpm table setup */
	pcie_table = &dpm_context->dpm_tables.pcie_table;
	pcie_table->num_of_link_levels = 0;
	for (link_level = 0; link_level < NUM_LINK_LEVELS; link_level++) {
		if (!skutable->PcieGenSpeed[link_level] &&
		    !skutable->PcieLaneCount[link_level] &&
		    !skutable->LclkFreq[link_level])
			continue;

		pcie_table->pcie_gen[pcie_table->num_of_link_levels] =
					skutable->PcieGenSpeed[link_level];
		pcie_table->pcie_lane[pcie_table->num_of_link_levels] =
					skutable->PcieLaneCount[link_level];
		pcie_table->clk_freq[pcie_table->num_of_link_levels] =
					skutable->LclkFreq[link_level];
		pcie_table->num_of_link_levels++;
	}

	/* dcefclk dpm table setup */
	dpm_table = &dpm_context->dpm_tables.dcef_table;
	if (smu_cmn_feature_is_enabled(smu, SMU_FEATURE_DPM_DCN_BIT)) {
		ret = smu_v13_0_set_single_dpm_table(smu,
						     SMU_DCEFCLK,
						     dpm_table);
		if (ret)
			return ret;
	} else {
		dpm_table->count = 1;
		dpm_table->dpm_levels[0].value = smu->smu_table.boot_values.dcefclk / 100;
		dpm_table->dpm_levels[0].enabled = true;
		dpm_table->min = dpm_table->dpm_levels[0].value;
		dpm_table->max = dpm_table->dpm_levels[0].value;
	}

	return 0;
}

static bool smu_v13_0_0_is_dpm_running(struct smu_context *smu)
{
	int ret = 0;
	uint64_t feature_enabled;

	ret = smu_cmn_get_enabled_mask(smu, &feature_enabled);
	if (ret)
		return false;

	return !!(feature_enabled & SMC_DPM_FEATURE);
}

static void smu_v13_0_0_dump_pptable(struct smu_context *smu)
{
       struct smu_table_context *table_context = &smu->smu_table;
       PPTable_t *pptable = table_context->driver_pptable;
       SkuTable_t *skutable = &pptable->SkuTable;

       dev_info(smu->adev->dev, "Dumped PPTable:\n");

       dev_info(smu->adev->dev, "Version = 0x%08x\n", skutable->Version);
       dev_info(smu->adev->dev, "FeaturesToRun[0] = 0x%08x\n", skutable->FeaturesToRun[0]);
       dev_info(smu->adev->dev, "FeaturesToRun[1] = 0x%08x\n", skutable->FeaturesToRun[1]);
}

static int smu_v13_0_0_system_features_control(struct smu_context *smu,
						  bool en)
{
	return smu_v13_0_system_features_control(smu, en);
}

static uint32_t smu_v13_0_get_throttler_status(SmuMetrics_t *metrics)
{
	uint32_t throttler_status = 0;
	int i;

	for (i = 0; i < THROTTLER_COUNT; i++)
		throttler_status |=
			(metrics->ThrottlingPercentage[i] ? 1U << i : 0);

	return throttler_status;
}

#define SMU_13_0_0_BUSY_THRESHOLD	15
static int smu_v13_0_0_get_smu_metrics_data(struct smu_context *smu,
					    MetricsMember_t member,
					    uint32_t *value)
{
	struct smu_table_context *smu_table = &smu->smu_table;
	SmuMetrics_t *metrics =
		&(((SmuMetricsExternal_t *)(smu_table->metrics_table))->SmuMetrics);
	int ret = 0;

	ret = smu_cmn_get_metrics_table(smu,
					NULL,
					false);
	if (ret)
		return ret;

	switch (member) {
	case METRICS_CURR_GFXCLK:
		*value = metrics->CurrClock[PPCLK_GFXCLK];
		break;
	case METRICS_CURR_SOCCLK:
		*value = metrics->CurrClock[PPCLK_SOCCLK];
		break;
	case METRICS_CURR_UCLK:
		*value = metrics->CurrClock[PPCLK_UCLK];
		break;
	case METRICS_CURR_VCLK:
		*value = metrics->CurrClock[PPCLK_VCLK_0];
		break;
	case METRICS_CURR_VCLK1:
		*value = metrics->CurrClock[PPCLK_VCLK_1];
		break;
	case METRICS_CURR_DCLK:
		*value = metrics->CurrClock[PPCLK_DCLK_0];
		break;
	case METRICS_CURR_DCLK1:
		*value = metrics->CurrClock[PPCLK_DCLK_1];
		break;
	case METRICS_CURR_FCLK:
		*value = metrics->CurrClock[PPCLK_FCLK];
		break;
	case METRICS_CURR_DCEFCLK:
		*value = metrics->CurrClock[PPCLK_DCFCLK];
		break;
	case METRICS_AVERAGE_GFXCLK:
		if (metrics->AverageGfxActivity <= SMU_13_0_0_BUSY_THRESHOLD)
			*value = metrics->AverageGfxclkFrequencyPostDs;
		else
			*value = metrics->AverageGfxclkFrequencyPreDs;
		break;
	case METRICS_AVERAGE_FCLK:
		if (metrics->AverageUclkActivity <= SMU_13_0_0_BUSY_THRESHOLD)
			*value = metrics->AverageFclkFrequencyPostDs;
		else
			*value = metrics->AverageFclkFrequencyPreDs;
		break;
	case METRICS_AVERAGE_UCLK:
		if (metrics->AverageUclkActivity <= SMU_13_0_0_BUSY_THRESHOLD)
			*value = metrics->AverageMemclkFrequencyPostDs;
		else
			*value = metrics->AverageMemclkFrequencyPreDs;
		break;
	case METRICS_AVERAGE_VCLK:
		*value = metrics->AverageVclk0Frequency;
		break;
	case METRICS_AVERAGE_DCLK:
		*value = metrics->AverageDclk0Frequency;
		break;
	case METRICS_AVERAGE_VCLK1:
		*value = metrics->AverageVclk1Frequency;
		break;
	case METRICS_AVERAGE_DCLK1:
		*value = metrics->AverageDclk1Frequency;
		break;
	case METRICS_AVERAGE_GFXACTIVITY:
		*value = metrics->AverageGfxActivity;
		break;
	case METRICS_AVERAGE_MEMACTIVITY:
		*value = metrics->AverageUclkActivity;
		break;
	case METRICS_AVERAGE_SOCKETPOWER:
		*value = metrics->AverageSocketPower << 8;
		break;
	case METRICS_TEMPERATURE_EDGE:
		*value = metrics->AvgTemperature[TEMP_EDGE] *
			SMU_TEMPERATURE_UNITS_PER_CENTIGRADES;
		break;
	case METRICS_TEMPERATURE_HOTSPOT:
		*value = metrics->AvgTemperature[TEMP_HOTSPOT] *
			SMU_TEMPERATURE_UNITS_PER_CENTIGRADES;
		break;
	case METRICS_TEMPERATURE_MEM:
		*value = metrics->AvgTemperature[TEMP_MEM] *
			SMU_TEMPERATURE_UNITS_PER_CENTIGRADES;
		break;
	case METRICS_TEMPERATURE_VRGFX:
		*value = metrics->AvgTemperature[TEMP_VR_GFX] *
			SMU_TEMPERATURE_UNITS_PER_CENTIGRADES;
		break;
	case METRICS_TEMPERATURE_VRSOC:
		*value = metrics->AvgTemperature[TEMP_VR_SOC] *
			SMU_TEMPERATURE_UNITS_PER_CENTIGRADES;
		break;
	case METRICS_THROTTLER_STATUS:
		*value = smu_v13_0_get_throttler_status(metrics);
		break;
	case METRICS_CURR_FANSPEED:
		*value = metrics->AvgFanRpm;
		break;
	case METRICS_CURR_FANPWM:
		*value = metrics->AvgFanPwm;
		break;
	case METRICS_VOLTAGE_VDDGFX:
		*value = metrics->AvgVoltage[SVI_PLANE_GFX];
		break;
	case METRICS_PCIE_RATE:
		*value = metrics->PcieRate;
		break;
	case METRICS_PCIE_WIDTH:
		*value = metrics->PcieWidth;
		break;
	default:
		*value = UINT_MAX;
		break;
	}

	return ret;
}

static int smu_v13_0_0_get_dpm_ultimate_freq(struct smu_context *smu,
					     enum smu_clk_type clk_type,
					     uint32_t *min,
					     uint32_t *max)
{
	struct smu_13_0_dpm_context *dpm_context =
		smu->smu_dpm.dpm_context;
	struct smu_13_0_dpm_table *dpm_table;

	switch (clk_type) {
	case SMU_MCLK:
	case SMU_UCLK:
		/* uclk dpm table */
		dpm_table = &dpm_context->dpm_tables.uclk_table;
		break;
	case SMU_GFXCLK:
	case SMU_SCLK:
		/* gfxclk dpm table */
		dpm_table = &dpm_context->dpm_tables.gfx_table;
		break;
	case SMU_SOCCLK:
		/* socclk dpm table */
		dpm_table = &dpm_context->dpm_tables.soc_table;
		break;
	case SMU_FCLK:
		/* fclk dpm table */
		dpm_table = &dpm_context->dpm_tables.fclk_table;
		break;
	case SMU_VCLK:
	case SMU_VCLK1:
		/* vclk dpm table */
		dpm_table = &dpm_context->dpm_tables.vclk_table;
		break;
	case SMU_DCLK:
	case SMU_DCLK1:
		/* dclk dpm table */
		dpm_table = &dpm_context->dpm_tables.dclk_table;
		break;
	default:
		dev_err(smu->adev->dev, "Unsupported clock type!\n");
		return -EINVAL;
	}

	if (min)
		*min = dpm_table->min;
	if (max)
		*max = dpm_table->max;

	return 0;
}

static int smu_v13_0_0_read_sensor(struct smu_context *smu,
				   enum amd_pp_sensors sensor,
				   void *data,
				   uint32_t *size)
{
	struct smu_table_context *table_context = &smu->smu_table;
	PPTable_t *smc_pptable = table_context->driver_pptable;
	int ret = 0;

	switch (sensor) {
	case AMDGPU_PP_SENSOR_MAX_FAN_RPM:
		*(uint16_t *)data = smc_pptable->SkuTable.FanMaximumRpm;
		*size = 4;
		break;
	case AMDGPU_PP_SENSOR_MEM_LOAD:
		ret = smu_v13_0_0_get_smu_metrics_data(smu,
						       METRICS_AVERAGE_MEMACTIVITY,
						       (uint32_t *)data);
		*size = 4;
		break;
	case AMDGPU_PP_SENSOR_GPU_LOAD:
		ret = smu_v13_0_0_get_smu_metrics_data(smu,
						       METRICS_AVERAGE_GFXACTIVITY,
						       (uint32_t *)data);
		*size = 4;
		break;
	case AMDGPU_PP_SENSOR_GPU_AVG_POWER:
		ret = smu_v13_0_0_get_smu_metrics_data(smu,
						       METRICS_AVERAGE_SOCKETPOWER,
						       (uint32_t *)data);
		*size = 4;
		break;
	case AMDGPU_PP_SENSOR_HOTSPOT_TEMP:
		ret = smu_v13_0_0_get_smu_metrics_data(smu,
						       METRICS_TEMPERATURE_HOTSPOT,
						       (uint32_t *)data);
		*size = 4;
		break;
	case AMDGPU_PP_SENSOR_EDGE_TEMP:
		ret = smu_v13_0_0_get_smu_metrics_data(smu,
						       METRICS_TEMPERATURE_EDGE,
						       (uint32_t *)data);
		*size = 4;
		break;
	case AMDGPU_PP_SENSOR_MEM_TEMP:
		ret = smu_v13_0_0_get_smu_metrics_data(smu,
						       METRICS_TEMPERATURE_MEM,
						       (uint32_t *)data);
		*size = 4;
		break;
	case AMDGPU_PP_SENSOR_GFX_MCLK:
		ret = smu_v13_0_0_get_smu_metrics_data(smu,
						       METRICS_CURR_UCLK,
						       (uint32_t *)data);
		*(uint32_t *)data *= 100;
		*size = 4;
		break;
	case AMDGPU_PP_SENSOR_GFX_SCLK:
		ret = smu_v13_0_0_get_smu_metrics_data(smu,
						       METRICS_AVERAGE_GFXCLK,
						       (uint32_t *)data);
		*(uint32_t *)data *= 100;
		*size = 4;
		break;
	case AMDGPU_PP_SENSOR_VDDGFX:
		ret = smu_v13_0_0_get_smu_metrics_data(smu,
						       METRICS_VOLTAGE_VDDGFX,
						       (uint32_t *)data);
		*size = 4;
		break;
	case AMDGPU_PP_SENSOR_GPU_INPUT_POWER:
	default:
		ret = -EOPNOTSUPP;
		break;
	}

	return ret;
}

static int smu_v13_0_0_get_current_clk_freq_by_table(struct smu_context *smu,
						     enum smu_clk_type clk_type,
						     uint32_t *value)
{
	MetricsMember_t member_type;
	int clk_id = 0;

	clk_id = smu_cmn_to_asic_specific_index(smu,
						CMN2ASIC_MAPPING_CLK,
						clk_type);
	if (clk_id < 0)
		return -EINVAL;

	switch (clk_id) {
	case PPCLK_GFXCLK:
		member_type = METRICS_AVERAGE_GFXCLK;
		break;
	case PPCLK_UCLK:
		member_type = METRICS_CURR_UCLK;
		break;
	case PPCLK_FCLK:
		member_type = METRICS_CURR_FCLK;
		break;
	case PPCLK_SOCCLK:
		member_type = METRICS_CURR_SOCCLK;
		break;
	case PPCLK_VCLK_0:
		member_type = METRICS_AVERAGE_VCLK;
		break;
	case PPCLK_DCLK_0:
		member_type = METRICS_AVERAGE_DCLK;
		break;
	case PPCLK_VCLK_1:
		member_type = METRICS_AVERAGE_VCLK1;
		break;
	case PPCLK_DCLK_1:
		member_type = METRICS_AVERAGE_DCLK1;
		break;
	case PPCLK_DCFCLK:
		member_type = METRICS_CURR_DCEFCLK;
		break;
	default:
		return -EINVAL;
	}

	return smu_v13_0_0_get_smu_metrics_data(smu,
						member_type,
						value);
}

static bool smu_v13_0_0_is_od_feature_supported(struct smu_context *smu,
						int od_feature_bit)
{
	PPTable_t *pptable = smu->smu_table.driver_pptable;
	const OverDriveLimits_t * const overdrive_upperlimits =
				&pptable->SkuTable.OverDriveLimitsBasicMax;

	return overdrive_upperlimits->FeatureCtrlMask & (1U << od_feature_bit);
}

static void smu_v13_0_0_get_od_setting_limits(struct smu_context *smu,
					      int od_feature_bit,
					      int32_t *min,
					      int32_t *max)
{
	PPTable_t *pptable = smu->smu_table.driver_pptable;
	const OverDriveLimits_t * const overdrive_upperlimits =
				&pptable->SkuTable.OverDriveLimitsBasicMax;
	const OverDriveLimits_t * const overdrive_lowerlimits =
				&pptable->SkuTable.OverDriveLimitsMin;
	int32_t od_min_setting, od_max_setting;

	switch (od_feature_bit) {
	case PP_OD_FEATURE_GFXCLK_FMIN:
		od_min_setting = overdrive_lowerlimits->GfxclkFmin;
		od_max_setting = overdrive_upperlimits->GfxclkFmin;
		break;
	case PP_OD_FEATURE_GFXCLK_FMAX:
		od_min_setting = overdrive_lowerlimits->GfxclkFmax;
		od_max_setting = overdrive_upperlimits->GfxclkFmax;
		break;
	case PP_OD_FEATURE_UCLK_FMIN:
		od_min_setting = overdrive_lowerlimits->UclkFmin;
		od_max_setting = overdrive_upperlimits->UclkFmin;
		break;
	case PP_OD_FEATURE_UCLK_FMAX:
		od_min_setting = overdrive_lowerlimits->UclkFmax;
		od_max_setting = overdrive_upperlimits->UclkFmax;
		break;
	case PP_OD_FEATURE_GFX_VF_CURVE:
		od_min_setting = overdrive_lowerlimits->VoltageOffsetPerZoneBoundary;
		od_max_setting = overdrive_upperlimits->VoltageOffsetPerZoneBoundary;
		break;
	case PP_OD_FEATURE_FAN_CURVE_TEMP:
		od_min_setting = overdrive_lowerlimits->FanLinearTempPoints;
		od_max_setting = overdrive_upperlimits->FanLinearTempPoints;
		break;
	case PP_OD_FEATURE_FAN_CURVE_PWM:
		od_min_setting = overdrive_lowerlimits->FanLinearPwmPoints;
		od_max_setting = overdrive_upperlimits->FanLinearPwmPoints;
		break;
	case PP_OD_FEATURE_FAN_ACOUSTIC_LIMIT:
		od_min_setting = overdrive_lowerlimits->AcousticLimitRpmThreshold;
		od_max_setting = overdrive_upperlimits->AcousticLimitRpmThreshold;
		break;
	case PP_OD_FEATURE_FAN_ACOUSTIC_TARGET:
		od_min_setting = overdrive_lowerlimits->AcousticTargetRpmThreshold;
		od_max_setting = overdrive_upperlimits->AcousticTargetRpmThreshold;
		break;
	case PP_OD_FEATURE_FAN_TARGET_TEMPERATURE:
		od_min_setting = overdrive_lowerlimits->FanTargetTemperature;
		od_max_setting = overdrive_upperlimits->FanTargetTemperature;
		break;
	case PP_OD_FEATURE_FAN_MINIMUM_PWM:
		od_min_setting = overdrive_lowerlimits->FanMinimumPwm;
		od_max_setting = overdrive_upperlimits->FanMinimumPwm;
		break;
	default:
		od_min_setting = od_max_setting = INT_MAX;
		break;
	}

	if (min)
		*min = od_min_setting;
	if (max)
		*max = od_max_setting;
}

static void smu_v13_0_0_dump_od_table(struct smu_context *smu,
				      OverDriveTableExternal_t *od_table)
{
	struct amdgpu_device *adev = smu->adev;

	dev_dbg(adev->dev, "OD: Gfxclk: (%d, %d)\n", od_table->OverDriveTable.GfxclkFmin,
						     od_table->OverDriveTable.GfxclkFmax);
	dev_dbg(adev->dev, "OD: Uclk: (%d, %d)\n", od_table->OverDriveTable.UclkFmin,
						   od_table->OverDriveTable.UclkFmax);
}

static int smu_v13_0_0_get_overdrive_table(struct smu_context *smu,
					   OverDriveTableExternal_t *od_table)
{
	int ret = 0;

	ret = smu_cmn_update_table(smu,
				   SMU_TABLE_OVERDRIVE,
				   0,
				   (void *)od_table,
				   false);
	if (ret)
		dev_err(smu->adev->dev, "Failed to get overdrive table!\n");

	return ret;
}

static int smu_v13_0_0_upload_overdrive_table(struct smu_context *smu,
					      OverDriveTableExternal_t *od_table)
{
	int ret = 0;

	ret = smu_cmn_update_table(smu,
				   SMU_TABLE_OVERDRIVE,
				   0,
				   (void *)od_table,
				   true);
	if (ret)
		dev_err(smu->adev->dev, "Failed to upload overdrive table!\n");

	return ret;
}

static int smu_v13_0_0_print_clk_levels(struct smu_context *smu,
					enum smu_clk_type clk_type,
					char *buf)
{
	struct smu_dpm_context *smu_dpm = &smu->smu_dpm;
	struct smu_13_0_dpm_context *dpm_context = smu_dpm->dpm_context;
	OverDriveTableExternal_t *od_table =
		(OverDriveTableExternal_t *)smu->smu_table.overdrive_table;
	struct smu_13_0_dpm_table *single_dpm_table;
	struct smu_13_0_pcie_table *pcie_table;
	uint32_t gen_speed, lane_width;
	int i, curr_freq, size = 0;
	int32_t min_value, max_value;
	int ret = 0;

	smu_cmn_get_sysfs_buf(&buf, &size);

	if (amdgpu_ras_intr_triggered()) {
		size += sysfs_emit_at(buf, size, "unavailable\n");
		return size;
	}

	switch (clk_type) {
	case SMU_SCLK:
		single_dpm_table = &(dpm_context->dpm_tables.gfx_table);
		break;
	case SMU_MCLK:
		single_dpm_table = &(dpm_context->dpm_tables.uclk_table);
		break;
	case SMU_SOCCLK:
		single_dpm_table = &(dpm_context->dpm_tables.soc_table);
		break;
	case SMU_FCLK:
		single_dpm_table = &(dpm_context->dpm_tables.fclk_table);
		break;
	case SMU_VCLK:
	case SMU_VCLK1:
		single_dpm_table = &(dpm_context->dpm_tables.vclk_table);
		break;
	case SMU_DCLK:
	case SMU_DCLK1:
		single_dpm_table = &(dpm_context->dpm_tables.dclk_table);
		break;
	case SMU_DCEFCLK:
		single_dpm_table = &(dpm_context->dpm_tables.dcef_table);
		break;
	default:
		break;
	}

	switch (clk_type) {
	case SMU_SCLK:
	case SMU_MCLK:
	case SMU_SOCCLK:
	case SMU_FCLK:
	case SMU_VCLK:
	case SMU_VCLK1:
	case SMU_DCLK:
	case SMU_DCLK1:
	case SMU_DCEFCLK:
		ret = smu_v13_0_0_get_current_clk_freq_by_table(smu, clk_type, &curr_freq);
		if (ret) {
			dev_err(smu->adev->dev, "Failed to get current clock freq!");
			return ret;
		}

		if (single_dpm_table->is_fine_grained) {
			/*
			 * For fine grained dpms, there are only two dpm levels:
			 *   - level 0 -> min clock freq
			 *   - level 1 -> max clock freq
			 * And the current clock frequency can be any value between them.
			 * So, if the current clock frequency is not at level 0 or level 1,
			 * we will fake it as three dpm levels:
			 *   - level 0 -> min clock freq
			 *   - level 1 -> current actual clock freq
			 *   - level 2 -> max clock freq
			 */
			if ((single_dpm_table->dpm_levels[0].value != curr_freq) &&
			     (single_dpm_table->dpm_levels[1].value != curr_freq)) {
				size += sysfs_emit_at(buf, size, "0: %uMhz\n",
						single_dpm_table->dpm_levels[0].value);
				size += sysfs_emit_at(buf, size, "1: %uMhz *\n",
						curr_freq);
				size += sysfs_emit_at(buf, size, "2: %uMhz\n",
						single_dpm_table->dpm_levels[1].value);
			} else {
				size += sysfs_emit_at(buf, size, "0: %uMhz %s\n",
						single_dpm_table->dpm_levels[0].value,
						single_dpm_table->dpm_levels[0].value == curr_freq ? "*" : "");
				size += sysfs_emit_at(buf, size, "1: %uMhz %s\n",
						single_dpm_table->dpm_levels[1].value,
						single_dpm_table->dpm_levels[1].value == curr_freq ? "*" : "");
			}
		} else {
			for (i = 0; i < single_dpm_table->count; i++)
				size += sysfs_emit_at(buf, size, "%d: %uMhz %s\n",
						i, single_dpm_table->dpm_levels[i].value,
						single_dpm_table->dpm_levels[i].value == curr_freq ? "*" : "");
		}
		break;
	case SMU_PCIE:
		ret = smu_v13_0_0_get_smu_metrics_data(smu,
						       METRICS_PCIE_RATE,
						       &gen_speed);
		if (ret)
			return ret;

		ret = smu_v13_0_0_get_smu_metrics_data(smu,
						       METRICS_PCIE_WIDTH,
						       &lane_width);
		if (ret)
			return ret;

		pcie_table = &(dpm_context->dpm_tables.pcie_table);
		for (i = 0; i < pcie_table->num_of_link_levels; i++)
			size += sysfs_emit_at(buf, size, "%d: %s %s %dMhz %s\n", i,
					(pcie_table->pcie_gen[i] == 0) ? "2.5GT/s," :
					(pcie_table->pcie_gen[i] == 1) ? "5.0GT/s," :
					(pcie_table->pcie_gen[i] == 2) ? "8.0GT/s," :
					(pcie_table->pcie_gen[i] == 3) ? "16.0GT/s," : "",
					(pcie_table->pcie_lane[i] == 1) ? "x1" :
					(pcie_table->pcie_lane[i] == 2) ? "x2" :
					(pcie_table->pcie_lane[i] == 3) ? "x4" :
					(pcie_table->pcie_lane[i] == 4) ? "x8" :
					(pcie_table->pcie_lane[i] == 5) ? "x12" :
					(pcie_table->pcie_lane[i] == 6) ? "x16" : "",
					pcie_table->clk_freq[i],
					(gen_speed == DECODE_GEN_SPEED(pcie_table->pcie_gen[i])) &&
					(lane_width == DECODE_LANE_WIDTH(pcie_table->pcie_lane[i])) ?
					"*" : "");
		break;

	case SMU_OD_SCLK:
		if (!smu_v13_0_0_is_od_feature_supported(smu,
							 PP_OD_FEATURE_GFXCLK_BIT))
			break;

		size += sysfs_emit_at(buf, size, "OD_SCLK:\n");
		size += sysfs_emit_at(buf, size, "0: %uMhz\n1: %uMhz\n",
					od_table->OverDriveTable.GfxclkFmin,
					od_table->OverDriveTable.GfxclkFmax);
		break;

	case SMU_OD_MCLK:
		if (!smu_v13_0_0_is_od_feature_supported(smu,
							 PP_OD_FEATURE_UCLK_BIT))
			break;

		size += sysfs_emit_at(buf, size, "OD_MCLK:\n");
		size += sysfs_emit_at(buf, size, "0: %uMhz\n1: %uMHz\n",
					od_table->OverDriveTable.UclkFmin,
					od_table->OverDriveTable.UclkFmax);
		break;

	case SMU_OD_VDDGFX_OFFSET:
		if (!smu_v13_0_0_is_od_feature_supported(smu,
							 PP_OD_FEATURE_GFX_VF_CURVE_BIT))
			break;

		size += sysfs_emit_at(buf, size, "OD_VDDGFX_OFFSET:\n");
		size += sysfs_emit_at(buf, size, "%dmV\n",
				      od_table->OverDriveTable.VoltageOffsetPerZoneBoundary[0]);
		break;

	case SMU_OD_FAN_CURVE:
		if (!smu_v13_0_0_is_od_feature_supported(smu,
							 PP_OD_FEATURE_FAN_CURVE_BIT))
			break;

		size += sysfs_emit_at(buf, size, "OD_FAN_CURVE:\n");
		for (i = 0; i < NUM_OD_FAN_MAX_POINTS - 1; i++)
			size += sysfs_emit_at(buf, size, "%d: %dC %d%%\n",
						i,
						(int)od_table->OverDriveTable.FanLinearTempPoints[i],
						(int)od_table->OverDriveTable.FanLinearPwmPoints[i]);

		size += sysfs_emit_at(buf, size, "%s:\n", "OD_RANGE");
		smu_v13_0_0_get_od_setting_limits(smu,
						  PP_OD_FEATURE_FAN_CURVE_TEMP,
						  &min_value,
						  &max_value);
		size += sysfs_emit_at(buf, size, "FAN_CURVE(hotspot temp): %uC %uC\n",
				      min_value, max_value);

		smu_v13_0_0_get_od_setting_limits(smu,
						  PP_OD_FEATURE_FAN_CURVE_PWM,
						  &min_value,
						  &max_value);
		size += sysfs_emit_at(buf, size, "FAN_CURVE(fan speed): %u%% %u%%\n",
				      min_value, max_value);

		break;

	case SMU_OD_ACOUSTIC_LIMIT:
		if (!smu_v13_0_0_is_od_feature_supported(smu,
							 PP_OD_FEATURE_FAN_CURVE_BIT))
			break;

		size += sysfs_emit_at(buf, size, "OD_ACOUSTIC_LIMIT:\n");
		size += sysfs_emit_at(buf, size, "%d\n",
					(int)od_table->OverDriveTable.AcousticLimitRpmThreshold);

		size += sysfs_emit_at(buf, size, "%s:\n", "OD_RANGE");
		smu_v13_0_0_get_od_setting_limits(smu,
						  PP_OD_FEATURE_FAN_ACOUSTIC_LIMIT,
						  &min_value,
						  &max_value);
		size += sysfs_emit_at(buf, size, "ACOUSTIC_LIMIT: %u %u\n",
				      min_value, max_value);
		break;

	case SMU_OD_ACOUSTIC_TARGET:
		if (!smu_v13_0_0_is_od_feature_supported(smu,
							 PP_OD_FEATURE_FAN_CURVE_BIT))
			break;

		size += sysfs_emit_at(buf, size, "OD_ACOUSTIC_TARGET:\n");
		size += sysfs_emit_at(buf, size, "%d\n",
					(int)od_table->OverDriveTable.AcousticTargetRpmThreshold);

		size += sysfs_emit_at(buf, size, "%s:\n", "OD_RANGE");
		smu_v13_0_0_get_od_setting_limits(smu,
						  PP_OD_FEATURE_FAN_ACOUSTIC_TARGET,
						  &min_value,
						  &max_value);
		size += sysfs_emit_at(buf, size, "ACOUSTIC_TARGET: %u %u\n",
				      min_value, max_value);
		break;

	case SMU_OD_FAN_TARGET_TEMPERATURE:
		if (!smu_v13_0_0_is_od_feature_supported(smu,
							 PP_OD_FEATURE_FAN_CURVE_BIT))
			break;

		size += sysfs_emit_at(buf, size, "FAN_TARGET_TEMPERATURE:\n");
		size += sysfs_emit_at(buf, size, "%d\n",
					(int)od_table->OverDriveTable.FanTargetTemperature);

		size += sysfs_emit_at(buf, size, "%s:\n", "OD_RANGE");
		smu_v13_0_0_get_od_setting_limits(smu,
						  PP_OD_FEATURE_FAN_TARGET_TEMPERATURE,
						  &min_value,
						  &max_value);
		size += sysfs_emit_at(buf, size, "TARGET_TEMPERATURE: %u %u\n",
				      min_value, max_value);
		break;

	case SMU_OD_FAN_MINIMUM_PWM:
		if (!smu_v13_0_0_is_od_feature_supported(smu,
							 PP_OD_FEATURE_FAN_CURVE_BIT))
			break;

		size += sysfs_emit_at(buf, size, "FAN_MINIMUM_PWM:\n");
		size += sysfs_emit_at(buf, size, "%d\n",
					(int)od_table->OverDriveTable.FanMinimumPwm);

		size += sysfs_emit_at(buf, size, "%s:\n", "OD_RANGE");
		smu_v13_0_0_get_od_setting_limits(smu,
						  PP_OD_FEATURE_FAN_MINIMUM_PWM,
						  &min_value,
						  &max_value);
		size += sysfs_emit_at(buf, size, "MINIMUM_PWM: %u %u\n",
				      min_value, max_value);
		break;

	case SMU_OD_RANGE:
		if (!smu_v13_0_0_is_od_feature_supported(smu, PP_OD_FEATURE_GFXCLK_BIT) &&
		    !smu_v13_0_0_is_od_feature_supported(smu, PP_OD_FEATURE_UCLK_BIT) &&
		    !smu_v13_0_0_is_od_feature_supported(smu, PP_OD_FEATURE_GFX_VF_CURVE_BIT))
			break;

		size += sysfs_emit_at(buf, size, "%s:\n", "OD_RANGE");

		if (smu_v13_0_0_is_od_feature_supported(smu, PP_OD_FEATURE_GFXCLK_BIT)) {
			smu_v13_0_0_get_od_setting_limits(smu,
							  PP_OD_FEATURE_GFXCLK_FMIN,
							  &min_value,
							  NULL);
			smu_v13_0_0_get_od_setting_limits(smu,
							  PP_OD_FEATURE_GFXCLK_FMAX,
							  NULL,
							  &max_value);
			size += sysfs_emit_at(buf, size, "SCLK: %7uMhz %10uMhz\n",
					      min_value, max_value);
		}

		if (smu_v13_0_0_is_od_feature_supported(smu, PP_OD_FEATURE_UCLK_BIT)) {
			smu_v13_0_0_get_od_setting_limits(smu,
							  PP_OD_FEATURE_UCLK_FMIN,
							  &min_value,
							  NULL);
			smu_v13_0_0_get_od_setting_limits(smu,
							  PP_OD_FEATURE_UCLK_FMAX,
							  NULL,
							  &max_value);
			size += sysfs_emit_at(buf, size, "MCLK: %7uMhz %10uMhz\n",
					      min_value, max_value);
		}

		if (smu_v13_0_0_is_od_feature_supported(smu, PP_OD_FEATURE_GFX_VF_CURVE_BIT)) {
			smu_v13_0_0_get_od_setting_limits(smu,
							  PP_OD_FEATURE_GFX_VF_CURVE,
							  &min_value,
							  &max_value);
			size += sysfs_emit_at(buf, size, "VDDGFX_OFFSET: %7dmv %10dmv\n",
					      min_value, max_value);
		}
		break;

	default:
		break;
	}

	return size;
}


static int smu_v13_0_0_od_restore_table_single(struct smu_context *smu, long input)
{
	struct smu_table_context *table_context = &smu->smu_table;
	OverDriveTableExternal_t *boot_overdrive_table =
		(OverDriveTableExternal_t *)table_context->boot_overdrive_table;
	OverDriveTableExternal_t *od_table =
		(OverDriveTableExternal_t *)table_context->overdrive_table;
	struct amdgpu_device *adev = smu->adev;
	int i;

	switch (input) {
	case PP_OD_EDIT_FAN_CURVE:
		for (i = 0; i < NUM_OD_FAN_MAX_POINTS; i++) {
			od_table->OverDriveTable.FanLinearTempPoints[i] =
					boot_overdrive_table->OverDriveTable.FanLinearTempPoints[i];
			od_table->OverDriveTable.FanLinearPwmPoints[i] =
					boot_overdrive_table->OverDriveTable.FanLinearPwmPoints[i];
		}
		od_table->OverDriveTable.FanMode = FAN_MODE_AUTO;
		od_table->OverDriveTable.FeatureCtrlMask |= BIT(PP_OD_FEATURE_FAN_CURVE_BIT);
		break;
	case PP_OD_EDIT_ACOUSTIC_LIMIT:
		od_table->OverDriveTable.AcousticLimitRpmThreshold =
					boot_overdrive_table->OverDriveTable.AcousticLimitRpmThreshold;
		od_table->OverDriveTable.FanMode = FAN_MODE_AUTO;
		od_table->OverDriveTable.FeatureCtrlMask |= BIT(PP_OD_FEATURE_FAN_CURVE_BIT);
		break;
	case PP_OD_EDIT_ACOUSTIC_TARGET:
		od_table->OverDriveTable.AcousticTargetRpmThreshold =
					boot_overdrive_table->OverDriveTable.AcousticTargetRpmThreshold;
		od_table->OverDriveTable.FanMode = FAN_MODE_AUTO;
		od_table->OverDriveTable.FeatureCtrlMask |= BIT(PP_OD_FEATURE_FAN_CURVE_BIT);
		break;
	case PP_OD_EDIT_FAN_TARGET_TEMPERATURE:
		od_table->OverDriveTable.FanTargetTemperature =
					boot_overdrive_table->OverDriveTable.FanTargetTemperature;
		od_table->OverDriveTable.FanMode = FAN_MODE_AUTO;
		od_table->OverDriveTable.FeatureCtrlMask |= BIT(PP_OD_FEATURE_FAN_CURVE_BIT);
		break;
	case PP_OD_EDIT_FAN_MINIMUM_PWM:
		od_table->OverDriveTable.FanMinimumPwm =
					boot_overdrive_table->OverDriveTable.FanMinimumPwm;
		od_table->OverDriveTable.FanMode = FAN_MODE_AUTO;
		od_table->OverDriveTable.FeatureCtrlMask |= BIT(PP_OD_FEATURE_FAN_CURVE_BIT);
		break;
	default:
		dev_info(adev->dev, "Invalid table index: %ld\n", input);
		return -EINVAL;
	}

	return 0;
}

static int smu_v13_0_0_od_edit_dpm_table(struct smu_context *smu,
					 enum PP_OD_DPM_TABLE_COMMAND type,
					 long input[],
					 uint32_t size)
{
	struct smu_table_context *table_context = &smu->smu_table;
	OverDriveTableExternal_t *od_table =
		(OverDriveTableExternal_t *)table_context->overdrive_table;
	struct amdgpu_device *adev = smu->adev;
	uint32_t offset_of_voltageoffset;
	int32_t minimum, maximum;
	uint32_t feature_ctrlmask;
	int i, ret = 0;

	switch (type) {
	case PP_OD_EDIT_SCLK_VDDC_TABLE:
		if (!smu_v13_0_0_is_od_feature_supported(smu, PP_OD_FEATURE_GFXCLK_BIT)) {
			dev_warn(adev->dev, "GFXCLK_LIMITS setting not supported!\n");
			return -ENOTSUPP;
		}

		for (i = 0; i < size; i += 2) {
			if (i + 2 > size) {
				dev_info(adev->dev, "invalid number of input parameters %d\n", size);
				return -EINVAL;
			}

			switch (input[i]) {
			case 0:
				smu_v13_0_0_get_od_setting_limits(smu,
								  PP_OD_FEATURE_GFXCLK_FMIN,
								  &minimum,
								  &maximum);
				if (input[i + 1] < minimum ||
				    input[i + 1] > maximum) {
					dev_info(adev->dev, "GfxclkFmin (%ld) must be within [%u, %u]!\n",
						input[i + 1], minimum, maximum);
					return -EINVAL;
				}

				od_table->OverDriveTable.GfxclkFmin = input[i + 1];
				od_table->OverDriveTable.FeatureCtrlMask |= 1U << PP_OD_FEATURE_GFXCLK_BIT;
				break;

			case 1:
				smu_v13_0_0_get_od_setting_limits(smu,
								  PP_OD_FEATURE_GFXCLK_FMAX,
								  &minimum,
								  &maximum);
				if (input[i + 1] < minimum ||
				    input[i + 1] > maximum) {
					dev_info(adev->dev, "GfxclkFmax (%ld) must be within [%u, %u]!\n",
						input[i + 1], minimum, maximum);
					return -EINVAL;
				}

				od_table->OverDriveTable.GfxclkFmax = input[i + 1];
				od_table->OverDriveTable.FeatureCtrlMask |= 1U << PP_OD_FEATURE_GFXCLK_BIT;
				break;

			default:
				dev_info(adev->dev, "Invalid SCLK_VDDC_TABLE index: %ld\n", input[i]);
				dev_info(adev->dev, "Supported indices: [0:min,1:max]\n");
				return -EINVAL;
			}
		}

		if (od_table->OverDriveTable.GfxclkFmin > od_table->OverDriveTable.GfxclkFmax) {
			dev_err(adev->dev,
				"Invalid setting: GfxclkFmin(%u) is bigger than GfxclkFmax(%u)\n",
				(uint32_t)od_table->OverDriveTable.GfxclkFmin,
				(uint32_t)od_table->OverDriveTable.GfxclkFmax);
			return -EINVAL;
		}
		break;

	case PP_OD_EDIT_MCLK_VDDC_TABLE:
		if (!smu_v13_0_0_is_od_feature_supported(smu, PP_OD_FEATURE_UCLK_BIT)) {
			dev_warn(adev->dev, "UCLK_LIMITS setting not supported!\n");
			return -ENOTSUPP;
		}

		for (i = 0; i < size; i += 2) {
			if (i + 2 > size) {
				dev_info(adev->dev, "invalid number of input parameters %d\n", size);
				return -EINVAL;
			}

			switch (input[i]) {
			case 0:
				smu_v13_0_0_get_od_setting_limits(smu,
								  PP_OD_FEATURE_UCLK_FMIN,
								  &minimum,
								  &maximum);
				if (input[i + 1] < minimum ||
				    input[i + 1] > maximum) {
					dev_info(adev->dev, "UclkFmin (%ld) must be within [%u, %u]!\n",
						input[i + 1], minimum, maximum);
					return -EINVAL;
				}

				od_table->OverDriveTable.UclkFmin = input[i + 1];
				od_table->OverDriveTable.FeatureCtrlMask |= 1U << PP_OD_FEATURE_UCLK_BIT;
				break;

			case 1:
				smu_v13_0_0_get_od_setting_limits(smu,
								  PP_OD_FEATURE_UCLK_FMAX,
								  &minimum,
								  &maximum);
				if (input[i + 1] < minimum ||
				    input[i + 1] > maximum) {
					dev_info(adev->dev, "UclkFmax (%ld) must be within [%u, %u]!\n",
						input[i + 1], minimum, maximum);
					return -EINVAL;
				}

				od_table->OverDriveTable.UclkFmax = input[i + 1];
				od_table->OverDriveTable.FeatureCtrlMask |= 1U << PP_OD_FEATURE_UCLK_BIT;
				break;

			default:
				dev_info(adev->dev, "Invalid MCLK_VDDC_TABLE index: %ld\n", input[i]);
				dev_info(adev->dev, "Supported indices: [0:min,1:max]\n");
				return -EINVAL;
			}
		}

		if (od_table->OverDriveTable.UclkFmin > od_table->OverDriveTable.UclkFmax) {
			dev_err(adev->dev,
				"Invalid setting: UclkFmin(%u) is bigger than UclkFmax(%u)\n",
				(uint32_t)od_table->OverDriveTable.UclkFmin,
				(uint32_t)od_table->OverDriveTable.UclkFmax);
			return -EINVAL;
		}
		break;

	case PP_OD_EDIT_VDDGFX_OFFSET:
		if (!smu_v13_0_0_is_od_feature_supported(smu, PP_OD_FEATURE_GFX_VF_CURVE_BIT)) {
			dev_warn(adev->dev, "Gfx offset setting not supported!\n");
			return -ENOTSUPP;
		}

		smu_v13_0_0_get_od_setting_limits(smu,
						  PP_OD_FEATURE_GFX_VF_CURVE,
						  &minimum,
						  &maximum);
		if (input[0] < minimum ||
		    input[0] > maximum) {
			dev_info(adev->dev, "Voltage offset (%ld) must be within [%d, %d]!\n",
				 input[0], minimum, maximum);
			return -EINVAL;
		}

		for (i = 0; i < PP_NUM_OD_VF_CURVE_POINTS; i++)
			od_table->OverDriveTable.VoltageOffsetPerZoneBoundary[i] = input[0];
		od_table->OverDriveTable.FeatureCtrlMask |= BIT(PP_OD_FEATURE_GFX_VF_CURVE_BIT);
		break;

	case PP_OD_EDIT_FAN_CURVE:
		if (!smu_v13_0_0_is_od_feature_supported(smu, PP_OD_FEATURE_FAN_CURVE_BIT)) {
			dev_warn(adev->dev, "Fan curve setting not supported!\n");
			return -ENOTSUPP;
		}

		if (input[0] >= NUM_OD_FAN_MAX_POINTS - 1 ||
		    input[0] < 0)
			return -EINVAL;

		smu_v13_0_0_get_od_setting_limits(smu,
						  PP_OD_FEATURE_FAN_CURVE_TEMP,
						  &minimum,
						  &maximum);
		if (input[1] < minimum ||
		    input[1] > maximum) {
			dev_info(adev->dev, "Fan curve temp setting(%ld) must be within [%d, %d]!\n",
				 input[1], minimum, maximum);
			return -EINVAL;
		}

		smu_v13_0_0_get_od_setting_limits(smu,
						  PP_OD_FEATURE_FAN_CURVE_PWM,
						  &minimum,
						  &maximum);
		if (input[2] < minimum ||
		    input[2] > maximum) {
			dev_info(adev->dev, "Fan curve pwm setting(%ld) must be within [%d, %d]!\n",
				 input[2], minimum, maximum);
			return -EINVAL;
		}

		od_table->OverDriveTable.FanLinearTempPoints[input[0]] = input[1];
		od_table->OverDriveTable.FanLinearPwmPoints[input[0]] = input[2];
		od_table->OverDriveTable.FanMode = FAN_MODE_MANUAL_LINEAR;
		od_table->OverDriveTable.FeatureCtrlMask |= BIT(PP_OD_FEATURE_FAN_CURVE_BIT);
		break;

	case PP_OD_EDIT_ACOUSTIC_LIMIT:
		if (!smu_v13_0_0_is_od_feature_supported(smu, PP_OD_FEATURE_FAN_CURVE_BIT)) {
			dev_warn(adev->dev, "Fan curve setting not supported!\n");
			return -ENOTSUPP;
		}

		smu_v13_0_0_get_od_setting_limits(smu,
						  PP_OD_FEATURE_FAN_ACOUSTIC_LIMIT,
						  &minimum,
						  &maximum);
		if (input[0] < minimum ||
		    input[0] > maximum) {
			dev_info(adev->dev, "acoustic limit threshold setting(%ld) must be within [%d, %d]!\n",
				 input[0], minimum, maximum);
			return -EINVAL;
		}

		od_table->OverDriveTable.AcousticLimitRpmThreshold = input[0];
		od_table->OverDriveTable.FanMode = FAN_MODE_AUTO;
		od_table->OverDriveTable.FeatureCtrlMask |= BIT(PP_OD_FEATURE_FAN_CURVE_BIT);
		break;

	case PP_OD_EDIT_ACOUSTIC_TARGET:
		if (!smu_v13_0_0_is_od_feature_supported(smu, PP_OD_FEATURE_FAN_CURVE_BIT)) {
			dev_warn(adev->dev, "Fan curve setting not supported!\n");
			return -ENOTSUPP;
		}

		smu_v13_0_0_get_od_setting_limits(smu,
						  PP_OD_FEATURE_FAN_ACOUSTIC_TARGET,
						  &minimum,
						  &maximum);
		if (input[0] < minimum ||
		    input[0] > maximum) {
			dev_info(adev->dev, "acoustic target threshold setting(%ld) must be within [%d, %d]!\n",
				 input[0], minimum, maximum);
			return -EINVAL;
		}

		od_table->OverDriveTable.AcousticTargetRpmThreshold = input[0];
		od_table->OverDriveTable.FanMode = FAN_MODE_AUTO;
		od_table->OverDriveTable.FeatureCtrlMask |= BIT(PP_OD_FEATURE_FAN_CURVE_BIT);
		break;

	case PP_OD_EDIT_FAN_TARGET_TEMPERATURE:
		if (!smu_v13_0_0_is_od_feature_supported(smu, PP_OD_FEATURE_FAN_CURVE_BIT)) {
			dev_warn(adev->dev, "Fan curve setting not supported!\n");
			return -ENOTSUPP;
		}

		smu_v13_0_0_get_od_setting_limits(smu,
						  PP_OD_FEATURE_FAN_TARGET_TEMPERATURE,
						  &minimum,
						  &maximum);
		if (input[0] < minimum ||
		    input[0] > maximum) {
			dev_info(adev->dev, "fan target temperature setting(%ld) must be within [%d, %d]!\n",
				 input[0], minimum, maximum);
			return -EINVAL;
		}

		od_table->OverDriveTable.FanTargetTemperature = input[0];
		od_table->OverDriveTable.FanMode = FAN_MODE_AUTO;
		od_table->OverDriveTable.FeatureCtrlMask |= BIT(PP_OD_FEATURE_FAN_CURVE_BIT);
		break;

	case PP_OD_EDIT_FAN_MINIMUM_PWM:
		if (!smu_v13_0_0_is_od_feature_supported(smu, PP_OD_FEATURE_FAN_CURVE_BIT)) {
			dev_warn(adev->dev, "Fan curve setting not supported!\n");
			return -ENOTSUPP;
		}

		smu_v13_0_0_get_od_setting_limits(smu,
						  PP_OD_FEATURE_FAN_MINIMUM_PWM,
						  &minimum,
						  &maximum);
		if (input[0] < minimum ||
		    input[0] > maximum) {
			dev_info(adev->dev, "fan minimum pwm setting(%ld) must be within [%d, %d]!\n",
				 input[0], minimum, maximum);
			return -EINVAL;
		}

		od_table->OverDriveTable.FanMinimumPwm = input[0];
		od_table->OverDriveTable.FanMode = FAN_MODE_AUTO;
		od_table->OverDriveTable.FeatureCtrlMask |= BIT(PP_OD_FEATURE_FAN_CURVE_BIT);
		break;

	case PP_OD_RESTORE_DEFAULT_TABLE:
		if (size == 1) {
			ret = smu_v13_0_0_od_restore_table_single(smu, input[0]);
			if (ret)
				return ret;
		} else {
			feature_ctrlmask = od_table->OverDriveTable.FeatureCtrlMask;
			memcpy(od_table,
		       table_context->boot_overdrive_table,
		       sizeof(OverDriveTableExternal_t));
			od_table->OverDriveTable.FeatureCtrlMask = feature_ctrlmask;
		}
		fallthrough;
	case PP_OD_COMMIT_DPM_TABLE:
		/*
		 * The member below instructs PMFW the settings focused in
		 * this single operation.
		 * `uint32_t FeatureCtrlMask;`
		 * It does not contain actual informations about user's custom
		 * settings. Thus we do not cache it.
		 */
		offset_of_voltageoffset = offsetof(OverDriveTable_t, VoltageOffsetPerZoneBoundary);
		if (memcmp((u8 *)od_table + offset_of_voltageoffset,
			   table_context->user_overdrive_table + offset_of_voltageoffset,
			   sizeof(OverDriveTableExternal_t) - offset_of_voltageoffset)) {
			smu_v13_0_0_dump_od_table(smu, od_table);

			ret = smu_v13_0_0_upload_overdrive_table(smu, od_table);
			if (ret) {
				dev_err(adev->dev, "Failed to upload overdrive table!\n");
				return ret;
			}

			od_table->OverDriveTable.FeatureCtrlMask = 0;
			memcpy(table_context->user_overdrive_table + offset_of_voltageoffset,
			       (u8 *)od_table + offset_of_voltageoffset,
			       sizeof(OverDriveTableExternal_t) - offset_of_voltageoffset);

			if (!memcmp(table_context->user_overdrive_table,
				    table_context->boot_overdrive_table,
				    sizeof(OverDriveTableExternal_t)))
				smu->user_dpm_profile.user_od = false;
			else
				smu->user_dpm_profile.user_od = true;
		}
		break;

	default:
		return -ENOSYS;
	}

	return ret;
}

static int smu_v13_0_0_force_clk_levels(struct smu_context *smu,
					enum smu_clk_type clk_type,
					uint32_t mask)
{
	struct smu_dpm_context *smu_dpm = &smu->smu_dpm;
	struct smu_13_0_dpm_context *dpm_context = smu_dpm->dpm_context;
	struct smu_13_0_dpm_table *single_dpm_table;
	uint32_t soft_min_level, soft_max_level;
	uint32_t min_freq, max_freq;
	int ret = 0;

	soft_min_level = mask ? (ffs(mask) - 1) : 0;
	soft_max_level = mask ? (fls(mask) - 1) : 0;

	switch (clk_type) {
	case SMU_GFXCLK:
	case SMU_SCLK:
		single_dpm_table = &(dpm_context->dpm_tables.gfx_table);
		break;
	case SMU_MCLK:
	case SMU_UCLK:
		single_dpm_table = &(dpm_context->dpm_tables.uclk_table);
		break;
	case SMU_SOCCLK:
		single_dpm_table = &(dpm_context->dpm_tables.soc_table);
		break;
	case SMU_FCLK:
		single_dpm_table = &(dpm_context->dpm_tables.fclk_table);
		break;
	case SMU_VCLK:
	case SMU_VCLK1:
		single_dpm_table = &(dpm_context->dpm_tables.vclk_table);
		break;
	case SMU_DCLK:
	case SMU_DCLK1:
		single_dpm_table = &(dpm_context->dpm_tables.dclk_table);
		break;
	default:
		break;
	}

	switch (clk_type) {
	case SMU_GFXCLK:
	case SMU_SCLK:
	case SMU_MCLK:
	case SMU_UCLK:
	case SMU_SOCCLK:
	case SMU_FCLK:
	case SMU_VCLK:
	case SMU_VCLK1:
	case SMU_DCLK:
	case SMU_DCLK1:
		if (single_dpm_table->is_fine_grained) {
			/* There is only 2 levels for fine grained DPM */
			soft_max_level = (soft_max_level >= 1 ? 1 : 0);
			soft_min_level = (soft_min_level >= 1 ? 1 : 0);
		} else {
			if ((soft_max_level >= single_dpm_table->count) ||
			    (soft_min_level >= single_dpm_table->count))
				return -EINVAL;
		}

		min_freq = single_dpm_table->dpm_levels[soft_min_level].value;
		max_freq = single_dpm_table->dpm_levels[soft_max_level].value;

		ret = smu_v13_0_set_soft_freq_limited_range(smu,
							    clk_type,
							    min_freq,
							    max_freq);
		break;
	case SMU_DCEFCLK:
	case SMU_PCIE:
	default:
		break;
	}

	return ret;
}

static const struct smu_temperature_range smu13_thermal_policy[] = {
	{-273150,  99000, 99000, -273150, 99000, 99000, -273150, 99000, 99000},
	{ 120000, 120000, 120000, 120000, 120000, 120000, 120000, 120000, 120000},
};

static int smu_v13_0_0_get_thermal_temperature_range(struct smu_context *smu,
						     struct smu_temperature_range *range)
{
	struct smu_table_context *table_context = &smu->smu_table;
	struct smu_13_0_0_powerplay_table *powerplay_table =
		table_context->power_play_table;
	PPTable_t *pptable = smu->smu_table.driver_pptable;

	if (amdgpu_sriov_vf(smu->adev))
		return 0;

	if (!range)
		return -EINVAL;

	memcpy(range, &smu13_thermal_policy[0], sizeof(struct smu_temperature_range));

	range->max = pptable->SkuTable.TemperatureLimit[TEMP_EDGE] *
		SMU_TEMPERATURE_UNITS_PER_CENTIGRADES;
	range->edge_emergency_max = (pptable->SkuTable.TemperatureLimit[TEMP_EDGE] + CTF_OFFSET_EDGE) *
		SMU_TEMPERATURE_UNITS_PER_CENTIGRADES;
	range->hotspot_crit_max = pptable->SkuTable.TemperatureLimit[TEMP_HOTSPOT] *
		SMU_TEMPERATURE_UNITS_PER_CENTIGRADES;
	range->hotspot_emergency_max = (pptable->SkuTable.TemperatureLimit[TEMP_HOTSPOT] + CTF_OFFSET_HOTSPOT) *
		SMU_TEMPERATURE_UNITS_PER_CENTIGRADES;
	range->mem_crit_max = pptable->SkuTable.TemperatureLimit[TEMP_MEM] *
		SMU_TEMPERATURE_UNITS_PER_CENTIGRADES;
	range->mem_emergency_max = (pptable->SkuTable.TemperatureLimit[TEMP_MEM] + CTF_OFFSET_MEM)*
		SMU_TEMPERATURE_UNITS_PER_CENTIGRADES;
	range->software_shutdown_temp = powerplay_table->software_shutdown_temp;
	range->software_shutdown_temp_offset = pptable->SkuTable.FanAbnormalTempLimitOffset;

	return 0;
}

static ssize_t smu_v13_0_0_get_gpu_metrics(struct smu_context *smu,
					   void **table)
{
	struct smu_table_context *smu_table = &smu->smu_table;
	struct gpu_metrics_v1_3 *gpu_metrics =
		(struct gpu_metrics_v1_3 *)smu_table->gpu_metrics_table;
	SmuMetricsExternal_t metrics_ext;
	SmuMetrics_t *metrics = &metrics_ext.SmuMetrics;
	int ret = 0;

	ret = smu_cmn_get_metrics_table(smu,
					&metrics_ext,
					true);
	if (ret)
		return ret;

	smu_cmn_init_soft_gpu_metrics(gpu_metrics, 1, 3);

	gpu_metrics->temperature_edge = metrics->AvgTemperature[TEMP_EDGE];
	gpu_metrics->temperature_hotspot = metrics->AvgTemperature[TEMP_HOTSPOT];
	gpu_metrics->temperature_mem = metrics->AvgTemperature[TEMP_MEM];
	gpu_metrics->temperature_vrgfx = metrics->AvgTemperature[TEMP_VR_GFX];
	gpu_metrics->temperature_vrsoc = metrics->AvgTemperature[TEMP_VR_SOC];
	gpu_metrics->temperature_vrmem = max(metrics->AvgTemperature[TEMP_VR_MEM0],
					     metrics->AvgTemperature[TEMP_VR_MEM1]);

	gpu_metrics->average_gfx_activity = metrics->AverageGfxActivity;
	gpu_metrics->average_umc_activity = metrics->AverageUclkActivity;
	gpu_metrics->average_mm_activity = max(metrics->Vcn0ActivityPercentage,
					       metrics->Vcn1ActivityPercentage);

	gpu_metrics->average_socket_power = metrics->AverageSocketPower;
	gpu_metrics->energy_accumulator = metrics->EnergyAccumulator;

	if (metrics->AverageGfxActivity <= SMU_13_0_0_BUSY_THRESHOLD)
		gpu_metrics->average_gfxclk_frequency = metrics->AverageGfxclkFrequencyPostDs;
	else
		gpu_metrics->average_gfxclk_frequency = metrics->AverageGfxclkFrequencyPreDs;

	if (metrics->AverageUclkActivity <= SMU_13_0_0_BUSY_THRESHOLD)
		gpu_metrics->average_uclk_frequency = metrics->AverageMemclkFrequencyPostDs;
	else
		gpu_metrics->average_uclk_frequency = metrics->AverageMemclkFrequencyPreDs;

	gpu_metrics->average_vclk0_frequency = metrics->AverageVclk0Frequency;
	gpu_metrics->average_dclk0_frequency = metrics->AverageDclk0Frequency;
	gpu_metrics->average_vclk1_frequency = metrics->AverageVclk1Frequency;
	gpu_metrics->average_dclk1_frequency = metrics->AverageDclk1Frequency;

	gpu_metrics->current_gfxclk = gpu_metrics->average_gfxclk_frequency;
	gpu_metrics->current_socclk = metrics->CurrClock[PPCLK_SOCCLK];
	gpu_metrics->current_uclk = metrics->CurrClock[PPCLK_UCLK];
	gpu_metrics->current_vclk0 = metrics->CurrClock[PPCLK_VCLK_0];
	gpu_metrics->current_dclk0 = metrics->CurrClock[PPCLK_DCLK_0];
	gpu_metrics->current_vclk1 = metrics->CurrClock[PPCLK_VCLK_1];
	gpu_metrics->current_dclk1 = metrics->CurrClock[PPCLK_DCLK_1];

	gpu_metrics->throttle_status =
			smu_v13_0_get_throttler_status(metrics);
	gpu_metrics->indep_throttle_status =
			smu_cmn_get_indep_throttler_status(gpu_metrics->throttle_status,
							   smu_v13_0_0_throttler_map);

	gpu_metrics->current_fan_speed = metrics->AvgFanRpm;

	gpu_metrics->pcie_link_width = metrics->PcieWidth;
	if ((metrics->PcieRate - 1) > LINK_SPEED_MAX)
		gpu_metrics->pcie_link_speed = pcie_gen_to_speed(1);
	else
		gpu_metrics->pcie_link_speed = pcie_gen_to_speed(metrics->PcieRate);

	gpu_metrics->system_clock_counter = ktime_get_boottime_ns();

	gpu_metrics->voltage_gfx = metrics->AvgVoltage[SVI_PLANE_GFX];
	gpu_metrics->voltage_soc = metrics->AvgVoltage[SVI_PLANE_SOC];
	gpu_metrics->voltage_mem = metrics->AvgVoltage[SVI_PLANE_VMEMP];

	*table = (void *)gpu_metrics;

	return sizeof(struct gpu_metrics_v1_3);
}

static void smu_v13_0_0_set_supported_od_feature_mask(struct smu_context *smu)
{
	struct amdgpu_device *adev = smu->adev;

	if (smu_v13_0_0_is_od_feature_supported(smu,
						PP_OD_FEATURE_FAN_CURVE_BIT))
		adev->pm.od_feature_mask |= OD_OPS_SUPPORT_FAN_CURVE_RETRIEVE |
					    OD_OPS_SUPPORT_FAN_CURVE_SET |
					    OD_OPS_SUPPORT_ACOUSTIC_LIMIT_THRESHOLD_RETRIEVE |
					    OD_OPS_SUPPORT_ACOUSTIC_LIMIT_THRESHOLD_SET |
					    OD_OPS_SUPPORT_ACOUSTIC_TARGET_THRESHOLD_RETRIEVE |
					    OD_OPS_SUPPORT_ACOUSTIC_TARGET_THRESHOLD_SET |
					    OD_OPS_SUPPORT_FAN_TARGET_TEMPERATURE_RETRIEVE |
					    OD_OPS_SUPPORT_FAN_TARGET_TEMPERATURE_SET |
					    OD_OPS_SUPPORT_FAN_MINIMUM_PWM_RETRIEVE |
					    OD_OPS_SUPPORT_FAN_MINIMUM_PWM_SET;
}

static int smu_v13_0_0_set_default_od_settings(struct smu_context *smu)
{
	OverDriveTableExternal_t *od_table =
		(OverDriveTableExternal_t *)smu->smu_table.overdrive_table;
	OverDriveTableExternal_t *boot_od_table =
		(OverDriveTableExternal_t *)smu->smu_table.boot_overdrive_table;
	OverDriveTableExternal_t *user_od_table =
		(OverDriveTableExternal_t *)smu->smu_table.user_overdrive_table;
	OverDriveTableExternal_t user_od_table_bak;
	int ret = 0;
	int i;

	ret = smu_v13_0_0_get_overdrive_table(smu, boot_od_table);
	if (ret)
		return ret;

	smu_v13_0_0_dump_od_table(smu, boot_od_table);

	memcpy(od_table,
	       boot_od_table,
	       sizeof(OverDriveTableExternal_t));

	/*
	 * For S3/S4/Runpm resume, we need to setup those overdrive tables again,
	 * but we have to preserve user defined values in "user_od_table".
	 */
	if (!smu->adev->in_suspend) {
		memcpy(user_od_table,
		       boot_od_table,
		       sizeof(OverDriveTableExternal_t));
		smu->user_dpm_profile.user_od = false;
	} else if (smu->user_dpm_profile.user_od) {
		memcpy(&user_od_table_bak,
		       user_od_table,
		       sizeof(OverDriveTableExternal_t));
		memcpy(user_od_table,
		       boot_od_table,
		       sizeof(OverDriveTableExternal_t));
		user_od_table->OverDriveTable.GfxclkFmin =
				user_od_table_bak.OverDriveTable.GfxclkFmin;
		user_od_table->OverDriveTable.GfxclkFmax =
				user_od_table_bak.OverDriveTable.GfxclkFmax;
		user_od_table->OverDriveTable.UclkFmin =
				user_od_table_bak.OverDriveTable.UclkFmin;
		user_od_table->OverDriveTable.UclkFmax =
				user_od_table_bak.OverDriveTable.UclkFmax;
		for (i = 0; i < PP_NUM_OD_VF_CURVE_POINTS; i++)
			user_od_table->OverDriveTable.VoltageOffsetPerZoneBoundary[i] =
				user_od_table_bak.OverDriveTable.VoltageOffsetPerZoneBoundary[i];
		for (i = 0; i < NUM_OD_FAN_MAX_POINTS - 1; i++) {
			user_od_table->OverDriveTable.FanLinearTempPoints[i] =
				user_od_table_bak.OverDriveTable.FanLinearTempPoints[i];
			user_od_table->OverDriveTable.FanLinearPwmPoints[i] =
				user_od_table_bak.OverDriveTable.FanLinearPwmPoints[i];
		}
		user_od_table->OverDriveTable.AcousticLimitRpmThreshold =
			user_od_table_bak.OverDriveTable.AcousticLimitRpmThreshold;
		user_od_table->OverDriveTable.AcousticTargetRpmThreshold =
			user_od_table_bak.OverDriveTable.AcousticTargetRpmThreshold;
		user_od_table->OverDriveTable.FanTargetTemperature =
			user_od_table_bak.OverDriveTable.FanTargetTemperature;
		user_od_table->OverDriveTable.FanMinimumPwm =
			user_od_table_bak.OverDriveTable.FanMinimumPwm;
	}

	smu_v13_0_0_set_supported_od_feature_mask(smu);

	return 0;
}

static int smu_v13_0_0_restore_user_od_settings(struct smu_context *smu)
{
	struct smu_table_context *table_context = &smu->smu_table;
	OverDriveTableExternal_t *od_table = table_context->overdrive_table;
	OverDriveTableExternal_t *user_od_table = table_context->user_overdrive_table;
	int res;

	user_od_table->OverDriveTable.FeatureCtrlMask = BIT(PP_OD_FEATURE_GFXCLK_BIT) |
							BIT(PP_OD_FEATURE_UCLK_BIT) |
							BIT(PP_OD_FEATURE_GFX_VF_CURVE_BIT) |
							BIT(PP_OD_FEATURE_FAN_CURVE_BIT);
	res = smu_v13_0_0_upload_overdrive_table(smu, user_od_table);
	user_od_table->OverDriveTable.FeatureCtrlMask = 0;
	if (res == 0)
		memcpy(od_table, user_od_table, sizeof(OverDriveTableExternal_t));

	return res;
}

static int smu_v13_0_0_populate_umd_state_clk(struct smu_context *smu)
{
	struct smu_13_0_dpm_context *dpm_context =
				smu->smu_dpm.dpm_context;
	struct smu_13_0_dpm_table *gfx_table =
				&dpm_context->dpm_tables.gfx_table;
	struct smu_13_0_dpm_table *mem_table =
				&dpm_context->dpm_tables.uclk_table;
	struct smu_13_0_dpm_table *soc_table =
				&dpm_context->dpm_tables.soc_table;
	struct smu_13_0_dpm_table *vclk_table =
				&dpm_context->dpm_tables.vclk_table;
	struct smu_13_0_dpm_table *dclk_table =
				&dpm_context->dpm_tables.dclk_table;
	struct smu_13_0_dpm_table *fclk_table =
				&dpm_context->dpm_tables.fclk_table;
	struct smu_umd_pstate_table *pstate_table =
				&smu->pstate_table;
	struct smu_table_context *table_context = &smu->smu_table;
	PPTable_t *pptable = table_context->driver_pptable;
	DriverReportedClocks_t driver_clocks =
			pptable->SkuTable.DriverReportedClocks;

	pstate_table->gfxclk_pstate.min = gfx_table->min;
	if (driver_clocks.GameClockAc &&
	    (driver_clocks.GameClockAc < gfx_table->max))
		pstate_table->gfxclk_pstate.peak = driver_clocks.GameClockAc;
	else
		pstate_table->gfxclk_pstate.peak = gfx_table->max;

	pstate_table->uclk_pstate.min = mem_table->min;
	pstate_table->uclk_pstate.peak = mem_table->max;

	pstate_table->socclk_pstate.min = soc_table->min;
	pstate_table->socclk_pstate.peak = soc_table->max;

	pstate_table->vclk_pstate.min = vclk_table->min;
	pstate_table->vclk_pstate.peak = vclk_table->max;

	pstate_table->dclk_pstate.min = dclk_table->min;
	pstate_table->dclk_pstate.peak = dclk_table->max;

	pstate_table->fclk_pstate.min = fclk_table->min;
	pstate_table->fclk_pstate.peak = fclk_table->max;

	if (driver_clocks.BaseClockAc &&
	    driver_clocks.BaseClockAc < gfx_table->max)
		pstate_table->gfxclk_pstate.standard = driver_clocks.BaseClockAc;
	else
		pstate_table->gfxclk_pstate.standard = gfx_table->max;
	pstate_table->uclk_pstate.standard = mem_table->max;
	pstate_table->socclk_pstate.standard = soc_table->min;
	pstate_table->vclk_pstate.standard = vclk_table->min;
	pstate_table->dclk_pstate.standard = dclk_table->min;
	pstate_table->fclk_pstate.standard = fclk_table->min;

	return 0;
}

static void smu_v13_0_0_get_unique_id(struct smu_context *smu)
{
	struct smu_table_context *smu_table = &smu->smu_table;
	SmuMetrics_t *metrics =
		&(((SmuMetricsExternal_t *)(smu_table->metrics_table))->SmuMetrics);
	struct amdgpu_device *adev = smu->adev;
	uint32_t upper32 = 0, lower32 = 0;
	int ret;

	ret = smu_cmn_get_metrics_table(smu, NULL, false);
	if (ret)
		goto out;

	upper32 = metrics->PublicSerialNumberUpper;
	lower32 = metrics->PublicSerialNumberLower;

out:
	adev->unique_id = ((uint64_t)upper32 << 32) | lower32;
}

static int smu_v13_0_0_get_fan_speed_pwm(struct smu_context *smu,
					 uint32_t *speed)
{
	int ret;

	if (!speed)
		return -EINVAL;

	ret = smu_v13_0_0_get_smu_metrics_data(smu,
					       METRICS_CURR_FANPWM,
					       speed);
	if (ret) {
		dev_err(smu->adev->dev, "Failed to get fan speed(PWM)!");
		return ret;
	}

	/* Convert the PMFW output which is in percent to pwm(255) based */
	*speed = min(*speed * 255 / 100, (uint32_t)255);

	return 0;
}

static int smu_v13_0_0_get_fan_speed_rpm(struct smu_context *smu,
					 uint32_t *speed)
{
	if (!speed)
		return -EINVAL;

	return smu_v13_0_0_get_smu_metrics_data(smu,
						METRICS_CURR_FANSPEED,
						speed);
}

static int smu_v13_0_0_enable_mgpu_fan_boost(struct smu_context *smu)
{
	struct smu_table_context *table_context = &smu->smu_table;
	PPTable_t *pptable = table_context->driver_pptable;
	SkuTable_t *skutable = &pptable->SkuTable;

	/*
	 * Skip the MGpuFanBoost setting for those ASICs
	 * which do not support it
	 */
	if (skutable->MGpuAcousticLimitRpmThreshold == 0)
		return 0;

	return smu_cmn_send_smc_msg_with_param(smu,
					       SMU_MSG_SetMGpuFanBoostLimitRpm,
					       0,
					       NULL);
}

static int smu_v13_0_0_get_power_limit(struct smu_context *smu,
						uint32_t *current_power_limit,
						uint32_t *default_power_limit,
						uint32_t *max_power_limit,
						uint32_t *min_power_limit)
{
	struct smu_table_context *table_context = &smu->smu_table;
	struct smu_13_0_0_powerplay_table *powerplay_table =
		(struct smu_13_0_0_powerplay_table *)table_context->power_play_table;
	PPTable_t *pptable = table_context->driver_pptable;
	SkuTable_t *skutable = &pptable->SkuTable;
	uint32_t power_limit, od_percent_upper = 0, od_percent_lower = 0;
	uint32_t msg_limit = skutable->MsgLimits.Power[PPT_THROTTLER_PPT0][POWER_SOURCE_AC];

	if (smu_v13_0_get_current_power_limit(smu, &power_limit))
		power_limit = smu->adev->pm.ac_power ?
			      skutable->SocketPowerLimitAc[PPT_THROTTLER_PPT0] :
			      skutable->SocketPowerLimitDc[PPT_THROTTLER_PPT0];

	if (current_power_limit)
		*current_power_limit = power_limit;
	if (default_power_limit)
		*default_power_limit = power_limit;

<<<<<<< HEAD
	if (smu->od_enabled)
		od_percent_upper = le32_to_cpu(powerplay_table->overdrive_table.max[SMU_13_0_0_ODSETTING_POWERPERCENTAGE]);
	else
		od_percent_upper = 0;

	od_percent_lower = le32_to_cpu(powerplay_table->overdrive_table.min[SMU_13_0_0_ODSETTING_POWERPERCENTAGE]);
=======
	if (powerplay_table) {
		if (smu->od_enabled &&
				smu_v13_0_0_is_od_feature_supported(smu, PP_OD_FEATURE_PPT_BIT)) {
			od_percent_upper = le32_to_cpu(powerplay_table->overdrive_table.max[SMU_13_0_0_ODSETTING_POWERPERCENTAGE]);
			od_percent_lower = le32_to_cpu(powerplay_table->overdrive_table.min[SMU_13_0_0_ODSETTING_POWERPERCENTAGE]);
		} else if (smu_v13_0_0_is_od_feature_supported(smu, PP_OD_FEATURE_PPT_BIT)) {
			od_percent_upper = 0;
			od_percent_lower = le32_to_cpu(powerplay_table->overdrive_table.min[SMU_13_0_0_ODSETTING_POWERPERCENTAGE]);
		}
	}
>>>>>>> e478cf26

	dev_dbg(smu->adev->dev, "od percent upper:%d, od percent lower:%d (default power: %d)\n",
					od_percent_upper, od_percent_lower, power_limit);

	if (max_power_limit) {
		*max_power_limit = msg_limit * (100 + od_percent_upper);
		*max_power_limit /= 100;
	}

	if (min_power_limit) {
		*min_power_limit = power_limit * (100 - od_percent_lower);
		*min_power_limit /= 100;
	}

	return 0;
}

static int smu_v13_0_0_get_power_profile_mode(struct smu_context *smu,
					      char *buf)
{
	DpmActivityMonitorCoeffIntExternal_t activity_monitor_external;
	DpmActivityMonitorCoeffInt_t *activity_monitor =
		&(activity_monitor_external.DpmActivityMonitorCoeffInt);
	static const char *title[] = {
			"PROFILE_INDEX(NAME)",
			"CLOCK_TYPE(NAME)",
			"FPS",
			"MinActiveFreqType",
			"MinActiveFreq",
			"BoosterFreqType",
			"BoosterFreq",
			"PD_Data_limit_c",
			"PD_Data_error_coeff",
			"PD_Data_error_rate_coeff"};
	int16_t workload_type = 0;
	uint32_t i, size = 0;
	int result = 0;

	if (!buf)
		return -EINVAL;

	size += sysfs_emit_at(buf, size, "%16s %s %s %s %s %s %s %s %s %s\n",
			title[0], title[1], title[2], title[3], title[4], title[5],
			title[6], title[7], title[8], title[9]);

	for (i = 0; i < PP_SMC_POWER_PROFILE_COUNT; i++) {
		/* conv PP_SMC_POWER_PROFILE* to WORKLOAD_PPLIB_*_BIT */
		workload_type = smu_cmn_to_asic_specific_index(smu,
							       CMN2ASIC_MAPPING_WORKLOAD,
							       i);
		if (workload_type == -ENOTSUPP)
			continue;
		else if (workload_type < 0)
			return -EINVAL;

		result = smu_cmn_update_table(smu,
					      SMU_TABLE_ACTIVITY_MONITOR_COEFF,
					      workload_type,
					      (void *)(&activity_monitor_external),
					      false);
		if (result) {
			dev_err(smu->adev->dev, "[%s] Failed to get activity monitor!", __func__);
			return result;
		}

		size += sysfs_emit_at(buf, size, "%2d %14s%s:\n",
			i, amdgpu_pp_profile_name[i], (i == smu->power_profile_mode) ? "*" : " ");

		size += sysfs_emit_at(buf, size, "%19s %d(%13s) %7d %7d %7d %7d %7d %7d %7d %7d\n",
			" ",
			0,
			"GFXCLK",
			activity_monitor->Gfx_FPS,
			activity_monitor->Gfx_MinActiveFreqType,
			activity_monitor->Gfx_MinActiveFreq,
			activity_monitor->Gfx_BoosterFreqType,
			activity_monitor->Gfx_BoosterFreq,
			activity_monitor->Gfx_PD_Data_limit_c,
			activity_monitor->Gfx_PD_Data_error_coeff,
			activity_monitor->Gfx_PD_Data_error_rate_coeff);

		size += sysfs_emit_at(buf, size, "%19s %d(%13s) %7d %7d %7d %7d %7d %7d %7d %7d\n",
			" ",
			1,
			"FCLK",
			activity_monitor->Fclk_FPS,
			activity_monitor->Fclk_MinActiveFreqType,
			activity_monitor->Fclk_MinActiveFreq,
			activity_monitor->Fclk_BoosterFreqType,
			activity_monitor->Fclk_BoosterFreq,
			activity_monitor->Fclk_PD_Data_limit_c,
			activity_monitor->Fclk_PD_Data_error_coeff,
			activity_monitor->Fclk_PD_Data_error_rate_coeff);
	}

	return size;
}

static int smu_v13_0_0_set_power_profile_mode(struct smu_context *smu,
					      long *input,
					      uint32_t size)
{
	DpmActivityMonitorCoeffIntExternal_t activity_monitor_external;
	DpmActivityMonitorCoeffInt_t *activity_monitor =
		&(activity_monitor_external.DpmActivityMonitorCoeffInt);
	int workload_type, ret = 0;
	u32 workload_mask;

	smu->power_profile_mode = input[size];

	if (smu->power_profile_mode >= PP_SMC_POWER_PROFILE_COUNT) {
		dev_err(smu->adev->dev, "Invalid power profile mode %d\n", smu->power_profile_mode);
		return -EINVAL;
	}

	if (smu->power_profile_mode == PP_SMC_POWER_PROFILE_CUSTOM) {
		ret = smu_cmn_update_table(smu,
					   SMU_TABLE_ACTIVITY_MONITOR_COEFF,
					   WORKLOAD_PPLIB_CUSTOM_BIT,
					   (void *)(&activity_monitor_external),
					   false);
		if (ret) {
			dev_err(smu->adev->dev, "[%s] Failed to get activity monitor!", __func__);
			return ret;
		}

		switch (input[0]) {
		case 0: /* Gfxclk */
			activity_monitor->Gfx_FPS = input[1];
			activity_monitor->Gfx_MinActiveFreqType = input[2];
			activity_monitor->Gfx_MinActiveFreq = input[3];
			activity_monitor->Gfx_BoosterFreqType = input[4];
			activity_monitor->Gfx_BoosterFreq = input[5];
			activity_monitor->Gfx_PD_Data_limit_c = input[6];
			activity_monitor->Gfx_PD_Data_error_coeff = input[7];
			activity_monitor->Gfx_PD_Data_error_rate_coeff = input[8];
			break;
		case 1: /* Fclk */
			activity_monitor->Fclk_FPS = input[1];
			activity_monitor->Fclk_MinActiveFreqType = input[2];
			activity_monitor->Fclk_MinActiveFreq = input[3];
			activity_monitor->Fclk_BoosterFreqType = input[4];
			activity_monitor->Fclk_BoosterFreq = input[5];
			activity_monitor->Fclk_PD_Data_limit_c = input[6];
			activity_monitor->Fclk_PD_Data_error_coeff = input[7];
			activity_monitor->Fclk_PD_Data_error_rate_coeff = input[8];
			break;
		}

		ret = smu_cmn_update_table(smu,
					   SMU_TABLE_ACTIVITY_MONITOR_COEFF,
					   WORKLOAD_PPLIB_CUSTOM_BIT,
					   (void *)(&activity_monitor_external),
					   true);
		if (ret) {
			dev_err(smu->adev->dev, "[%s] Failed to set activity monitor!", __func__);
			return ret;
		}
	}

	/* conv PP_SMC_POWER_PROFILE* to WORKLOAD_PPLIB_*_BIT */
	workload_type = smu_cmn_to_asic_specific_index(smu,
						       CMN2ASIC_MAPPING_WORKLOAD,
						       smu->power_profile_mode);

	if (workload_type < 0)
		return -EINVAL;

	workload_mask = 1 << workload_type;

	/* Add optimizations for SMU13.0.0/10.  Reuse the power saving profile */
	if (smu->power_profile_mode == PP_SMC_POWER_PROFILE_COMPUTE) {
		if ((amdgpu_ip_version(smu->adev, MP1_HWIP, 0) == IP_VERSION(13, 0, 0) &&
			((smu->adev->pm.fw_version == 0x004e6601) ||
			(smu->adev->pm.fw_version >= 0x004e7300))) ||
			(amdgpu_ip_version(smu->adev, MP1_HWIP, 0) == IP_VERSION(13, 0, 10) &&
			 smu->adev->pm.fw_version >= 0x00504500)) {
			workload_type = smu_cmn_to_asic_specific_index(smu,
														   CMN2ASIC_MAPPING_WORKLOAD,
														   PP_SMC_POWER_PROFILE_POWERSAVING);
			if (workload_type >= 0)
				workload_mask |= 1 << workload_type;
		}
	}

	return smu_cmn_send_smc_msg_with_param(smu,
					       SMU_MSG_SetWorkloadMask,
					       workload_mask,
					       NULL);
}

static bool smu_v13_0_0_is_mode1_reset_supported(struct smu_context *smu)
{
	struct amdgpu_device *adev = smu->adev;
	u32 smu_version;
	int ret;

	/* SRIOV does not support SMU mode1 reset */
	if (amdgpu_sriov_vf(adev))
		return false;

	/* PMFW support is available since 78.41 */
	ret = smu_cmn_get_smc_version(smu, NULL, &smu_version);
	if (ret)
		return false;

	if (smu_version < 0x004e2900)
		return false;

	return true;
}

static int smu_v13_0_0_i2c_xfer(struct i2c_adapter *i2c_adap,
				   struct i2c_msg *msg, int num_msgs)
{
	struct amdgpu_smu_i2c_bus *smu_i2c = i2c_get_adapdata(i2c_adap);
	struct amdgpu_device *adev = smu_i2c->adev;
	struct smu_context *smu = adev->powerplay.pp_handle;
	struct smu_table_context *smu_table = &smu->smu_table;
	struct smu_table *table = &smu_table->driver_table;
	SwI2cRequest_t *req, *res = (SwI2cRequest_t *)table->cpu_addr;
	int i, j, r, c;
	u16 dir;

	if (!adev->pm.dpm_enabled)
		return -EBUSY;

	req = kzalloc(sizeof(*req), GFP_KERNEL);
	if (!req)
		return -ENOMEM;

	req->I2CcontrollerPort = smu_i2c->port;
	req->I2CSpeed = I2C_SPEED_FAST_400K;
	req->SlaveAddress = msg[0].addr << 1; /* wants an 8-bit address */
	dir = msg[0].flags & I2C_M_RD;

	for (c = i = 0; i < num_msgs; i++) {
		for (j = 0; j < msg[i].len; j++, c++) {
			SwI2cCmd_t *cmd = &req->SwI2cCmds[c];

			if (!(msg[i].flags & I2C_M_RD)) {
				/* write */
				cmd->CmdConfig |= CMDCONFIG_READWRITE_MASK;
				cmd->ReadWriteData = msg[i].buf[j];
			}

			if ((dir ^ msg[i].flags) & I2C_M_RD) {
				/* The direction changes.
				 */
				dir = msg[i].flags & I2C_M_RD;
				cmd->CmdConfig |= CMDCONFIG_RESTART_MASK;
			}

			req->NumCmds++;

			/*
			 * Insert STOP if we are at the last byte of either last
			 * message for the transaction or the client explicitly
			 * requires a STOP at this particular message.
			 */
			if ((j == msg[i].len - 1) &&
			    ((i == num_msgs - 1) || (msg[i].flags & I2C_M_STOP))) {
				cmd->CmdConfig &= ~CMDCONFIG_RESTART_MASK;
				cmd->CmdConfig |= CMDCONFIG_STOP_MASK;
			}
		}
	}
	mutex_lock(&adev->pm.mutex);
	r = smu_cmn_update_table(smu, SMU_TABLE_I2C_COMMANDS, 0, req, true);
	if (r)
		goto fail;

	for (c = i = 0; i < num_msgs; i++) {
		if (!(msg[i].flags & I2C_M_RD)) {
			c += msg[i].len;
			continue;
		}
		for (j = 0; j < msg[i].len; j++, c++) {
			SwI2cCmd_t *cmd = &res->SwI2cCmds[c];

			msg[i].buf[j] = cmd->ReadWriteData;
		}
	}
	r = num_msgs;
fail:
	mutex_unlock(&adev->pm.mutex);
	kfree(req);
	return r;
}

static u32 smu_v13_0_0_i2c_func(struct i2c_adapter *adap)
{
	return I2C_FUNC_I2C | I2C_FUNC_SMBUS_EMUL;
}

static const struct i2c_algorithm smu_v13_0_0_i2c_algo = {
	.master_xfer = smu_v13_0_0_i2c_xfer,
	.functionality = smu_v13_0_0_i2c_func,
};

static const struct i2c_adapter_quirks smu_v13_0_0_i2c_control_quirks = {
	.flags = I2C_AQ_COMB | I2C_AQ_COMB_SAME_ADDR | I2C_AQ_NO_ZERO_LEN,
	.max_read_len  = MAX_SW_I2C_COMMANDS,
	.max_write_len = MAX_SW_I2C_COMMANDS,
	.max_comb_1st_msg_len = 2,
	.max_comb_2nd_msg_len = MAX_SW_I2C_COMMANDS - 2,
};

static int smu_v13_0_0_i2c_control_init(struct smu_context *smu)
{
	struct amdgpu_device *adev = smu->adev;
	int res, i;

	for (i = 0; i < MAX_SMU_I2C_BUSES; i++) {
		struct amdgpu_smu_i2c_bus *smu_i2c = &adev->pm.smu_i2c[i];
		struct i2c_adapter *control = &smu_i2c->adapter;

		smu_i2c->adev = adev;
		smu_i2c->port = i;
		mutex_init(&smu_i2c->mutex);
		control->owner = THIS_MODULE;
		control->dev.parent = &adev->pdev->dev;
		control->algo = &smu_v13_0_0_i2c_algo;
		snprintf(control->name, sizeof(control->name), "AMDGPU SMU %d", i);
		control->quirks = &smu_v13_0_0_i2c_control_quirks;
		i2c_set_adapdata(control, smu_i2c);

		res = i2c_add_adapter(control);
		if (res) {
			DRM_ERROR("Failed to register hw i2c, err: %d\n", res);
			goto Out_err;
		}
	}

	/* assign the buses used for the FRU EEPROM and RAS EEPROM */
	/* XXX ideally this would be something in a vbios data table */
	adev->pm.ras_eeprom_i2c_bus = &adev->pm.smu_i2c[1].adapter;
	adev->pm.fru_eeprom_i2c_bus = &adev->pm.smu_i2c[0].adapter;

	return 0;
Out_err:
	for ( ; i >= 0; i--) {
		struct amdgpu_smu_i2c_bus *smu_i2c = &adev->pm.smu_i2c[i];
		struct i2c_adapter *control = &smu_i2c->adapter;

		i2c_del_adapter(control);
	}
	return res;
}

static void smu_v13_0_0_i2c_control_fini(struct smu_context *smu)
{
	struct amdgpu_device *adev = smu->adev;
	int i;

	for (i = 0; i < MAX_SMU_I2C_BUSES; i++) {
		struct amdgpu_smu_i2c_bus *smu_i2c = &adev->pm.smu_i2c[i];
		struct i2c_adapter *control = &smu_i2c->adapter;

		i2c_del_adapter(control);
	}
	adev->pm.ras_eeprom_i2c_bus = NULL;
	adev->pm.fru_eeprom_i2c_bus = NULL;
}

static int smu_v13_0_0_set_mp1_state(struct smu_context *smu,
				     enum pp_mp1_state mp1_state)
{
	int ret;

	switch (mp1_state) {
	case PP_MP1_STATE_UNLOAD:
		ret = smu_cmn_set_mp1_state(smu, mp1_state);
		break;
	default:
		/* Ignore others */
		ret = 0;
	}

	return ret;
}

static int smu_v13_0_0_set_df_cstate(struct smu_context *smu,
				     enum pp_df_cstate state)
{
	return smu_cmn_send_smc_msg_with_param(smu,
					       SMU_MSG_DFCstateControl,
					       state,
					       NULL);
}

static void smu_v13_0_0_set_mode1_reset_param(struct smu_context *smu,
						uint32_t supported_version,
						uint32_t *param)
{
	struct amdgpu_device *adev = smu->adev;
	struct amdgpu_ras *ras = amdgpu_ras_get_context(adev);

	if ((smu->smc_fw_version >= supported_version) &&
			ras && atomic_read(&ras->in_recovery))
		/* Set RAS fatal error reset flag */
		*param = 1 << 16;
	else
		*param = 0;
}

static int smu_v13_0_0_mode1_reset(struct smu_context *smu)
{
	int ret;
	uint32_t param;
	struct amdgpu_device *adev = smu->adev;

	switch (amdgpu_ip_version(adev, MP1_HWIP, 0)) {
	case IP_VERSION(13, 0, 0):
		/* SMU 13_0_0 PMFW supports RAS fatal error reset from 78.77 */
		smu_v13_0_0_set_mode1_reset_param(smu, 0x004e4d00, &param);

		ret = smu_cmn_send_smc_msg_with_param(smu,
						SMU_MSG_Mode1Reset, param, NULL);
		break;

	case IP_VERSION(13, 0, 10):
		/* SMU 13_0_10 PMFW supports RAS fatal error reset from 80.28 */
		smu_v13_0_0_set_mode1_reset_param(smu, 0x00501c00, &param);

		ret = smu_cmn_send_debug_smc_msg_with_param(smu,
						DEBUGSMC_MSG_Mode1Reset, param);
		break;

	default:
		ret = smu_cmn_send_smc_msg(smu, SMU_MSG_Mode1Reset, NULL);
		break;
	}

	if (!ret)
		msleep(SMU13_MODE1_RESET_WAIT_TIME_IN_MS);

	return ret;
}

static int smu_v13_0_0_mode2_reset(struct smu_context *smu)
{
	int ret;
	struct amdgpu_device *adev = smu->adev;

	if (amdgpu_ip_version(adev, MP1_HWIP, 0) == IP_VERSION(13, 0, 10))
		ret = smu_cmn_send_smc_msg(smu, SMU_MSG_Mode2Reset, NULL);
	else
		return -EOPNOTSUPP;

	return ret;
}

static int smu_v13_0_0_enable_gfx_features(struct smu_context *smu)
{
	struct amdgpu_device *adev = smu->adev;

	if (amdgpu_ip_version(adev, MP1_HWIP, 0) == IP_VERSION(13, 0, 10))
		return smu_cmn_send_smc_msg_with_param(smu, SMU_MSG_EnableAllSmuFeatures,
										   FEATURE_PWR_GFX, NULL);
	else
		return -EOPNOTSUPP;
}

static void smu_v13_0_0_set_smu_mailbox_registers(struct smu_context *smu)
{
	struct amdgpu_device *adev = smu->adev;

	smu->param_reg = SOC15_REG_OFFSET(MP1, 0, mmMP1_SMN_C2PMSG_82);
	smu->msg_reg = SOC15_REG_OFFSET(MP1, 0, mmMP1_SMN_C2PMSG_66);
	smu->resp_reg = SOC15_REG_OFFSET(MP1, 0, mmMP1_SMN_C2PMSG_90);

	smu->debug_param_reg = SOC15_REG_OFFSET(MP1, 0, mmMP1_SMN_C2PMSG_53);
	smu->debug_msg_reg = SOC15_REG_OFFSET(MP1, 0, mmMP1_SMN_C2PMSG_75);
	smu->debug_resp_reg = SOC15_REG_OFFSET(MP1, 0, mmMP1_SMN_C2PMSG_54);
}

static int smu_v13_0_0_smu_send_bad_mem_page_num(struct smu_context *smu,
		uint32_t size)
{
	int ret = 0;

	/* message SMU to update the bad page number on SMUBUS */
	ret = smu_cmn_send_smc_msg_with_param(smu,
					  SMU_MSG_SetNumBadMemoryPagesRetired,
					  size, NULL);
	if (ret)
		dev_err(smu->adev->dev,
			  "[%s] failed to message SMU to update bad memory pages number\n",
			  __func__);

	return ret;
}

static int smu_v13_0_0_send_bad_mem_channel_flag(struct smu_context *smu,
		uint32_t size)
{
	int ret = 0;

	/* message SMU to update the bad channel info on SMUBUS */
	ret = smu_cmn_send_smc_msg_with_param(smu,
				  SMU_MSG_SetBadMemoryPagesRetiredFlagsPerChannel,
				  size, NULL);
	if (ret)
		dev_err(smu->adev->dev,
			  "[%s] failed to message SMU to update bad memory pages channel info\n",
			  __func__);

	return ret;
}

static int smu_v13_0_0_check_ecc_table_support(struct smu_context *smu)
{
	struct amdgpu_device *adev = smu->adev;
	int ret = 0;

	if ((amdgpu_ip_version(adev, MP1_HWIP, 0) == IP_VERSION(13, 0, 10)) &&
		(smu->smc_fw_version >= SUPPORT_ECCTABLE_SMU_13_0_10_VERSION))
		return ret;
	else
		return -EOPNOTSUPP;
}

static ssize_t smu_v13_0_0_get_ecc_info(struct smu_context *smu,
									void *table)
{
	struct smu_table_context *smu_table = &smu->smu_table;
	struct amdgpu_device *adev = smu->adev;
	EccInfoTable_t *ecc_table = NULL;
	struct ecc_info_per_ch *ecc_info_per_channel = NULL;
	int i, ret = 0;
	struct umc_ecc_info *eccinfo = (struct umc_ecc_info *)table;

	ret = smu_v13_0_0_check_ecc_table_support(smu);
	if (ret)
		return ret;

	ret = smu_cmn_update_table(smu,
					SMU_TABLE_ECCINFO,
					0,
					smu_table->ecc_table,
					false);
	if (ret) {
		dev_info(adev->dev, "Failed to export SMU ecc table!\n");
		return ret;
	}

	ecc_table = (EccInfoTable_t *)smu_table->ecc_table;

	for (i = 0; i < ARRAY_SIZE(ecc_table->EccInfo); i++) {
		ecc_info_per_channel = &(eccinfo->ecc[i]);
		ecc_info_per_channel->ce_count_lo_chip =
				ecc_table->EccInfo[i].ce_count_lo_chip;
		ecc_info_per_channel->ce_count_hi_chip =
				ecc_table->EccInfo[i].ce_count_hi_chip;
		ecc_info_per_channel->mca_umc_status =
				ecc_table->EccInfo[i].mca_umc_status;
		ecc_info_per_channel->mca_umc_addr =
				ecc_table->EccInfo[i].mca_umc_addr;
	}

	return ret;
}

static bool smu_v13_0_0_wbrf_support_check(struct smu_context *smu)
{
	struct amdgpu_device *adev = smu->adev;

	switch (amdgpu_ip_version(adev, MP1_HWIP, 0)) {
	case IP_VERSION(13, 0, 0):
		return smu->smc_fw_version >= 0x004e6300;
	case IP_VERSION(13, 0, 10):
		return smu->smc_fw_version >= 0x00503300;
	default:
		return false;
	}
}

static int smu_v13_0_0_set_power_limit(struct smu_context *smu,
				       enum smu_ppt_limit_type limit_type,
				       uint32_t limit)
{
	PPTable_t *pptable = smu->smu_table.driver_pptable;
	SkuTable_t *skutable = &pptable->SkuTable;
	uint32_t msg_limit = skutable->MsgLimits.Power[PPT_THROTTLER_PPT0][POWER_SOURCE_AC];
	struct smu_table_context *table_context = &smu->smu_table;
	OverDriveTableExternal_t *od_table =
		(OverDriveTableExternal_t *)table_context->overdrive_table;
	int ret = 0;

	if (limit_type != SMU_DEFAULT_PPT_LIMIT)
		return -EINVAL;

	if (limit <= msg_limit) {
		if (smu->current_power_limit > msg_limit) {
			od_table->OverDriveTable.Ppt = 0;
			od_table->OverDriveTable.FeatureCtrlMask |= 1U << PP_OD_FEATURE_PPT_BIT;

			ret = smu_v13_0_0_upload_overdrive_table(smu, od_table);
			if (ret) {
				dev_err(smu->adev->dev, "Failed to upload overdrive table!\n");
				return ret;
			}
		}
		return smu_v13_0_set_power_limit(smu, limit_type, limit);
	} else if (smu->od_enabled) {
		ret = smu_v13_0_set_power_limit(smu, limit_type, msg_limit);
		if (ret)
			return ret;

		od_table->OverDriveTable.Ppt = (limit * 100) / msg_limit - 100;
		od_table->OverDriveTable.FeatureCtrlMask |= 1U << PP_OD_FEATURE_PPT_BIT;

		ret = smu_v13_0_0_upload_overdrive_table(smu, od_table);
		if (ret) {
		  dev_err(smu->adev->dev, "Failed to upload overdrive table!\n");
		  return ret;
		}

		smu->current_power_limit = limit;
	} else {
		return -EINVAL;
	}

	return 0;
}

static const struct pptable_funcs smu_v13_0_0_ppt_funcs = {
	.get_allowed_feature_mask = smu_v13_0_0_get_allowed_feature_mask,
	.set_default_dpm_table = smu_v13_0_0_set_default_dpm_table,
	.i2c_init = smu_v13_0_0_i2c_control_init,
	.i2c_fini = smu_v13_0_0_i2c_control_fini,
	.is_dpm_running = smu_v13_0_0_is_dpm_running,
	.dump_pptable = smu_v13_0_0_dump_pptable,
	.init_microcode = smu_v13_0_init_microcode,
	.load_microcode = smu_v13_0_load_microcode,
	.fini_microcode = smu_v13_0_fini_microcode,
	.init_smc_tables = smu_v13_0_0_init_smc_tables,
	.fini_smc_tables = smu_v13_0_fini_smc_tables,
	.init_power = smu_v13_0_init_power,
	.fini_power = smu_v13_0_fini_power,
	.check_fw_status = smu_v13_0_check_fw_status,
	.setup_pptable = smu_v13_0_0_setup_pptable,
	.check_fw_version = smu_v13_0_check_fw_version,
	.write_pptable = smu_cmn_write_pptable,
	.set_driver_table_location = smu_v13_0_set_driver_table_location,
	.system_features_control = smu_v13_0_0_system_features_control,
	.set_allowed_mask = smu_v13_0_set_allowed_mask,
	.get_enabled_mask = smu_cmn_get_enabled_mask,
	.dpm_set_vcn_enable = smu_v13_0_set_vcn_enable,
	.dpm_set_jpeg_enable = smu_v13_0_set_jpeg_enable,
	.get_dpm_ultimate_freq = smu_v13_0_0_get_dpm_ultimate_freq,
	.get_vbios_bootup_values = smu_v13_0_get_vbios_bootup_values,
	.read_sensor = smu_v13_0_0_read_sensor,
	.feature_is_enabled = smu_cmn_feature_is_enabled,
	.print_clk_levels = smu_v13_0_0_print_clk_levels,
	.force_clk_levels = smu_v13_0_0_force_clk_levels,
	.update_pcie_parameters = smu_v13_0_update_pcie_parameters,
	.get_thermal_temperature_range = smu_v13_0_0_get_thermal_temperature_range,
	.register_irq_handler = smu_v13_0_register_irq_handler,
	.enable_thermal_alert = smu_v13_0_enable_thermal_alert,
	.disable_thermal_alert = smu_v13_0_disable_thermal_alert,
	.notify_memory_pool_location = smu_v13_0_notify_memory_pool_location,
	.get_gpu_metrics = smu_v13_0_0_get_gpu_metrics,
	.set_soft_freq_limited_range = smu_v13_0_set_soft_freq_limited_range,
	.set_default_od_settings = smu_v13_0_0_set_default_od_settings,
	.restore_user_od_settings = smu_v13_0_0_restore_user_od_settings,
	.od_edit_dpm_table = smu_v13_0_0_od_edit_dpm_table,
	.init_pptable_microcode = smu_v13_0_init_pptable_microcode,
	.populate_umd_state_clk = smu_v13_0_0_populate_umd_state_clk,
	.set_performance_level = smu_v13_0_set_performance_level,
	.gfx_off_control = smu_v13_0_gfx_off_control,
	.get_unique_id = smu_v13_0_0_get_unique_id,
	.get_fan_speed_pwm = smu_v13_0_0_get_fan_speed_pwm,
	.get_fan_speed_rpm = smu_v13_0_0_get_fan_speed_rpm,
	.set_fan_speed_pwm = smu_v13_0_set_fan_speed_pwm,
	.set_fan_speed_rpm = smu_v13_0_set_fan_speed_rpm,
	.get_fan_control_mode = smu_v13_0_get_fan_control_mode,
	.set_fan_control_mode = smu_v13_0_set_fan_control_mode,
	.enable_mgpu_fan_boost = smu_v13_0_0_enable_mgpu_fan_boost,
	.get_power_limit = smu_v13_0_0_get_power_limit,
	.set_power_limit = smu_v13_0_0_set_power_limit,
	.set_power_source = smu_v13_0_set_power_source,
	.get_power_profile_mode = smu_v13_0_0_get_power_profile_mode,
	.set_power_profile_mode = smu_v13_0_0_set_power_profile_mode,
	.run_btc = smu_v13_0_run_btc,
	.get_pp_feature_mask = smu_cmn_get_pp_feature_mask,
	.set_pp_feature_mask = smu_cmn_set_pp_feature_mask,
	.set_tool_table_location = smu_v13_0_set_tool_table_location,
	.deep_sleep_control = smu_v13_0_deep_sleep_control,
	.gfx_ulv_control = smu_v13_0_gfx_ulv_control,
	.baco_is_support = smu_v13_0_baco_is_support,
	.baco_enter = smu_v13_0_baco_enter,
	.baco_exit = smu_v13_0_baco_exit,
	.mode1_reset_is_support = smu_v13_0_0_is_mode1_reset_supported,
	.mode1_reset = smu_v13_0_0_mode1_reset,
	.mode2_reset = smu_v13_0_0_mode2_reset,
	.enable_gfx_features = smu_v13_0_0_enable_gfx_features,
	.set_mp1_state = smu_v13_0_0_set_mp1_state,
	.set_df_cstate = smu_v13_0_0_set_df_cstate,
	.send_hbm_bad_pages_num = smu_v13_0_0_smu_send_bad_mem_page_num,
	.send_hbm_bad_channel_flag = smu_v13_0_0_send_bad_mem_channel_flag,
	.gpo_control = smu_v13_0_gpo_control,
	.get_ecc_info = smu_v13_0_0_get_ecc_info,
	.notify_display_change = smu_v13_0_notify_display_change,
	.is_asic_wbrf_supported = smu_v13_0_0_wbrf_support_check,
	.enable_uclk_shadow = smu_v13_0_enable_uclk_shadow,
	.set_wbrf_exclusion_ranges = smu_v13_0_set_wbrf_exclusion_ranges,
};

void smu_v13_0_0_set_ppt_funcs(struct smu_context *smu)
{
	smu->ppt_funcs = &smu_v13_0_0_ppt_funcs;
	smu->message_map = smu_v13_0_0_message_map;
	smu->clock_map = smu_v13_0_0_clk_map;
	smu->feature_map = smu_v13_0_0_feature_mask_map;
	smu->table_map = smu_v13_0_0_table_map;
	smu->pwr_src_map = smu_v13_0_0_pwr_src_map;
	smu->workload_map = smu_v13_0_0_workload_map;
	smu->smc_driver_if_version = SMU13_0_0_DRIVER_IF_VERSION;
	smu_v13_0_0_set_smu_mailbox_registers(smu);
}<|MERGE_RESOLUTION|>--- conflicted
+++ resolved
@@ -2369,14 +2369,6 @@
 	if (default_power_limit)
 		*default_power_limit = power_limit;
 
-<<<<<<< HEAD
-	if (smu->od_enabled)
-		od_percent_upper = le32_to_cpu(powerplay_table->overdrive_table.max[SMU_13_0_0_ODSETTING_POWERPERCENTAGE]);
-	else
-		od_percent_upper = 0;
-
-	od_percent_lower = le32_to_cpu(powerplay_table->overdrive_table.min[SMU_13_0_0_ODSETTING_POWERPERCENTAGE]);
-=======
 	if (powerplay_table) {
 		if (smu->od_enabled &&
 				smu_v13_0_0_is_od_feature_supported(smu, PP_OD_FEATURE_PPT_BIT)) {
@@ -2387,7 +2379,6 @@
 			od_percent_lower = le32_to_cpu(powerplay_table->overdrive_table.min[SMU_13_0_0_ODSETTING_POWERPERCENTAGE]);
 		}
 	}
->>>>>>> e478cf26
 
 	dev_dbg(smu->adev->dev, "od percent upper:%d, od percent lower:%d (default power: %d)\n",
 					od_percent_upper, od_percent_lower, power_limit);
