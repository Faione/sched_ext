--- conflicted
+++ resolved
@@ -1743,9 +1743,6 @@
 			       sizes->fb_width, sizes->fb_height);
 
 	info->par = fb_helper;
-<<<<<<< HEAD
-	snprintf(info->fix.id, sizeof(info->fix.id), "%s",
-=======
 	/*
 	 * The DRM drivers fbdev emulation device name can be confusing if the
 	 * driver name also has a "drm" suffix on it. Leading to names such as
@@ -1753,7 +1750,6 @@
 	 * be changed due user-space tools (e.g: pm-utils) matching against it.
 	 */
 	snprintf(info->fix.id, sizeof(info->fix.id), "%sdrmfb",
->>>>>>> df0cc57e
 		 fb_helper->dev->driver->name);
 
 }
