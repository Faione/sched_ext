/*
 * LEDs driver for GPIOs
 *
 * Copyright (C) 2007 8D Technologies inc.
 * Raphael Assenat <raph@8d.com>
 * Copyright (C) 2008 Freescale Semiconductor, Inc.
 *
 * This program is free software; you can redistribute it and/or modify
 * it under the terms of the GNU General Public License version 2 as
 * published by the Free Software Foundation.
 *
 */
#include <linux/kernel.h>
#include <linux/init.h>
#include <linux/platform_device.h>
#include <linux/leds.h>
#include <linux/workqueue.h>

#include <asm/gpio.h>

struct gpio_led_data {
	struct led_classdev cdev;
	unsigned gpio;
	struct work_struct work;
	u8 new_level;
	u8 can_sleep;
	u8 active_low;
	int (*platform_gpio_blink_set)(unsigned gpio,
			unsigned long *delay_on, unsigned long *delay_off);
};

static void gpio_led_work(struct work_struct *work)
{
	struct gpio_led_data	*led_dat =
		container_of(work, struct gpio_led_data, work);

	gpio_set_value_cansleep(led_dat->gpio, led_dat->new_level);
}

static void gpio_led_set(struct led_classdev *led_cdev,
	enum led_brightness value)
{
	struct gpio_led_data *led_dat =
		container_of(led_cdev, struct gpio_led_data, cdev);
	int level;

	if (value == LED_OFF)
		level = 0;
	else
		level = 1;

	if (led_dat->active_low)
		level = !level;

	/* Setting GPIOs with I2C/etc requires a task context, and we don't
	 * seem to have a reliable way to know if we're already in one; so
	 * let's just assume the worst.
	 */
	if (led_dat->can_sleep) {
		led_dat->new_level = level;
		schedule_work(&led_dat->work);
	} else
		gpio_set_value(led_dat->gpio, level);
}

static int gpio_blink_set(struct led_classdev *led_cdev,
	unsigned long *delay_on, unsigned long *delay_off)
{
	struct gpio_led_data *led_dat =
		container_of(led_cdev, struct gpio_led_data, cdev);

	return led_dat->platform_gpio_blink_set(led_dat->gpio, delay_on, delay_off);
}

static int __devinit create_gpio_led(const struct gpio_led *template,
	struct gpio_led_data *led_dat, struct device *parent,
	int (*blink_set)(unsigned, unsigned long *, unsigned long *))
{
	int ret;

	/* skip leds that aren't available */
	if (!gpio_is_valid(template->gpio)) {
		printk(KERN_INFO "Skipping unavilable LED gpio %d (%s)\n", 
				template->gpio, template->name);
<<<<<<< HEAD
		return;
=======
		return 0;
>>>>>>> 6574612f
	}

	ret = gpio_request(template->gpio, template->name);
	if (ret < 0)
		return ret;

	led_dat->cdev.name = template->name;
	led_dat->cdev.default_trigger = template->default_trigger;
	led_dat->gpio = template->gpio;
	led_dat->can_sleep = gpio_cansleep(template->gpio);
	led_dat->active_low = template->active_low;
	if (blink_set) {
		led_dat->platform_gpio_blink_set = blink_set;
		led_dat->cdev.blink_set = gpio_blink_set;
	}
	led_dat->cdev.brightness_set = gpio_led_set;
	led_dat->cdev.brightness = LED_OFF;
	if (!template->retain_state_suspended)
		led_dat->cdev.flags |= LED_CORE_SUSPENDRESUME;

	ret = gpio_direction_output(led_dat->gpio, led_dat->active_low);
	if (ret < 0)
		goto err;

	INIT_WORK(&led_dat->work, gpio_led_work);

	ret = led_classdev_register(parent, &led_dat->cdev);
	if (ret < 0)
		goto err;

	return 0;
err:
	gpio_free(led_dat->gpio);
	return ret;
}

static void delete_gpio_led(struct gpio_led_data *led)
{
	if (!gpio_is_valid(led->gpio))
		return;
	led_classdev_unregister(&led->cdev);
	cancel_work_sync(&led->work);
	gpio_free(led->gpio);
}

#ifdef CONFIG_LEDS_GPIO_PLATFORM
static int gpio_led_probe(struct platform_device *pdev)
{
	struct gpio_led_platform_data *pdata = pdev->dev.platform_data;
	struct gpio_led_data *leds_data;
	int i, ret = 0;

	if (!pdata)
		return -EBUSY;

	leds_data = kzalloc(sizeof(struct gpio_led_data) * pdata->num_leds,
				GFP_KERNEL);
	if (!leds_data)
		return -ENOMEM;

	for (i = 0; i < pdata->num_leds; i++) {
		ret = create_gpio_led(&pdata->leds[i], &leds_data[i],
				      &pdev->dev, pdata->gpio_blink_set);
		if (ret < 0)
			goto err;
	}

	platform_set_drvdata(pdev, leds_data);

	return 0;

err:
	for (i = i - 1; i >= 0; i--)
		delete_gpio_led(&leds_data[i]);

	kfree(leds_data);

	return ret;
}

static int __devexit gpio_led_remove(struct platform_device *pdev)
{
	int i;
	struct gpio_led_platform_data *pdata = pdev->dev.platform_data;
	struct gpio_led_data *leds_data;

	leds_data = platform_get_drvdata(pdev);

	for (i = 0; i < pdata->num_leds; i++)
		delete_gpio_led(&leds_data[i]);

	kfree(leds_data);

	return 0;
}

static struct platform_driver gpio_led_driver = {
	.probe		= gpio_led_probe,
	.remove		= __devexit_p(gpio_led_remove),
	.driver		= {
		.name	= "leds-gpio",
		.owner	= THIS_MODULE,
	},
};

MODULE_ALIAS("platform:leds-gpio");
#endif /* CONFIG_LEDS_GPIO_PLATFORM */

/* Code to create from OpenFirmware platform devices */
#ifdef CONFIG_LEDS_GPIO_OF
#include <linux/of_platform.h>
#include <linux/of_gpio.h>

struct gpio_led_of_platform_data {
	int num_leds;
	struct gpio_led_data led_data[];
};

static int __devinit of_gpio_leds_probe(struct of_device *ofdev,
					const struct of_device_id *match)
{
	struct device_node *np = ofdev->node, *child;
	struct gpio_led led;
	struct gpio_led_of_platform_data *pdata;
	int count = 0, ret;

	/* count LEDs defined by this device, so we know how much to allocate */
	for_each_child_of_node(np, child)
		count++;
	if (!count)
		return 0; /* or ENODEV? */

	pdata = kzalloc(sizeof(*pdata) + sizeof(struct gpio_led_data) * count,
			GFP_KERNEL);
	if (!pdata)
		return -ENOMEM;

	memset(&led, 0, sizeof(led));
	for_each_child_of_node(np, child) {
		enum of_gpio_flags flags;

		led.gpio = of_get_gpio_flags(child, 0, &flags);
		led.active_low = flags & OF_GPIO_ACTIVE_LOW;
		led.name = of_get_property(child, "label", NULL) ? : child->name;
		led.default_trigger =
			of_get_property(child, "linux,default-trigger", NULL);

		ret = create_gpio_led(&led, &pdata->led_data[pdata->num_leds++],
				      &ofdev->dev, NULL);
		if (ret < 0) {
			of_node_put(child);
			goto err;
		}
	}

	dev_set_drvdata(&ofdev->dev, pdata);

	return 0;

err:
	for (count = pdata->num_leds - 2; count >= 0; count--)
		delete_gpio_led(&pdata->led_data[count]);

	kfree(pdata);

	return ret;
}

static int __devexit of_gpio_leds_remove(struct of_device *ofdev)
{
	struct gpio_led_of_platform_data *pdata = dev_get_drvdata(&ofdev->dev);
	int i;

	for (i = 0; i < pdata->num_leds; i++)
		delete_gpio_led(&pdata->led_data[i]);

	kfree(pdata);

	dev_set_drvdata(&ofdev->dev, NULL);

	return 0;
}

static const struct of_device_id of_gpio_leds_match[] = {
	{ .compatible = "gpio-leds", },
	{},
};

static struct of_platform_driver of_gpio_leds_driver = {
	.driver = {
		.name = "of_gpio_leds",
		.owner = THIS_MODULE,
	},
	.match_table = of_gpio_leds_match,
	.probe = of_gpio_leds_probe,
	.remove = __devexit_p(of_gpio_leds_remove),
};
#endif

static int __init gpio_led_init(void)
{
	int ret;

#ifdef CONFIG_LEDS_GPIO_PLATFORM	
	ret = platform_driver_register(&gpio_led_driver);
	if (ret)
		return ret;
#endif
#ifdef CONFIG_LEDS_GPIO_OF
	ret = of_register_platform_driver(&of_gpio_leds_driver);
#endif
#ifdef CONFIG_LEDS_GPIO_PLATFORM	
	if (ret)
		platform_driver_unregister(&gpio_led_driver);
#endif

	return ret;
}

static void __exit gpio_led_exit(void)
{
#ifdef CONFIG_LEDS_GPIO_PLATFORM
	platform_driver_unregister(&gpio_led_driver);
#endif
#ifdef CONFIG_LEDS_GPIO_OF
	of_unregister_platform_driver(&of_gpio_leds_driver);
#endif
}

module_init(gpio_led_init);
module_exit(gpio_led_exit);

MODULE_AUTHOR("Raphael Assenat <raph@8d.com>, Trent Piepho <tpiepho@freescale.com>");
MODULE_DESCRIPTION("GPIO LED driver");
MODULE_LICENSE("GPL");<|MERGE_RESOLUTION|>--- conflicted
+++ resolved
@@ -82,11 +82,7 @@
 	if (!gpio_is_valid(template->gpio)) {
 		printk(KERN_INFO "Skipping unavilable LED gpio %d (%s)\n", 
 				template->gpio, template->name);
-<<<<<<< HEAD
-		return;
-=======
 		return 0;
->>>>>>> 6574612f
 	}
 
 	ret = gpio_request(template->gpio, template->name);
