--- conflicted
+++ resolved
@@ -1594,17 +1594,11 @@
 
 	dwc3_get_properties(dwc);
 
-<<<<<<< HEAD
-	ret = dma_set_mask_and_coherent(dwc->sysdev, DMA_BIT_MASK(64));
-	if (ret)
-		return ret;
-=======
 	if (!dwc->sysdev_is_parent) {
 		ret = dma_set_mask_and_coherent(dwc->sysdev, DMA_BIT_MASK(64));
 		if (ret)
 			return ret;
 	}
->>>>>>> df0cc57e
 
 	dwc->reset = devm_reset_control_array_get_optional_shared(dev);
 	if (IS_ERR(dwc->reset))
