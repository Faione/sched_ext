--- conflicted
+++ resolved
@@ -482,14 +482,9 @@
 	struct rtl_priv *rtlpriv = rtl_priv(hw);
 	struct rtl_mac *mac = rtl_mac(rtl_priv(hw));
 	struct rtl_ps_ctl *ppsc = rtl_psc(rtl_priv(hw));
-<<<<<<< HEAD
-	u8 *qc = ieee80211_get_qos_ctl(hdr);
-	u8 tid = qc[0] & IEEE80211_QOS_CTL_TID_MASK;
-=======
 	struct rtl_sta_info *sta_entry;
 	u8 agg_state = RTL_AGG_STOP;
 	u8 ampdu_density = 0;
->>>>>>> 8f50d5c4
 	u16 seq_number;
 	__le16 fc = hdr->frame_control;
 	u8 rate_flag = info->control.rates[0].flags;
