--- conflicted
+++ resolved
@@ -1455,11 +1455,6 @@
 			__func__);
 		return -EOPNOTSUPP;
 #endif
-<<<<<<< HEAD
-		priv->use_dma_flag = 1;
-=======
-		priv->use_dma = 1;
->>>>>>> 5f1a3895
 		dev_info(priv->port.dev, "PCH UART : Use DMA Mode\n");
 		if (!priv->use_dma)
 			pch_request_dma(port);
