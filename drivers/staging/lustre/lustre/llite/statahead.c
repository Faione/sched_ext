/*
 * GPL HEADER START
 *
 * DO NOT ALTER OR REMOVE COPYRIGHT NOTICES OR THIS FILE HEADER.
 *
 * This program is free software; you can redistribute it and/or modify
 * it under the terms of the GNU General Public License version 2 only,
 * as published by the Free Software Foundation.
 *
 * This program is distributed in the hope that it will be useful, but
 * WITHOUT ANY WARRANTY; without even the implied warranty of
 * MERCHANTABILITY or FITNESS FOR A PARTICULAR PURPOSE.  See the GNU
 * General Public License version 2 for more details (a copy is included
 * in the LICENSE file that accompanied this code).
 *
 * You should have received a copy of the GNU General Public License
 * version 2 along with this program; If not, see
 * http://www.gnu.org/licenses/gpl-2.0.html
 *
 * GPL HEADER END
 */
/*
 * Copyright (c) 2008, 2010, Oracle and/or its affiliates. All rights reserved.
 * Use is subject to license terms.
 *
 * Copyright (c) 2011, 2015, Intel Corporation.
 */
/*
 * This file is part of Lustre, http://www.lustre.org/
 * Lustre is a trademark of Sun Microsystems, Inc.
 */

#include <linux/fs.h>
#include <linux/sched.h>
#include <linux/mm.h>
#include <linux/highmem.h>
#include <linux/pagemap.h>

#define DEBUG_SUBSYSTEM S_LLITE

#include "../include/obd_support.h"
#include "../include/lustre_dlm.h"
#include "llite_internal.h"

#define SA_OMITTED_ENTRY_MAX 8ULL

enum se_stat {
	/** negative values are for error cases */
	SA_ENTRY_INIT = 0,      /** init entry */
	SA_ENTRY_SUCC = 1,      /** stat succeed */
	SA_ENTRY_INVA = 2,      /** invalid entry */
};

/*
 * sa_entry is not refcounted: statahead thread allocates it and do async stat,
 * and in async stat callback ll_statahead_interpret() will add it into
 * sai_interim_entries, later statahead thread will call sa_handle_callback() to
 * instantiate entry and move it into sai_entries, and then only scanner process
 * can access and free it.
 */
struct sa_entry {
	/* link into sai_interim_entries or sai_entries */
	struct list_head	      se_list;
	/* link into sai hash table locally */
	struct list_head	      se_hash;
	/* entry index in the sai */
	__u64		   se_index;
	/* low layer ldlm lock handle */
	__u64		   se_handle;
	/* entry status */
	enum se_stat		se_state;
	/* entry size, contains name */
	int		     se_size;
	/* pointer to async getattr enqueue info */
	struct md_enqueue_info *se_minfo;
	/* pointer to the async getattr request */
	struct ptlrpc_request  *se_req;
	/* pointer to the target inode */
	struct inode	   *se_inode;
	/* entry name */
	struct qstr	     se_qstr;
};

static unsigned int sai_generation;
static DEFINE_SPINLOCK(sai_generation_lock);

/* sa_entry is ready to use */
static inline int sa_ready(struct sa_entry *entry)
{
	smp_rmb();
	return (entry->se_state != SA_ENTRY_INIT);
}

/* hash value to put in sai_cache */
static inline int sa_hash(int val)
{
	return val & LL_SA_CACHE_MASK;
}

/* hash entry into sai_cache */
static inline void
sa_rehash(struct ll_statahead_info *sai, struct sa_entry *entry)
{
	int i = sa_hash(entry->se_qstr.hash);

	spin_lock(&sai->sai_cache_lock[i]);
	list_add_tail(&entry->se_hash, &sai->sai_cache[i]);
	spin_unlock(&sai->sai_cache_lock[i]);
}

/*
 * Remove entry from SA table.
 */
static inline void
sa_unhash(struct ll_statahead_info *sai, struct sa_entry *entry)
{
	int i = sa_hash(entry->se_qstr.hash);

	spin_lock(&sai->sai_cache_lock[i]);
	list_del_init(&entry->se_hash);
	spin_unlock(&sai->sai_cache_lock[i]);
}

static inline int agl_should_run(struct ll_statahead_info *sai,
				 struct inode *inode)
{
	return (inode && S_ISREG(inode->i_mode) && sai->sai_agl_valid);
}

/* statahead window is full */
static inline int sa_sent_full(struct ll_statahead_info *sai)
{
	return atomic_read(&sai->sai_cache_count) >= sai->sai_max;
}

/* got async stat replies */
static inline int sa_has_callback(struct ll_statahead_info *sai)
{
	return !list_empty(&sai->sai_interim_entries);
}

static inline int agl_list_empty(struct ll_statahead_info *sai)
{
	return list_empty(&sai->sai_agls);
}

/**
 * (1) hit ratio less than 80%
 * or
 * (2) consecutive miss more than 8
 * then means low hit.
 */
static inline int sa_low_hit(struct ll_statahead_info *sai)
{
	return ((sai->sai_hit > 7 && sai->sai_hit < 4 * sai->sai_miss) ||
		(sai->sai_consecutive_miss > 8));
}

/*
 * if the given index is behind of statahead window more than
 * SA_OMITTED_ENTRY_MAX, then it is old.
 */
static inline int is_omitted_entry(struct ll_statahead_info *sai, __u64 index)
{
	return ((__u64)sai->sai_max + index + SA_OMITTED_ENTRY_MAX <
		 sai->sai_index);
}

/* allocate sa_entry and hash it to allow scanner process to find it */
static struct sa_entry *
sa_alloc(struct dentry *parent, struct ll_statahead_info *sai, __u64 index,
	 const char *name, int len)
{
	struct ll_inode_info *lli;
	struct sa_entry   *entry;
	int		   entry_size;
	char		 *dname;

	entry_size = sizeof(struct sa_entry) + (len & ~3) + 4;
	entry = kzalloc(entry_size, GFP_NOFS);
	if (unlikely(!entry))
		return ERR_PTR(-ENOMEM);

	CDEBUG(D_READA, "alloc sa entry %.*s(%p) index %llu\n",
	       len, name, entry, index);

	entry->se_index = index;
	entry->se_state = SA_ENTRY_INIT;
	entry->se_size = entry_size;
	dname = (char *)entry + sizeof(struct sa_entry);
	memcpy(dname, name, len);
	dname[len] = 0;

	entry->se_qstr.hash = full_name_hash(parent, name, len);
	entry->se_qstr.len = len;
	entry->se_qstr.name = dname;

	lli = ll_i2info(sai->sai_dentry->d_inode);
	spin_lock(&lli->lli_sa_lock);
	INIT_LIST_HEAD(&entry->se_list);
	sa_rehash(sai, entry);
	spin_unlock(&lli->lli_sa_lock);

	atomic_inc(&sai->sai_cache_count);

	return entry;
}

/* free sa_entry, which should have been unhashed and not in any list */
static void sa_free(struct ll_statahead_info *sai, struct sa_entry *entry)
{
	CDEBUG(D_READA, "free sa entry %.*s(%p) index %llu\n",
	       entry->se_qstr.len, entry->se_qstr.name, entry,
	       entry->se_index);

	LASSERT(list_empty(&entry->se_list));
	LASSERT(list_empty(&entry->se_hash));

	kfree(entry);
	atomic_dec(&sai->sai_cache_count);
}

/*
 * find sa_entry by name, used by directory scanner, lock is not needed because
 * only scanner can remove the entry from cache.
 */
static struct sa_entry *
sa_get(struct ll_statahead_info *sai, const struct qstr *qstr)
{
	struct sa_entry *entry;
	int i = sa_hash(qstr->hash);

	list_for_each_entry(entry, &sai->sai_cache[i], se_hash) {
		if (entry->se_qstr.hash == qstr->hash &&
		    entry->se_qstr.len == qstr->len &&
		    memcmp(entry->se_qstr.name, qstr->name, qstr->len) == 0)
			return entry;
	}
	return NULL;
}

/* unhash and unlink sa_entry, and then free it */
static inline void
sa_kill(struct ll_statahead_info *sai, struct sa_entry *entry)
{
	struct ll_inode_info *lli = ll_i2info(sai->sai_dentry->d_inode);

	LASSERT(!list_empty(&entry->se_hash));
	LASSERT(!list_empty(&entry->se_list));
	LASSERT(sa_ready(entry));

	sa_unhash(sai, entry);

	spin_lock(&lli->lli_sa_lock);
	list_del_init(&entry->se_list);
	spin_unlock(&lli->lli_sa_lock);

	if (entry->se_inode)
		iput(entry->se_inode);

	sa_free(sai, entry);
}

/* called by scanner after use, sa_entry will be killed */
static void
sa_put(struct ll_statahead_info *sai, struct sa_entry *entry)
{
	struct sa_entry *tmp, *next;

	if (entry && entry->se_state == SA_ENTRY_SUCC) {
		struct ll_sb_info *sbi = ll_i2sbi(sai->sai_dentry->d_inode);

		sai->sai_hit++;
		sai->sai_consecutive_miss = 0;
		sai->sai_max = min(2 * sai->sai_max, sbi->ll_sa_max);
	} else {
		sai->sai_miss++;
		sai->sai_consecutive_miss++;
	}

	if (entry)
		sa_kill(sai, entry);

	/*
	 * kill old completed entries, only scanner process does this, no need
	 * to lock
	 */
	list_for_each_entry_safe(tmp, next, &sai->sai_entries, se_list) {
		if (!is_omitted_entry(sai, tmp->se_index))
			break;
		sa_kill(sai, tmp);
	}

	wake_up(&sai->sai_thread.t_ctl_waitq);
}

/*
 * update state and sort add entry to sai_entries by index, return true if
 * scanner is waiting on this entry.
 */
static bool
__sa_make_ready(struct ll_statahead_info *sai, struct sa_entry *entry, int ret)
{
	struct list_head *pos = &sai->sai_entries;
	__u64 index = entry->se_index;
	struct sa_entry *se;

	LASSERT(!sa_ready(entry));
	LASSERT(list_empty(&entry->se_list));

	list_for_each_entry_reverse(se, &sai->sai_entries, se_list) {
		if (se->se_index < entry->se_index) {
			pos = &se->se_list;
			break;
		}
	}
	list_add(&entry->se_list, pos);
	entry->se_state = ret < 0 ? SA_ENTRY_INVA : SA_ENTRY_SUCC;

	return (index == sai->sai_index_wait);
}

/*
 * release resources used in async stat RPC, update entry state and wakeup if
 * scanner process it waiting on this entry.
 */
static void
sa_make_ready(struct ll_statahead_info *sai, struct sa_entry *entry, int ret)
{
	struct ll_inode_info *lli = ll_i2info(sai->sai_dentry->d_inode);
	struct md_enqueue_info *minfo = entry->se_minfo;
	struct ptlrpc_request *req = entry->se_req;
	bool wakeup;

	/* release resources used in RPC */
	if (minfo) {
		entry->se_minfo = NULL;
		ll_intent_release(&minfo->mi_it);
		iput(minfo->mi_dir);
		kfree(minfo);
	}

	if (req) {
		entry->se_req = NULL;
		ptlrpc_req_finished(req);
	}

	spin_lock(&lli->lli_sa_lock);
	wakeup = __sa_make_ready(sai, entry, ret);
	spin_unlock(&lli->lli_sa_lock);

	if (wakeup)
		wake_up(&sai->sai_waitq);
}

/* Insert inode into the list of sai_agls. */
static void ll_agl_add(struct ll_statahead_info *sai,
		       struct inode *inode, int index)
{
	struct ll_inode_info *child  = ll_i2info(inode);
	struct ll_inode_info *parent = ll_i2info(sai->sai_dentry->d_inode);
	int		   added  = 0;

	spin_lock(&child->lli_agl_lock);
	if (child->lli_agl_index == 0) {
		child->lli_agl_index = index;
		spin_unlock(&child->lli_agl_lock);

		LASSERT(list_empty(&child->lli_agl_list));

		igrab(inode);
		spin_lock(&parent->lli_agl_lock);
		if (list_empty(&sai->sai_agls))
			added = 1;
		list_add_tail(&child->lli_agl_list, &sai->sai_agls);
		spin_unlock(&parent->lli_agl_lock);
	} else {
		spin_unlock(&child->lli_agl_lock);
	}

	if (added > 0)
		wake_up(&sai->sai_agl_thread.t_ctl_waitq);
}

/* allocate sai */
static struct ll_statahead_info *ll_sai_alloc(struct dentry *dentry)
{
	struct ll_inode_info *lli = ll_i2info(dentry->d_inode);
	struct ll_statahead_info *sai;
	int		       i;

	sai = kzalloc(sizeof(*sai), GFP_NOFS);
	if (!sai)
		return NULL;

	sai->sai_dentry = dget(dentry);
	atomic_set(&sai->sai_refcount, 1);

	sai->sai_max = LL_SA_RPC_MIN;
	sai->sai_index = 1;
	init_waitqueue_head(&sai->sai_waitq);
	init_waitqueue_head(&sai->sai_thread.t_ctl_waitq);
	init_waitqueue_head(&sai->sai_agl_thread.t_ctl_waitq);

	INIT_LIST_HEAD(&sai->sai_interim_entries);
	INIT_LIST_HEAD(&sai->sai_entries);
	INIT_LIST_HEAD(&sai->sai_agls);

	for (i = 0; i < LL_SA_CACHE_SIZE; i++) {
		INIT_LIST_HEAD(&sai->sai_cache[i]);
		spin_lock_init(&sai->sai_cache_lock[i]);
	}
	atomic_set(&sai->sai_cache_count, 0);

	spin_lock(&sai_generation_lock);
	lli->lli_sa_generation = ++sai_generation;
	if (unlikely(!sai_generation))
		lli->lli_sa_generation = ++sai_generation;
	spin_unlock(&sai_generation_lock);

	return sai;
}

/* free sai */
static inline void ll_sai_free(struct ll_statahead_info *sai)
{
	LASSERT(sai->sai_dentry);
	dput(sai->sai_dentry);
	kfree(sai);
}

/*
 * take refcount of sai if sai for @dir exists, which means statahead is on for
 * this directory.
 */
static inline struct ll_statahead_info *ll_sai_get(struct inode *dir)
{
	struct ll_inode_info *lli = ll_i2info(dir);
	struct ll_statahead_info *sai = NULL;

	spin_lock(&lli->lli_sa_lock);
	sai = lli->lli_sai;
	if (sai)
		atomic_inc(&sai->sai_refcount);
	spin_unlock(&lli->lli_sa_lock);

	return sai;
}

/*
 * put sai refcount after use, if refcount reaches zero, free sai and sa_entries
 * attached to it.
 */
static void ll_sai_put(struct ll_statahead_info *sai)
{
	struct ll_inode_info *lli = ll_i2info(sai->sai_dentry->d_inode);

	if (atomic_dec_and_lock(&sai->sai_refcount, &lli->lli_sa_lock)) {
		struct ll_sb_info *sbi = ll_i2sbi(sai->sai_dentry->d_inode);
		struct sa_entry *entry, *next;

		lli->lli_sai = NULL;
		spin_unlock(&lli->lli_sa_lock);

		LASSERT(thread_is_stopped(&sai->sai_thread));
		LASSERT(thread_is_stopped(&sai->sai_agl_thread));
		LASSERT(sai->sai_sent == sai->sai_replied);
		LASSERT(!sa_has_callback(sai));

		list_for_each_entry_safe(entry, next, &sai->sai_entries,
					 se_list)
			sa_kill(sai, entry);

		LASSERT(atomic_read(&sai->sai_cache_count) == 0);
		LASSERT(list_empty(&sai->sai_agls));

		ll_sai_free(sai);
		atomic_dec(&sbi->ll_sa_running);
	}
}

/* Do NOT forget to drop inode refcount when into sai_agls. */
static void ll_agl_trigger(struct inode *inode, struct ll_statahead_info *sai)
{
	struct ll_inode_info *lli   = ll_i2info(inode);
	__u64		 index = lli->lli_agl_index;
	int		   rc;

	LASSERT(list_empty(&lli->lli_agl_list));

	/* AGL maybe fall behind statahead with one entry */
	if (is_omitted_entry(sai, index + 1)) {
		lli->lli_agl_index = 0;
		iput(inode);
		return;
	}

	/* Someone is in glimpse (sync or async), do nothing. */
	rc = down_write_trylock(&lli->lli_glimpse_sem);
	if (rc == 0) {
		lli->lli_agl_index = 0;
		iput(inode);
		return;
	}

	/*
	 * Someone triggered glimpse within 1 sec before.
	 * 1) The former glimpse succeeded with glimpse lock granted by OST, and
	 *    if the lock is still cached on client, AGL needs to do nothing. If
	 *    it is cancelled by other client, AGL maybe cannot obtain new lock
	 *    for no glimpse callback triggered by AGL.
	 * 2) The former glimpse succeeded, but OST did not grant glimpse lock.
	 *    Under such case, it is quite possible that the OST will not grant
	 *    glimpse lock for AGL also.
	 * 3) The former glimpse failed, compared with other two cases, it is
	 *    relative rare. AGL can ignore such case, and it will not muchly
	 *    affect the performance.
	 */
	if (lli->lli_glimpse_time != 0 &&
	    time_before(cfs_time_shift(-1), lli->lli_glimpse_time)) {
		up_write(&lli->lli_glimpse_sem);
		lli->lli_agl_index = 0;
		iput(inode);
		return;
	}

	CDEBUG(D_READA, "Handling (init) async glimpse: inode = "
	       DFID", idx = %llu\n", PFID(&lli->lli_fid), index);

	cl_agl(inode);
	lli->lli_agl_index = 0;
	lli->lli_glimpse_time = cfs_time_current();
	up_write(&lli->lli_glimpse_sem);

	CDEBUG(D_READA, "Handled (init) async glimpse: inode= "
	       DFID", idx = %llu, rc = %d\n",
	       PFID(&lli->lli_fid), index, rc);

	iput(inode);
}

/*
 * prepare inode for sa entry, add it into agl list, now sa_entry is ready
 * to be used by scanner process.
 */
static void sa_instantiate(struct ll_statahead_info *sai,
			   struct sa_entry *entry)
{
	struct inode *dir = sai->sai_dentry->d_inode;
	struct inode	   *child;
	struct md_enqueue_info *minfo;
	struct lookup_intent   *it;
	struct ptlrpc_request  *req;
	struct mdt_body	*body;
	int		     rc    = 0;

	LASSERT(entry->se_handle != 0);

	minfo = entry->se_minfo;
	it = &minfo->mi_it;
	req = entry->se_req;
	body = req_capsule_server_get(&req->rq_pill, &RMF_MDT_BODY);
	if (!body) {
		rc = -EFAULT;
		goto out;
	}

	child = entry->se_inode;
	if (!child) {
		/*
		 * lookup.
		 */
		LASSERT(fid_is_zero(&minfo->mi_data.op_fid2));

		/* XXX: No fid in reply, this is probably cross-ref case.
		 * SA can't handle it yet.
		 */
		if (body->mbo_valid & OBD_MD_MDS) {
			rc = -EAGAIN;
			goto out;
		}
	} else {
		/*
		 * revalidate.
		 */
		/* unlinked and re-created with the same name */
		if (unlikely(!lu_fid_eq(&minfo->mi_data.op_fid2, &body->mbo_fid1))) {
			entry->se_inode = NULL;
			iput(child);
			child = NULL;
		}
	}

	it->it_lock_handle = entry->se_handle;
	rc = md_revalidate_lock(ll_i2mdexp(dir), it, ll_inode2fid(dir), NULL);
	if (rc != 1) {
		rc = -EAGAIN;
		goto out;
	}

	rc = ll_prep_inode(&child, req, dir->i_sb, it);
	if (rc)
		goto out;

	CDEBUG(D_READA, "%s: setting %.*s" DFID " l_data to inode %p\n",
	       ll_get_fsname(child->i_sb, NULL, 0),
	       entry->se_qstr.len, entry->se_qstr.name,
	       PFID(ll_inode2fid(child)), child);
	ll_set_lock_data(ll_i2sbi(dir)->ll_md_exp, child, it, NULL);

	entry->se_inode = child;

	if (agl_should_run(sai, child))
		ll_agl_add(sai, child, entry->se_index);

out:
	/*
	 * sa_make_ready() will drop ldlm ibits lock refcount by calling
	 * ll_intent_drop_lock() in spite of failures. Do not worry about
	 * calling ll_intent_drop_lock() more than once.
	 */
	sa_make_ready(sai, entry, rc);
}

/* once there are async stat replies, instantiate sa_entry from replies */
static void sa_handle_callback(struct ll_statahead_info *sai)
{
	struct ll_inode_info *lli;

	lli = ll_i2info(sai->sai_dentry->d_inode);

	while (sa_has_callback(sai)) {
		struct sa_entry *entry;

		spin_lock(&lli->lli_sa_lock);
		if (unlikely(!sa_has_callback(sai))) {
			spin_unlock(&lli->lli_sa_lock);
			break;
		}
		entry = list_entry(sai->sai_interim_entries.next,
				   struct sa_entry, se_list);
		list_del_init(&entry->se_list);
		spin_unlock(&lli->lli_sa_lock);

		sa_instantiate(sai, entry);
	}
}

/*
 * callback for async stat, because this is called in ptlrpcd context, we only
 * put sa_entry in sai_cb_entries list, and let sa_handle_callback() to really
 * prepare inode and instantiate sa_entry later.
 */
static int ll_statahead_interpret(struct ptlrpc_request *req,
				  struct md_enqueue_info *minfo, int rc)
{
	struct lookup_intent     *it  = &minfo->mi_it;
	struct inode	     *dir = minfo->mi_dir;
	struct ll_inode_info     *lli = ll_i2info(dir);
	struct ll_statahead_info *sai = lli->lli_sai;
	struct sa_entry *entry = (struct sa_entry *)minfo->mi_cbdata;
	wait_queue_head_t *waitq = NULL;
	__u64 handle = 0;

	if (it_disposition(it, DISP_LOOKUP_NEG))
		rc = -ENOENT;

	/*
	 * because statahead thread will wait for all inflight RPC to finish,
	 * sai should be always valid, no need to refcount
	 */
	LASSERT(sai);
	LASSERT(!thread_is_stopped(&sai->sai_thread));
	LASSERT(entry);

	CDEBUG(D_READA, "sa_entry %.*s rc %d\n",
	       entry->se_qstr.len, entry->se_qstr.name, rc);

	if (rc) {
		ll_intent_release(it);
		iput(dir);
		kfree(minfo);
	} else {
		/*
		 * release ibits lock ASAP to avoid deadlock when statahead
		 * thread enqueues lock on parent in readdir and another
		 * process enqueues lock on child with parent lock held, eg.
		 * unlink.
		 */
		handle = it->it_lock_handle;
		ll_intent_drop_lock(it);
	}

	spin_lock(&lli->lli_sa_lock);
	if (rc) {
		if (__sa_make_ready(sai, entry, rc))
			waitq = &sai->sai_waitq;
	} else {
		entry->se_minfo = minfo;
		entry->se_req = ptlrpc_request_addref(req);
		/*
		 * Release the async ibits lock ASAP to avoid deadlock
		 * when statahead thread tries to enqueue lock on parent
		 * for readpage and other tries to enqueue lock on child
		 * with parent's lock held, for example: unlink.
		 */
		entry->se_handle = handle;
		if (!sa_has_callback(sai))
			waitq = &sai->sai_thread.t_ctl_waitq;

		list_add_tail(&entry->se_list, &sai->sai_interim_entries);
	}
	sai->sai_replied++;

	if (waitq)
		wake_up(waitq);
	spin_unlock(&lli->lli_sa_lock);

	return rc;
}

/* finish async stat RPC arguments */
static void sa_fini_data(struct md_enqueue_info *minfo,
			 struct ldlm_enqueue_info *einfo)
{
	LASSERT(minfo && einfo);
	iput(minfo->mi_dir);
	kfree(minfo);
	kfree(einfo);
}

/**
 * prepare arguments for async stat RPC.
 */
static int sa_prep_data(struct inode *dir, struct inode *child,
			struct sa_entry *entry, struct md_enqueue_info **pmi,
			struct ldlm_enqueue_info **pei)
{
	const struct qstr      *qstr = &entry->se_qstr;
	struct md_enqueue_info   *minfo;
	struct ldlm_enqueue_info *einfo;
	struct md_op_data	*op_data;

	einfo = kzalloc(sizeof(*einfo), GFP_NOFS);
	if (!einfo)
		return -ENOMEM;

	minfo = kzalloc(sizeof(*minfo), GFP_NOFS);
	if (!minfo) {
		kfree(einfo);
		return -ENOMEM;
	}

	op_data = ll_prep_md_op_data(&minfo->mi_data, dir, child, qstr->name,
				     qstr->len, 0, LUSTRE_OPC_ANY, NULL);
	if (IS_ERR(op_data)) {
		kfree(einfo);
		kfree(minfo);
		return PTR_ERR(op_data);
	}

	minfo->mi_it.it_op = IT_GETATTR;
	minfo->mi_dir = igrab(dir);
	minfo->mi_cb = ll_statahead_interpret;
	minfo->mi_cbdata = entry;

	einfo->ei_type   = LDLM_IBITS;
	einfo->ei_mode   = it_to_lock_mode(&minfo->mi_it);
	einfo->ei_cb_bl  = ll_md_blocking_ast;
	einfo->ei_cb_cp  = ldlm_completion_ast;
	einfo->ei_cb_gl  = NULL;
	einfo->ei_cbdata = NULL;

	*pmi = minfo;
	*pei = einfo;

	return 0;
}

/* async stat for file not found in dcache */
static int sa_lookup(struct inode *dir, struct sa_entry *entry)
{
	struct md_enqueue_info   *minfo;
	struct ldlm_enqueue_info *einfo;
	int		       rc;

	rc = sa_prep_data(dir, NULL, entry, &minfo, &einfo);
	if (rc)
		return rc;

	rc = md_intent_getattr_async(ll_i2mdexp(dir), minfo, einfo);
	if (rc)
		sa_fini_data(minfo, einfo);

	return rc;
}

/**
 * async stat for file found in dcache, similar to .revalidate
 *
 * \retval	1 dentry valid, no RPC sent
 * \retval	0 dentry invalid, will send async stat RPC
 * \retval	negative number upon error
 */
static int sa_revalidate(struct inode *dir, struct sa_entry *entry,
			 struct dentry *dentry)
{
	struct inode	     *inode = d_inode(dentry);
	struct lookup_intent      it = { .it_op = IT_GETATTR,
					 .it_lock_handle = 0 };
	struct md_enqueue_info   *minfo;
	struct ldlm_enqueue_info *einfo;
	int rc;

	if (unlikely(!inode))
		return 1;

	if (d_mountpoint(dentry))
		return 1;

	entry->se_inode = igrab(inode);
	rc = md_revalidate_lock(ll_i2mdexp(dir), &it, ll_inode2fid(inode),
				NULL);
	if (rc == 1) {
		entry->se_handle = it.it_lock_handle;
		ll_intent_release(&it);
		return 1;
	}

	rc = sa_prep_data(dir, inode, entry, &minfo, &einfo);
	if (rc) {
		entry->se_inode = NULL;
		iput(inode);
		return rc;
	}

	rc = md_intent_getattr_async(ll_i2mdexp(dir), minfo, einfo);
	if (rc) {
		entry->se_inode = NULL;
		iput(inode);
		sa_fini_data(minfo, einfo);
	}

	return rc;
}

/* async stat for file with @name */
static void sa_statahead(struct dentry *parent, const char *name, int len)
{
	struct inode	     *dir    = d_inode(parent);
	struct ll_inode_info     *lli    = ll_i2info(dir);
	struct ll_statahead_info *sai    = lli->lli_sai;
	struct dentry	    *dentry = NULL;
	struct sa_entry *entry;
	int		       rc;

	entry = sa_alloc(parent, sai, sai->sai_index, name, len);
	if (IS_ERR(entry))
		return;

	dentry = d_lookup(parent, &entry->se_qstr);
	if (!dentry) {
		rc = sa_lookup(dir, entry);
	} else {
		rc = sa_revalidate(dir, entry, dentry);
		if (rc == 1 && agl_should_run(sai, d_inode(dentry)))
			ll_agl_add(sai, d_inode(dentry), entry->se_index);
	}

	if (dentry)
		dput(dentry);

	if (rc)
		sa_make_ready(sai, entry, rc);
	else
		sai->sai_sent++;

	sai->sai_index++;
}

/* async glimpse (agl) thread main function */
static int ll_agl_thread(void *arg)
{
	struct dentry	    *parent = arg;
	struct inode	     *dir    = d_inode(parent);
	struct ll_inode_info     *plli   = ll_i2info(dir);
	struct ll_inode_info     *clli;
	struct ll_sb_info	*sbi    = ll_i2sbi(dir);
	struct ll_statahead_info *sai;
	struct ptlrpc_thread *thread;
	struct l_wait_info	lwi    = { 0 };

	sai = ll_sai_get(dir);
	thread = &sai->sai_agl_thread;
	thread->t_pid = current_pid();
	CDEBUG(D_READA, "agl thread started: sai %p, parent %pd\n",
	       sai, parent);

	atomic_inc(&sbi->ll_agl_total);
	spin_lock(&plli->lli_agl_lock);
	sai->sai_agl_valid = 1;
	if (thread_is_init(thread))
		/* If someone else has changed the thread state
		 * (e.g. already changed to SVC_STOPPING), we can't just
		 * blindly overwrite that setting.
		 */
		thread_set_flags(thread, SVC_RUNNING);
	spin_unlock(&plli->lli_agl_lock);
	wake_up(&thread->t_ctl_waitq);

	while (1) {
		l_wait_event(thread->t_ctl_waitq,
			     !list_empty(&sai->sai_agls) ||
			     !thread_is_running(thread),
			     &lwi);

		if (!thread_is_running(thread))
			break;

		spin_lock(&plli->lli_agl_lock);
		/* The statahead thread maybe help to process AGL entries,
		 * so check whether list empty again.
		 */
		if (!list_empty(&sai->sai_agls)) {
			clli = list_entry(sai->sai_agls.next,
					  struct ll_inode_info, lli_agl_list);
			list_del_init(&clli->lli_agl_list);
			spin_unlock(&plli->lli_agl_lock);
			ll_agl_trigger(&clli->lli_vfs_inode, sai);
		} else {
			spin_unlock(&plli->lli_agl_lock);
		}
	}

	spin_lock(&plli->lli_agl_lock);
	sai->sai_agl_valid = 0;
	while (!list_empty(&sai->sai_agls)) {
		clli = list_entry(sai->sai_agls.next,
				  struct ll_inode_info, lli_agl_list);
		list_del_init(&clli->lli_agl_list);
		spin_unlock(&plli->lli_agl_lock);
		clli->lli_agl_index = 0;
		iput(&clli->lli_vfs_inode);
		spin_lock(&plli->lli_agl_lock);
	}
	thread_set_flags(thread, SVC_STOPPED);
	spin_unlock(&plli->lli_agl_lock);
	wake_up(&thread->t_ctl_waitq);
	ll_sai_put(sai);
	CDEBUG(D_READA, "agl thread stopped: sai %p, parent %pd\n",
	       sai, parent);
	return 0;
}

/* start agl thread */
static void ll_start_agl(struct dentry *parent, struct ll_statahead_info *sai)
{
	struct ptlrpc_thread *thread = &sai->sai_agl_thread;
	struct l_wait_info    lwi    = { 0 };
	struct ll_inode_info  *plli;
	struct task_struct *task;

	CDEBUG(D_READA, "start agl thread: sai %p, parent %pd\n",
	       sai, parent);

	plli = ll_i2info(d_inode(parent));
	task = kthread_run(ll_agl_thread, parent, "ll_agl_%u",
			   plli->lli_opendir_pid);
	if (IS_ERR(task)) {
		CERROR("can't start ll_agl thread, rc: %ld\n", PTR_ERR(task));
		thread_set_flags(thread, SVC_STOPPED);
		return;
	}

	l_wait_event(thread->t_ctl_waitq,
		     thread_is_running(thread) || thread_is_stopped(thread),
		     &lwi);
}

/* statahead thread main function */
static int ll_statahead_thread(void *arg)
{
	struct dentry	    *parent = arg;
	struct inode	     *dir    = d_inode(parent);
	struct ll_inode_info     *lli   = ll_i2info(dir);
	struct ll_sb_info	*sbi    = ll_i2sbi(dir);
	struct ll_statahead_info *sai;
	struct ptlrpc_thread *sa_thread;
	struct ptlrpc_thread *agl_thread;
	struct page	      *page = NULL;
	__u64		     pos    = 0;
	int		       first  = 0;
	int		       rc     = 0;
	struct md_op_data *op_data;
	struct l_wait_info	lwi    = { 0 };

	sai = ll_sai_get(dir);
	sa_thread = &sai->sai_thread;
	agl_thread = &sai->sai_agl_thread;
	sa_thread->t_pid = current_pid();
	CDEBUG(D_READA, "statahead thread starting: sai %p, parent %pd\n",
	       sai, parent);

	op_data = ll_prep_md_op_data(NULL, dir, dir, NULL, 0, 0,
				     LUSTRE_OPC_ANY, dir);
	if (IS_ERR(op_data)) {
		rc = PTR_ERR(op_data);
		goto out;
	}

	op_data->op_max_pages = ll_i2sbi(dir)->ll_md_brw_pages;

	if (sbi->ll_flags & LL_SBI_AGL_ENABLED)
		ll_start_agl(parent, sai);

	atomic_inc(&sbi->ll_sa_total);
	spin_lock(&lli->lli_sa_lock);
	if (thread_is_init(sa_thread))
		/* If someone else has changed the thread state
		 * (e.g. already changed to SVC_STOPPING), we can't just
		 * blindly overwrite that setting.
		 */
		thread_set_flags(sa_thread, SVC_RUNNING);
	spin_unlock(&lli->lli_sa_lock);
	wake_up(&sa_thread->t_ctl_waitq);

	while (pos != MDS_DIR_END_OFF && thread_is_running(sa_thread)) {
		struct lu_dirpage *dp;
		struct lu_dirent  *ent;

		sai->sai_in_readpage = 1;
		page = ll_get_dir_page(dir, op_data, pos);
		sai->sai_in_readpage = 0;
		if (IS_ERR(page)) {
			rc = PTR_ERR(page);
			CDEBUG(D_READA, "error reading dir "DFID" at %llu/%llu: opendir_pid = %u: rc = %d\n",
			       PFID(ll_inode2fid(dir)), pos, sai->sai_index,
			       lli->lli_opendir_pid, rc);
			break;
		}

		dp = page_address(page);
		for (ent = lu_dirent_start(dp);
		     ent && thread_is_running(sa_thread) && !sa_low_hit(sai);
		     ent = lu_dirent_next(ent)) {
			__u64 hash;
			int namelen;
			char *name;

			hash = le64_to_cpu(ent->lde_hash);
			if (unlikely(hash < pos))
				/*
				 * Skip until we find target hash value.
				 */
				continue;

			namelen = le16_to_cpu(ent->lde_namelen);
			if (unlikely(namelen == 0))
				/*
				 * Skip dummy record.
				 */
				continue;

			name = ent->lde_name;
			if (name[0] == '.') {
				if (namelen == 1) {
					/*
					 * skip "."
					 */
					continue;
				} else if (name[1] == '.' && namelen == 2) {
					/*
					 * skip ".."
					 */
					continue;
				} else if (!sai->sai_ls_all) {
					/*
					 * skip hidden files.
					 */
					sai->sai_skip_hidden++;
					continue;
				}
			}

			/*
			 * don't stat-ahead first entry.
			 */
			if (unlikely(++first == 1))
				continue;

			/* wait for spare statahead window */
			do {
				l_wait_event(sa_thread->t_ctl_waitq,
					     !sa_sent_full(sai) ||
					     sa_has_callback(sai) ||
					     !list_empty(&sai->sai_agls) ||
					     !thread_is_running(sa_thread),
					     &lwi);
				sa_handle_callback(sai);

				spin_lock(&lli->lli_agl_lock);
				while (sa_sent_full(sai) &&
				       !agl_list_empty(sai)) {
					struct ll_inode_info *clli;

					clli = list_entry(sai->sai_agls.next,
							  struct ll_inode_info, lli_agl_list);
					list_del_init(&clli->lli_agl_list);
					spin_unlock(&lli->lli_agl_lock);

					ll_agl_trigger(&clli->lli_vfs_inode,
						       sai);

					spin_lock(&lli->lli_agl_lock);
				}
				spin_unlock(&lli->lli_agl_lock);
			} while (sa_sent_full(sai) &&
				 thread_is_running(sa_thread));

			sa_statahead(parent, name, namelen);
		}

		pos = le64_to_cpu(dp->ldp_hash_end);
		ll_release_page(dir, page,
				le32_to_cpu(dp->ldp_flags) & LDF_COLLIDE);

		if (sa_low_hit(sai)) {
			rc = -EFAULT;
			atomic_inc(&sbi->ll_sa_wrong);
			CDEBUG(D_READA, "Statahead for dir "DFID" hit ratio too low: hit/miss %llu/%llu, sent/replied %llu/%llu, stopping statahead thread: pid %d\n",
			       PFID(&lli->lli_fid), sai->sai_hit,
			       sai->sai_miss, sai->sai_sent,
			       sai->sai_replied, current_pid());
			break;
		}
	}
	ll_finish_md_op_data(op_data);

	if (rc < 0) {
		spin_lock(&lli->lli_sa_lock);
		thread_set_flags(sa_thread, SVC_STOPPING);
		lli->lli_sa_enabled = 0;
		spin_unlock(&lli->lli_sa_lock);
	}

	/*
	 * statahead is finished, but statahead entries need to be cached, wait
	 * for file release to stop me.
	 */
	while (thread_is_running(sa_thread)) {
		l_wait_event(sa_thread->t_ctl_waitq,
			     sa_has_callback(sai) ||
			     !agl_list_empty(sai) ||
			     !thread_is_running(sa_thread),
			     &lwi);

		sa_handle_callback(sai);
	}
out:
	if (sai->sai_agl_valid) {
		spin_lock(&lli->lli_agl_lock);
		thread_set_flags(agl_thread, SVC_STOPPING);
		spin_unlock(&lli->lli_agl_lock);
		wake_up(&agl_thread->t_ctl_waitq);

		CDEBUG(D_READA, "stop agl thread: sai %p pid %u\n",
		       sai, (unsigned int)agl_thread->t_pid);
		l_wait_event(agl_thread->t_ctl_waitq,
			     thread_is_stopped(agl_thread),
			     &lwi);
	} else {
		/* Set agl_thread flags anyway. */
		thread_set_flags(agl_thread, SVC_STOPPED);
	}

	/*
	 * wait for inflight statahead RPCs to finish, and then we can free sai
	 * safely because statahead RPC will access sai data
	 */
	while (sai->sai_sent != sai->sai_replied) {
		/* in case we're not woken up, timeout wait */
		lwi = LWI_TIMEOUT(msecs_to_jiffies(MSEC_PER_SEC >> 3),
				  NULL, NULL);
		l_wait_event(sa_thread->t_ctl_waitq,
			     sai->sai_sent == sai->sai_replied, &lwi);
	}

	/* release resources held by statahead RPCs */
	sa_handle_callback(sai);

	spin_lock(&lli->lli_sa_lock);
	thread_set_flags(sa_thread, SVC_STOPPED);
	spin_unlock(&lli->lli_sa_lock);

	CDEBUG(D_READA, "statahead thread stopped: sai %p, parent %pd\n",
	       sai, parent);

	wake_up(&sai->sai_waitq);
	wake_up(&sa_thread->t_ctl_waitq);
	ll_sai_put(sai);

	return rc;
}

/* authorize opened dir handle @key to statahead */
void ll_authorize_statahead(struct inode *dir, void *key)
{
	struct ll_inode_info *lli = ll_i2info(dir);

	spin_lock(&lli->lli_sa_lock);
	if (!lli->lli_opendir_key && !lli->lli_sai) {
		/*
		 * if lli_sai is not NULL, it means previous statahead is not
		 * finished yet, we'd better not start a new statahead for now.
		 */
		LASSERT(!lli->lli_opendir_pid);
		lli->lli_opendir_key = key;
		lli->lli_opendir_pid = current_pid();
		lli->lli_sa_enabled = 1;
	}
	spin_unlock(&lli->lli_sa_lock);
}

/*
 * deauthorize opened dir handle @key to statahead, but statahead thread may
 * still be running, notify it to quit.
 */
void ll_deauthorize_statahead(struct inode *dir, void *key)
{
	struct ll_inode_info *lli = ll_i2info(dir);
	struct ll_statahead_info *sai;

	LASSERT(lli->lli_opendir_key == key);
	LASSERT(lli->lli_opendir_pid);

	CDEBUG(D_READA, "deauthorize statahead for "DFID"\n",
	       PFID(&lli->lli_fid));

	spin_lock(&lli->lli_sa_lock);
	lli->lli_opendir_key = NULL;
	lli->lli_opendir_pid = 0;
	lli->lli_sa_enabled = 0;
	sai = lli->lli_sai;
	if (sai && thread_is_running(&sai->sai_thread)) {
		/*
		 * statahead thread may not quit yet because it needs to cache
		 * entries, now it's time to tell it to quit.
		 */
		thread_set_flags(&sai->sai_thread, SVC_STOPPING);
		wake_up(&sai->sai_thread.t_ctl_waitq);
	}
	spin_unlock(&lli->lli_sa_lock);
}

enum {
	/**
	 * not first dirent, or is "."
	 */
	LS_NOT_FIRST_DE = 0,
	/**
	 * the first non-hidden dirent
	 */
	LS_FIRST_DE,
	/**
	 * the first hidden dirent, that is "."
	 */
	LS_FIRST_DOT_DE
};

/* file is first dirent under @dir */
static int is_first_dirent(struct inode *dir, struct dentry *dentry)
{
	const struct qstr  *target = &dentry->d_name;
	struct md_op_data *op_data;
	struct page	  *page;
	__u64		 pos    = 0;
	int		   dot_de;
	int rc = LS_NOT_FIRST_DE;

	op_data = ll_prep_md_op_data(NULL, dir, dir, NULL, 0, 0,
				     LUSTRE_OPC_ANY, dir);
	if (IS_ERR(op_data))
		return PTR_ERR(op_data);
	/**
	 * FIXME choose the start offset of the readdir
	 */
	op_data->op_max_pages = ll_i2sbi(dir)->ll_md_brw_pages;

	page = ll_get_dir_page(dir, op_data, pos);

	while (1) {
		struct lu_dirpage *dp;
		struct lu_dirent  *ent;

		if (IS_ERR(page)) {
			struct ll_inode_info *lli = ll_i2info(dir);

			rc = PTR_ERR(page);
			CERROR("%s: error reading dir "DFID" at %llu: opendir_pid = %u : rc = %d\n",
			       ll_get_fsname(dir->i_sb, NULL, 0),
			       PFID(ll_inode2fid(dir)), pos,
			       lli->lli_opendir_pid, rc);
			break;
		}

		dp = page_address(page);
		for (ent = lu_dirent_start(dp); ent;
		     ent = lu_dirent_next(ent)) {
			__u64 hash;
			int namelen;
			char *name;

			hash = le64_to_cpu(ent->lde_hash);
			/* The ll_get_dir_page() can return any page containing
			 * the given hash which may be not the start hash.
			 */
			if (unlikely(hash < pos))
				continue;

			namelen = le16_to_cpu(ent->lde_namelen);
			if (unlikely(namelen == 0))
				/*
				 * skip dummy record.
				 */
				continue;

			name = ent->lde_name;
			if (name[0] == '.') {
				if (namelen == 1)
					/*
					 * skip "."
					 */
					continue;
				else if (name[1] == '.' && namelen == 2)
					/*
					 * skip ".."
					 */
					continue;
				else
					dot_de = 1;
			} else {
				dot_de = 0;
			}

			if (dot_de && target->name[0] != '.') {
				CDEBUG(D_READA, "%.*s skip hidden file %.*s\n",
				       target->len, target->name,
				       namelen, name);
				continue;
			}

			if (target->len != namelen ||
			    memcmp(target->name, name, namelen) != 0)
				rc = LS_NOT_FIRST_DE;
			else if (!dot_de)
				rc = LS_FIRST_DE;
			else
				rc = LS_FIRST_DOT_DE;

			ll_release_page(dir, page, false);
			goto out;
		}
		pos = le64_to_cpu(dp->ldp_hash_end);
		if (pos == MDS_DIR_END_OFF) {
			/*
			 * End of directory reached.
			 */
			ll_release_page(dir, page, false);
			goto out;
		} else {
			/*
			 * chain is exhausted
			 * Normal case: continue to the next page.
			 */
			ll_release_page(dir, page,
					le32_to_cpu(dp->ldp_flags) &
					LDF_COLLIDE);
			page = ll_get_dir_page(dir, op_data, pos);
		}
	}
out:
	ll_finish_md_op_data(op_data);
	return rc;
}

/**
 * revalidate @dentryp from statahead cache
 *
 * \param[in]  dir	parent directory
 * \param[in]  sai	sai structure
 * \param[out] dentryp	pointer to dentry which will be revalidated
 * \param[in]  unplug	unplug statahead window only (normally for negative
 *			dentry)
 * \retval		1 on success, dentry is saved in @dentryp
 * \retval		0 if revalidation failed (no proper lock on client)
 * \retval		negative number upon error
 */
static int revalidate_statahead_dentry(struct inode *dir,
				       struct ll_statahead_info *sai,
				       struct dentry **dentryp,
				       bool unplug)
{
	struct ll_inode_info *lli = ll_i2info(dir);
	struct sa_entry *entry = NULL;
	struct l_wait_info lwi = { 0 };
	struct ll_dentry_data *ldd;
	int rc = 0;

	if ((*dentryp)->d_name.name[0] == '.') {
		if (sai->sai_ls_all ||
		    sai->sai_miss_hidden >= sai->sai_skip_hidden) {
			/*
			 * Hidden dentry is the first one, or statahead
			 * thread does not skip so many hidden dentries
			 * before "sai_ls_all" enabled as below.
			 */
		} else {
			if (!sai->sai_ls_all)
				/*
				 * It maybe because hidden dentry is not
				 * the first one, "sai_ls_all" was not
				 * set, then "ls -al" missed. Enable
				 * "sai_ls_all" for such case.
				 */
				sai->sai_ls_all = 1;

			/*
			 * Such "getattr" has been skipped before
			 * "sai_ls_all" enabled as above.
			 */
			sai->sai_miss_hidden++;
			return -EAGAIN;
		}
	}

	if (unplug) {
		rc = 1;
		goto out_unplug;
	}

	entry = sa_get(sai, &(*dentryp)->d_name);
	if (!entry) {
		rc = -EAGAIN;
		goto out_unplug;
	}

	/* if statahead is busy in readdir, help it do post-work */
	if (!sa_ready(entry) && sai->sai_in_readpage)
		sa_handle_callback(sai);

	if (!sa_ready(entry)) {
		spin_lock(&lli->lli_sa_lock);
		sai->sai_index_wait = entry->se_index;
		spin_unlock(&lli->lli_sa_lock);
		lwi = LWI_TIMEOUT_INTR(cfs_time_seconds(30), NULL,
				       LWI_ON_SIGNAL_NOOP, NULL);
		rc = l_wait_event(sai->sai_waitq, sa_ready(entry), &lwi);
		if (rc < 0) {
			/*
			 * entry may not be ready, so it may be used by inflight
			 * statahead RPC, don't free it.
			 */
			entry = NULL;
			rc = -EAGAIN;
			goto out_unplug;
		}
	}

	if (entry->se_state == SA_ENTRY_SUCC && entry->se_inode) {
		struct inode *inode = entry->se_inode;
		struct lookup_intent it = { .it_op = IT_GETATTR,
					    .it_lock_handle = entry->se_handle };
		__u64 bits;

		rc = md_revalidate_lock(ll_i2mdexp(dir), &it,
					ll_inode2fid(inode), &bits);
		if (rc == 1) {
			if (!(*dentryp)->d_inode) {
				struct dentry *alias;

				alias = ll_splice_alias(inode, *dentryp);
				if (IS_ERR(alias)) {
					ll_intent_release(&it);
					rc = PTR_ERR(alias);
					goto out_unplug;
				}
				*dentryp = alias;
				/**
				 * statahead prepared this inode, transfer inode
				 * refcount from sa_entry to dentry
				 */
				entry->se_inode = NULL;
			} else if ((*dentryp)->d_inode != inode) {
				/* revalidate, but inode is recreated */
				CDEBUG(D_READA,
				       "%s: stale dentry %pd inode "DFID", statahead inode "DFID"\n",
				       ll_get_fsname((*dentryp)->d_inode->i_sb,
						     NULL, 0),
				       *dentryp,
				       PFID(ll_inode2fid((*dentryp)->d_inode)),
				       PFID(ll_inode2fid(inode)));
				ll_intent_release(&it);
				rc = -ESTALE;
				goto out_unplug;
			}

			if ((bits & MDS_INODELOCK_LOOKUP) &&
			    d_lustre_invalid(*dentryp))
				d_lustre_revalidate(*dentryp);
			ll_intent_release(&it);
		}
	}
out_unplug:
	/*
	 * statahead cached sa_entry can be used only once, and will be killed
	 * right after use, so if lookup/revalidate accessed statahead cache,
	 * set dentry ldd_sa_generation to parent lli_sa_generation, later if we
	 * stat this file again, we know we've done statahead before, see
	 * dentry_may_statahead().
	 */
	ldd = ll_d2d(*dentryp);
<<<<<<< HEAD
	/* ldd can be NULL if llite lookup failed. */
	if (ldd)
		ldd->lld_sa_generation = lli->lli_sa_generation;
=======
	lli = ll_i2info(dir);
	ldd->lld_sa_generation = lli->lli_sa_generation;
>>>>>>> c4364f83
	sa_put(sai, entry);
	return rc;
}

/**
 * start statahead thread
 *
 * \param[in] dir	parent directory
 * \param[in] dentry	dentry that triggers statahead, normally the first
 *			dirent under @dir
 * \retval		-EAGAIN on success, because when this function is
 *			called, it's already in lookup call, so client should
 *			do it itself instead of waiting for statahead thread
 *			to do it asynchronously.
 * \retval		negative number upon error
 */
static int start_statahead_thread(struct inode *dir, struct dentry *dentry)
{
	struct ll_inode_info *lli = ll_i2info(dir);
	struct ll_statahead_info *sai = NULL;
	struct l_wait_info lwi = { 0 };
	struct ptlrpc_thread *thread;
	struct task_struct *task;
	struct dentry *parent = dentry->d_parent;
	int rc;

	/* I am the "lli_opendir_pid" owner, only me can set "lli_sai". */
	rc = is_first_dirent(dir, dentry);
	if (rc == LS_NOT_FIRST_DE) {
		/* It is not "ls -{a}l" operation, no need statahead for it. */
		rc = -EFAULT;
		goto out;
	}

	sai = ll_sai_alloc(parent);
	if (!sai) {
		rc = -ENOMEM;
		goto out;
	}

	sai->sai_ls_all = (rc == LS_FIRST_DOT_DE);
	/*
	 * if current lli_opendir_key was deauthorized, or dir re-opened by
	 * another process, don't start statahead, otherwise the newly spawned
	 * statahead thread won't be notified to quit.
	 */
	spin_lock(&lli->lli_sa_lock);
	if (unlikely(lli->lli_sai || lli->lli_opendir_key ||
		     lli->lli_opendir_pid != current->pid)) {
		spin_unlock(&lli->lli_sa_lock);
		rc = -EPERM;
		goto out;
	}
	lli->lli_sai = sai;
	spin_unlock(&lli->lli_sa_lock);

	atomic_inc(&ll_i2sbi(parent->d_inode)->ll_sa_running);

	CDEBUG(D_READA, "start statahead thread: [pid %d] [parent %pd]\n",
	       current_pid(), parent);

	task = kthread_run(ll_statahead_thread, parent, "ll_sa_%u",
			   lli->lli_opendir_pid);
	thread = &sai->sai_thread;
	if (IS_ERR(task)) {
		rc = PTR_ERR(task);
		CERROR("can't start ll_sa thread, rc : %d\n", rc);
		goto out;
	}

	l_wait_event(thread->t_ctl_waitq,
		     thread_is_running(thread) || thread_is_stopped(thread),
		     &lwi);
	ll_sai_put(sai);

	/*
	 * We don't stat-ahead for the first dirent since we are already in
	 * lookup.
	 */
	return -EAGAIN;

out:
	/*
	 * once we start statahead thread failed, disable statahead so
	 * that subsequent stat won't waste time to try it.
	 */
	spin_lock(&lli->lli_sa_lock);
	lli->lli_sa_enabled = 0;
	lli->lli_sai = NULL;
	spin_unlock(&lli->lli_sa_lock);
	if (sai)
		ll_sai_free(sai);
	return rc;
}

/**
 * statahead entry function, this is called when client getattr on a file, it
 * will start statahead thread if this is the first dir entry, else revalidate
 * dentry from statahead cache.
 *
 * \param[in]  dir	parent directory
 * \param[out] dentryp	dentry to getattr
 * \param[in]  unplug	unplug statahead window only (normally for negative
 *			dentry)
 * \retval		1 on success
 * \retval		0 revalidation from statahead cache failed, caller needs
 *			to getattr from server directly
 * \retval		negative number on error, caller often ignores this and
 *			then getattr from server
 */
int ll_statahead(struct inode *dir, struct dentry **dentryp, bool unplug)
{
	struct ll_statahead_info *sai;

	sai = ll_sai_get(dir);
	if (sai) {
		int rc;

		rc = revalidate_statahead_dentry(dir, sai, dentryp, unplug);
		CDEBUG(D_READA, "revalidate statahead %pd: %d.\n",
		       *dentryp, rc);
		ll_sai_put(sai);
		return rc;
	}
	return start_statahead_thread(dir, *dentryp);
}<|MERGE_RESOLUTION|>--- conflicted
+++ resolved
@@ -1519,14 +1519,7 @@
 	 * dentry_may_statahead().
 	 */
 	ldd = ll_d2d(*dentryp);
-<<<<<<< HEAD
-	/* ldd can be NULL if llite lookup failed. */
-	if (ldd)
-		ldd->lld_sa_generation = lli->lli_sa_generation;
-=======
-	lli = ll_i2info(dir);
 	ldd->lld_sa_generation = lli->lli_sa_generation;
->>>>>>> c4364f83
 	sa_put(sai, entry);
 	return rc;
 }
