--- conflicted
+++ resolved
@@ -229,11 +229,7 @@
 	return 0;
 }
 
-<<<<<<< HEAD
-const struct file_operations amd_pmc_stb_debugfs_fops = {
-=======
 static const struct file_operations amd_pmc_stb_debugfs_fops = {
->>>>>>> ed9f4f96
 	.owner = THIS_MODULE,
 	.open = amd_pmc_stb_debugfs_open,
 	.read = amd_pmc_stb_debugfs_read,
