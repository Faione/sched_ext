/* SPDX-License-Identifier: GPL-2.0-only */
/*
 * Copyright (C) 2012 Regents of the University of California
 */

#ifndef _ASM_RISCV_PGTABLE_H
#define _ASM_RISCV_PGTABLE_H

#include <linux/mmzone.h>
#include <linux/sizes.h>

#include <asm/pgtable-bits.h>

#ifndef CONFIG_MMU
#define KERNEL_LINK_ADDR	PAGE_OFFSET
#define KERN_VIRT_SIZE		(UL(-1))
#else

#define ADDRESS_SPACE_END	(UL(-1))

#ifdef CONFIG_64BIT
/* Leave 2GB for kernel and BPF at the end of the address space */
#define KERNEL_LINK_ADDR	(ADDRESS_SPACE_END - SZ_2G + 1)
#else
#define KERNEL_LINK_ADDR	PAGE_OFFSET
#endif

/* Number of entries in the page global directory */
#define PTRS_PER_PGD    (PAGE_SIZE / sizeof(pgd_t))
/* Number of entries in the page table */
#define PTRS_PER_PTE    (PAGE_SIZE / sizeof(pte_t))

/*
 * Half of the kernel address space (1/4 of the entries of the page global
 * directory) is for the direct mapping.
 */
#define KERN_VIRT_SIZE          ((PTRS_PER_PGD / 2 * PGDIR_SIZE) / 2)

#define VMALLOC_SIZE     (KERN_VIRT_SIZE >> 1)
#define VMALLOC_END      PAGE_OFFSET
#define VMALLOC_START    (PAGE_OFFSET - VMALLOC_SIZE)

#define BPF_JIT_REGION_SIZE	(SZ_128M)
#ifdef CONFIG_64BIT
#define BPF_JIT_REGION_START	(BPF_JIT_REGION_END - BPF_JIT_REGION_SIZE)
#define BPF_JIT_REGION_END	(MODULES_END)
#else
#define BPF_JIT_REGION_START	(PAGE_OFFSET - BPF_JIT_REGION_SIZE)
#define BPF_JIT_REGION_END	(VMALLOC_END)
#endif

/* Modules always live before the kernel */
#ifdef CONFIG_64BIT
/* This is used to define the end of the KASAN shadow region */
#define MODULES_LOWEST_VADDR	(KERNEL_LINK_ADDR - SZ_2G)
#define MODULES_VADDR		(PFN_ALIGN((unsigned long)&_end) - SZ_2G)
#define MODULES_END		(PFN_ALIGN((unsigned long)&_start))
#endif

/*
 * Roughly size the vmemmap space to be large enough to fit enough
 * struct pages to map half the virtual address space. Then
 * position vmemmap directly below the VMALLOC region.
 */
#define VA_BITS_SV32 32
#ifdef CONFIG_64BIT
#define VA_BITS_SV39 39
#define VA_BITS_SV48 48
#define VA_BITS_SV57 57

#define VA_BITS		(pgtable_l5_enabled ? \
				VA_BITS_SV57 : (pgtable_l4_enabled ? VA_BITS_SV48 : VA_BITS_SV39))
#else
#define VA_BITS		VA_BITS_SV32
#endif

#define VMEMMAP_SHIFT \
	(VA_BITS - PAGE_SHIFT - 1 + STRUCT_PAGE_MAX_SHIFT)
#define VMEMMAP_SIZE	BIT(VMEMMAP_SHIFT)
#define VMEMMAP_END	VMALLOC_START
#define VMEMMAP_START	(VMALLOC_START - VMEMMAP_SIZE)

/*
 * Define vmemmap for pfn_to_page & page_to_pfn calls. Needed if kernel
 * is configured with CONFIG_SPARSEMEM_VMEMMAP enabled.
 */
#define vmemmap		((struct page *)VMEMMAP_START - (phys_ram_base >> PAGE_SHIFT))

#define PCI_IO_SIZE      SZ_16M
#define PCI_IO_END       VMEMMAP_START
#define PCI_IO_START     (PCI_IO_END - PCI_IO_SIZE)

#define FIXADDR_TOP      PCI_IO_START
#ifdef CONFIG_64BIT
#define MAX_FDT_SIZE	 PMD_SIZE
#define FIX_FDT_SIZE	 (MAX_FDT_SIZE + SZ_2M)
#define FIXADDR_SIZE     (PMD_SIZE + FIX_FDT_SIZE)
#else
#define MAX_FDT_SIZE	 PGDIR_SIZE
#define FIX_FDT_SIZE	 MAX_FDT_SIZE
#define FIXADDR_SIZE     (PGDIR_SIZE + FIX_FDT_SIZE)
#endif
#define FIXADDR_START    (FIXADDR_TOP - FIXADDR_SIZE)

#endif

#ifdef CONFIG_XIP_KERNEL
#define XIP_OFFSET		SZ_32M
#define XIP_OFFSET_MASK		(SZ_32M - 1)
#else
#define XIP_OFFSET		0
#endif

#ifndef __ASSEMBLY__

#include <asm/page.h>
#include <asm/tlbflush.h>
#include <linux/mm_types.h>
#include <asm/compat.h>

#define __page_val_to_pfn(_val)  (((_val) & _PAGE_PFN_MASK) >> _PAGE_PFN_SHIFT)

#ifdef CONFIG_64BIT
#include <asm/pgtable-64.h>

#define VA_USER_SV39 (UL(1) << (VA_BITS_SV39 - 1))
#define VA_USER_SV48 (UL(1) << (VA_BITS_SV48 - 1))
#define VA_USER_SV57 (UL(1) << (VA_BITS_SV57 - 1))

#define MMAP_VA_BITS_64 ((VA_BITS >= VA_BITS_SV48) ? VA_BITS_SV48 : VA_BITS)
#define MMAP_MIN_VA_BITS_64 (VA_BITS_SV39)
#define MMAP_VA_BITS (is_compat_task() ? VA_BITS_SV32 : MMAP_VA_BITS_64)
#define MMAP_MIN_VA_BITS (is_compat_task() ? VA_BITS_SV32 : MMAP_MIN_VA_BITS_64)
#else
#include <asm/pgtable-32.h>
#endif /* CONFIG_64BIT */

#include <linux/page_table_check.h>

#ifdef CONFIG_XIP_KERNEL
#define XIP_FIXUP(addr) ({							\
	uintptr_t __a = (uintptr_t)(addr);					\
	(__a >= CONFIG_XIP_PHYS_ADDR && \
	 __a < CONFIG_XIP_PHYS_ADDR + XIP_OFFSET * 2) ?	\
		__a - CONFIG_XIP_PHYS_ADDR + CONFIG_PHYS_RAM_BASE - XIP_OFFSET :\
		__a;								\
	})
#else
#define XIP_FIXUP(addr)		(addr)
#endif /* CONFIG_XIP_KERNEL */

struct pt_alloc_ops {
	pte_t *(*get_pte_virt)(phys_addr_t pa);
	phys_addr_t (*alloc_pte)(uintptr_t va);
#ifndef __PAGETABLE_PMD_FOLDED
	pmd_t *(*get_pmd_virt)(phys_addr_t pa);
	phys_addr_t (*alloc_pmd)(uintptr_t va);
	pud_t *(*get_pud_virt)(phys_addr_t pa);
	phys_addr_t (*alloc_pud)(uintptr_t va);
	p4d_t *(*get_p4d_virt)(phys_addr_t pa);
	phys_addr_t (*alloc_p4d)(uintptr_t va);
#endif
};

extern struct pt_alloc_ops pt_ops __initdata;

#ifdef CONFIG_MMU
/* Number of PGD entries that a user-mode program can use */
#define USER_PTRS_PER_PGD   (TASK_SIZE / PGDIR_SIZE)

/* Page protection bits */
#define _PAGE_BASE	(_PAGE_PRESENT | _PAGE_ACCESSED | _PAGE_USER)

#define PAGE_NONE		__pgprot(_PAGE_PROT_NONE | _PAGE_READ)
#define PAGE_READ		__pgprot(_PAGE_BASE | _PAGE_READ)
#define PAGE_WRITE		__pgprot(_PAGE_BASE | _PAGE_READ | _PAGE_WRITE)
#define PAGE_EXEC		__pgprot(_PAGE_BASE | _PAGE_EXEC)
#define PAGE_READ_EXEC		__pgprot(_PAGE_BASE | _PAGE_READ | _PAGE_EXEC)
#define PAGE_WRITE_EXEC		__pgprot(_PAGE_BASE | _PAGE_READ |	\
					 _PAGE_EXEC | _PAGE_WRITE)

#define PAGE_COPY		PAGE_READ
#define PAGE_COPY_EXEC		PAGE_READ_EXEC
#define PAGE_SHARED		PAGE_WRITE
#define PAGE_SHARED_EXEC	PAGE_WRITE_EXEC

#define _PAGE_KERNEL		(_PAGE_READ \
				| _PAGE_WRITE \
				| _PAGE_PRESENT \
				| _PAGE_ACCESSED \
				| _PAGE_DIRTY \
				| _PAGE_GLOBAL)

#define PAGE_KERNEL		__pgprot(_PAGE_KERNEL)
#define PAGE_KERNEL_READ	__pgprot(_PAGE_KERNEL & ~_PAGE_WRITE)
#define PAGE_KERNEL_EXEC	__pgprot(_PAGE_KERNEL | _PAGE_EXEC)
#define PAGE_KERNEL_READ_EXEC	__pgprot((_PAGE_KERNEL & ~_PAGE_WRITE) \
					 | _PAGE_EXEC)

#define PAGE_TABLE		__pgprot(_PAGE_TABLE)

#define _PAGE_IOREMAP	((_PAGE_KERNEL & ~_PAGE_MTMASK) | _PAGE_IO)
#define PAGE_KERNEL_IO		__pgprot(_PAGE_IOREMAP)

extern pgd_t swapper_pg_dir[];
extern pgd_t trampoline_pg_dir[];
extern pgd_t early_pg_dir[];

#ifdef CONFIG_TRANSPARENT_HUGEPAGE
static inline int pmd_present(pmd_t pmd)
{
	/*
	 * Checking for _PAGE_LEAF is needed too because:
	 * When splitting a THP, split_huge_page() will temporarily clear
	 * the present bit, in this situation, pmd_present() and
	 * pmd_trans_huge() still needs to return true.
	 */
	return (pmd_val(pmd) & (_PAGE_PRESENT | _PAGE_PROT_NONE | _PAGE_LEAF));
}
#else
static inline int pmd_present(pmd_t pmd)
{
	return (pmd_val(pmd) & (_PAGE_PRESENT | _PAGE_PROT_NONE));
}
#endif

static inline int pmd_none(pmd_t pmd)
{
	return (pmd_val(pmd) == 0);
}

static inline int pmd_bad(pmd_t pmd)
{
	return !pmd_present(pmd) || (pmd_val(pmd) & _PAGE_LEAF);
}

#define pmd_leaf	pmd_leaf
static inline bool pmd_leaf(pmd_t pmd)
{
	return pmd_present(pmd) && (pmd_val(pmd) & _PAGE_LEAF);
}

static inline void set_pmd(pmd_t *pmdp, pmd_t pmd)
{
	WRITE_ONCE(*pmdp, pmd);
}

static inline void pmd_clear(pmd_t *pmdp)
{
	set_pmd(pmdp, __pmd(0));
}

static inline pgd_t pfn_pgd(unsigned long pfn, pgprot_t prot)
{
	unsigned long prot_val = pgprot_val(prot);

	ALT_THEAD_PMA(prot_val);

	return __pgd((pfn << _PAGE_PFN_SHIFT) | prot_val);
}

static inline unsigned long _pgd_pfn(pgd_t pgd)
{
	return __page_val_to_pfn(pgd_val(pgd));
}

static inline struct page *pmd_page(pmd_t pmd)
{
	return pfn_to_page(__page_val_to_pfn(pmd_val(pmd)));
}

static inline unsigned long pmd_page_vaddr(pmd_t pmd)
{
	return (unsigned long)pfn_to_virt(__page_val_to_pfn(pmd_val(pmd)));
}

static inline pte_t pmd_pte(pmd_t pmd)
{
	return __pte(pmd_val(pmd));
}

static inline pte_t pud_pte(pud_t pud)
{
	return __pte(pud_val(pud));
}

#ifdef CONFIG_RISCV_ISA_SVNAPOT
#include <asm/cpufeature.h>

static __always_inline bool has_svnapot(void)
{
	return riscv_has_extension_likely(RISCV_ISA_EXT_SVNAPOT);
}

static inline unsigned long pte_napot(pte_t pte)
{
	return pte_val(pte) & _PAGE_NAPOT;
}

static inline pte_t pte_mknapot(pte_t pte, unsigned int order)
{
	int pos = order - 1 + _PAGE_PFN_SHIFT;
	unsigned long napot_bit = BIT(pos);
	unsigned long napot_mask = ~GENMASK(pos, _PAGE_PFN_SHIFT);

	return __pte((pte_val(pte) & napot_mask) | napot_bit | _PAGE_NAPOT);
}

#else

static __always_inline bool has_svnapot(void) { return false; }

static inline unsigned long pte_napot(pte_t pte)
{
	return 0;
}

#endif /* CONFIG_RISCV_ISA_SVNAPOT */

/* Yields the page frame number (PFN) of a page table entry */
static inline unsigned long pte_pfn(pte_t pte)
{
	unsigned long res  = __page_val_to_pfn(pte_val(pte));

	if (has_svnapot() && pte_napot(pte))
		res = res & (res - 1UL);

	return res;
}

#define pte_page(x)     pfn_to_page(pte_pfn(x))

/* Constructs a page table entry */
static inline pte_t pfn_pte(unsigned long pfn, pgprot_t prot)
{
	unsigned long prot_val = pgprot_val(prot);

	ALT_THEAD_PMA(prot_val);

	return __pte((pfn << _PAGE_PFN_SHIFT) | prot_val);
}

#define mk_pte(page, prot)       pfn_pte(page_to_pfn(page), prot)

static inline int pte_present(pte_t pte)
{
	return (pte_val(pte) & (_PAGE_PRESENT | _PAGE_PROT_NONE));
}

static inline int pte_none(pte_t pte)
{
	return (pte_val(pte) == 0);
}

static inline int pte_write(pte_t pte)
{
	return pte_val(pte) & _PAGE_WRITE;
}

static inline int pte_exec(pte_t pte)
{
	return pte_val(pte) & _PAGE_EXEC;
}

static inline int pte_user(pte_t pte)
{
	return pte_val(pte) & _PAGE_USER;
}

static inline int pte_huge(pte_t pte)
{
	return pte_present(pte) && (pte_val(pte) & _PAGE_LEAF);
}

static inline int pte_dirty(pte_t pte)
{
	return pte_val(pte) & _PAGE_DIRTY;
}

static inline int pte_young(pte_t pte)
{
	return pte_val(pte) & _PAGE_ACCESSED;
}

static inline int pte_special(pte_t pte)
{
	return pte_val(pte) & _PAGE_SPECIAL;
}

/* static inline pte_t pte_rdprotect(pte_t pte) */

static inline pte_t pte_wrprotect(pte_t pte)
{
	return __pte(pte_val(pte) & ~(_PAGE_WRITE));
}

/* static inline pte_t pte_mkread(pte_t pte) */

static inline pte_t pte_mkwrite_novma(pte_t pte)
{
	return __pte(pte_val(pte) | _PAGE_WRITE);
}

/* static inline pte_t pte_mkexec(pte_t pte) */

static inline pte_t pte_mkdirty(pte_t pte)
{
	return __pte(pte_val(pte) | _PAGE_DIRTY);
}

static inline pte_t pte_mkclean(pte_t pte)
{
	return __pte(pte_val(pte) & ~(_PAGE_DIRTY));
}

static inline pte_t pte_mkyoung(pte_t pte)
{
	return __pte(pte_val(pte) | _PAGE_ACCESSED);
}

static inline pte_t pte_mkold(pte_t pte)
{
	return __pte(pte_val(pte) & ~(_PAGE_ACCESSED));
}

static inline pte_t pte_mkspecial(pte_t pte)
{
	return __pte(pte_val(pte) | _PAGE_SPECIAL);
}

static inline pte_t pte_mkhuge(pte_t pte)
{
	return pte;
}

<<<<<<< HEAD
#define pte_leaf_size(pte)	(pte_napot(pte) ?				\
					napot_cont_size(napot_cont_order(pte)) :\
					PAGE_SIZE)
=======
#ifdef CONFIG_RISCV_ISA_SVNAPOT
#define pte_leaf_size(pte)	(pte_napot(pte) ?				\
					napot_cont_size(napot_cont_order(pte)) :\
					PAGE_SIZE)
#endif
>>>>>>> e478cf26

#ifdef CONFIG_NUMA_BALANCING
/*
 * See the comment in include/asm-generic/pgtable.h
 */
static inline int pte_protnone(pte_t pte)
{
	return (pte_val(pte) & (_PAGE_PRESENT | _PAGE_PROT_NONE)) == _PAGE_PROT_NONE;
}

static inline int pmd_protnone(pmd_t pmd)
{
	return pte_protnone(pmd_pte(pmd));
}
#endif

/* Modify page protection bits */
static inline pte_t pte_modify(pte_t pte, pgprot_t newprot)
{
	unsigned long newprot_val = pgprot_val(newprot);

	ALT_THEAD_PMA(newprot_val);

	return __pte((pte_val(pte) & _PAGE_CHG_MASK) | newprot_val);
}

#define pgd_ERROR(e) \
	pr_err("%s:%d: bad pgd " PTE_FMT ".\n", __FILE__, __LINE__, pgd_val(e))


/* Commit new configuration to MMU hardware */
static inline void update_mmu_cache_range(struct vm_fault *vmf,
		struct vm_area_struct *vma, unsigned long address,
		pte_t *ptep, unsigned int nr)
{
	/*
	 * The kernel assumes that TLBs don't cache invalid entries, but
	 * in RISC-V, SFENCE.VMA specifies an ordering constraint, not a
	 * cache flush; it is necessary even after writing invalid entries.
	 * Relying on flush_tlb_fix_spurious_fault would suffice, but
	 * the extra traps reduce performance.  So, eagerly SFENCE.VMA.
	 */
	while (nr--)
		local_flush_tlb_page(address + nr * PAGE_SIZE);
}
#define update_mmu_cache(vma, addr, ptep) \
	update_mmu_cache_range(NULL, vma, addr, ptep, 1)

#define __HAVE_ARCH_UPDATE_MMU_TLB
#define update_mmu_tlb update_mmu_cache

static inline void update_mmu_cache_pmd(struct vm_area_struct *vma,
		unsigned long address, pmd_t *pmdp)
{
	pte_t *ptep = (pte_t *)pmdp;

	update_mmu_cache(vma, address, ptep);
}

#define __HAVE_ARCH_PTE_SAME
static inline int pte_same(pte_t pte_a, pte_t pte_b)
{
	return pte_val(pte_a) == pte_val(pte_b);
}

/*
 * Certain architectures need to do special things when PTEs within
 * a page table are directly modified.  Thus, the following hook is
 * made available.
 */
static inline void set_pte(pte_t *ptep, pte_t pteval)
{
	WRITE_ONCE(*ptep, pteval);
}

void flush_icache_pte(struct mm_struct *mm, pte_t pte);

static inline void __set_pte_at(struct mm_struct *mm, pte_t *ptep, pte_t pteval)
{
	if (pte_present(pteval) && pte_exec(pteval))
		flush_icache_pte(mm, pteval);

	set_pte(ptep, pteval);
}

#define PFN_PTE_SHIFT		_PAGE_PFN_SHIFT

static inline void set_ptes(struct mm_struct *mm, unsigned long addr,
		pte_t *ptep, pte_t pteval, unsigned int nr)
{
	page_table_check_ptes_set(mm, ptep, pteval, nr);

	for (;;) {
		__set_pte_at(mm, ptep, pteval);
		if (--nr == 0)
			break;
		ptep++;
		pte_val(pteval) += 1 << _PAGE_PFN_SHIFT;
	}
}
#define set_ptes set_ptes

static inline void pte_clear(struct mm_struct *mm,
	unsigned long addr, pte_t *ptep)
{
	__set_pte_at(mm, ptep, __pte(0));
}

#define __HAVE_ARCH_PTEP_SET_ACCESS_FLAGS	/* defined in mm/pgtable.c */
extern int ptep_set_access_flags(struct vm_area_struct *vma, unsigned long address,
				 pte_t *ptep, pte_t entry, int dirty);
#define __HAVE_ARCH_PTEP_TEST_AND_CLEAR_YOUNG	/* defined in mm/pgtable.c */
extern int ptep_test_and_clear_young(struct vm_area_struct *vma, unsigned long address,
				     pte_t *ptep);

#define __HAVE_ARCH_PTEP_GET_AND_CLEAR
static inline pte_t ptep_get_and_clear(struct mm_struct *mm,
				       unsigned long address, pte_t *ptep)
{
	pte_t pte = __pte(atomic_long_xchg((atomic_long_t *)ptep, 0));

	page_table_check_pte_clear(mm, pte);

	return pte;
}

#define __HAVE_ARCH_PTEP_SET_WRPROTECT
static inline void ptep_set_wrprotect(struct mm_struct *mm,
				      unsigned long address, pte_t *ptep)
{
	atomic_long_and(~(unsigned long)_PAGE_WRITE, (atomic_long_t *)ptep);
}

#define __HAVE_ARCH_PTEP_CLEAR_YOUNG_FLUSH
static inline int ptep_clear_flush_young(struct vm_area_struct *vma,
					 unsigned long address, pte_t *ptep)
{
	/*
	 * This comment is borrowed from x86, but applies equally to RISC-V:
	 *
	 * Clearing the accessed bit without a TLB flush
	 * doesn't cause data corruption. [ It could cause incorrect
	 * page aging and the (mistaken) reclaim of hot pages, but the
	 * chance of that should be relatively low. ]
	 *
	 * So as a performance optimization don't flush the TLB when
	 * clearing the accessed bit, it will eventually be flushed by
	 * a context switch or a VM operation anyway. [ In the rare
	 * event of it not getting flushed for a long time the delay
	 * shouldn't really matter because there's no real memory
	 * pressure for swapout to react to. ]
	 */
	return ptep_test_and_clear_young(vma, address, ptep);
}

#define pgprot_noncached pgprot_noncached
static inline pgprot_t pgprot_noncached(pgprot_t _prot)
{
	unsigned long prot = pgprot_val(_prot);

	prot &= ~_PAGE_MTMASK;
	prot |= _PAGE_IO;

	return __pgprot(prot);
}

#define pgprot_writecombine pgprot_writecombine
static inline pgprot_t pgprot_writecombine(pgprot_t _prot)
{
	unsigned long prot = pgprot_val(_prot);

	prot &= ~_PAGE_MTMASK;
	prot |= _PAGE_NOCACHE;

	return __pgprot(prot);
}

/*
 * THP functions
 */
static inline pmd_t pte_pmd(pte_t pte)
{
	return __pmd(pte_val(pte));
}

static inline pmd_t pmd_mkhuge(pmd_t pmd)
{
	return pmd;
}

static inline pmd_t pmd_mkinvalid(pmd_t pmd)
{
	return __pmd(pmd_val(pmd) & ~(_PAGE_PRESENT|_PAGE_PROT_NONE));
}

#define __pmd_to_phys(pmd)  (__page_val_to_pfn(pmd_val(pmd)) << PAGE_SHIFT)

static inline unsigned long pmd_pfn(pmd_t pmd)
{
	return ((__pmd_to_phys(pmd) & PMD_MASK) >> PAGE_SHIFT);
}

#define __pud_to_phys(pud)  (__page_val_to_pfn(pud_val(pud)) << PAGE_SHIFT)

static inline unsigned long pud_pfn(pud_t pud)
{
	return ((__pud_to_phys(pud) & PUD_MASK) >> PAGE_SHIFT);
}

static inline pmd_t pmd_modify(pmd_t pmd, pgprot_t newprot)
{
	return pte_pmd(pte_modify(pmd_pte(pmd), newprot));
}

#define pmd_write pmd_write
static inline int pmd_write(pmd_t pmd)
{
	return pte_write(pmd_pte(pmd));
}

#define pud_write pud_write
static inline int pud_write(pud_t pud)
{
	return pte_write(pud_pte(pud));
}

#define pmd_dirty pmd_dirty
static inline int pmd_dirty(pmd_t pmd)
{
	return pte_dirty(pmd_pte(pmd));
}

#define pmd_young pmd_young
static inline int pmd_young(pmd_t pmd)
{
	return pte_young(pmd_pte(pmd));
}

static inline int pmd_user(pmd_t pmd)
{
	return pte_user(pmd_pte(pmd));
}

static inline pmd_t pmd_mkold(pmd_t pmd)
{
	return pte_pmd(pte_mkold(pmd_pte(pmd)));
}

static inline pmd_t pmd_mkyoung(pmd_t pmd)
{
	return pte_pmd(pte_mkyoung(pmd_pte(pmd)));
}

static inline pmd_t pmd_mkwrite_novma(pmd_t pmd)
{
	return pte_pmd(pte_mkwrite_novma(pmd_pte(pmd)));
}

static inline pmd_t pmd_wrprotect(pmd_t pmd)
{
	return pte_pmd(pte_wrprotect(pmd_pte(pmd)));
}

static inline pmd_t pmd_mkclean(pmd_t pmd)
{
	return pte_pmd(pte_mkclean(pmd_pte(pmd)));
}

static inline pmd_t pmd_mkdirty(pmd_t pmd)
{
	return pte_pmd(pte_mkdirty(pmd_pte(pmd)));
}

static inline void set_pmd_at(struct mm_struct *mm, unsigned long addr,
				pmd_t *pmdp, pmd_t pmd)
{
	page_table_check_pmd_set(mm, pmdp, pmd);
	return __set_pte_at(mm, (pte_t *)pmdp, pmd_pte(pmd));
}

static inline void set_pud_at(struct mm_struct *mm, unsigned long addr,
				pud_t *pudp, pud_t pud)
{
	page_table_check_pud_set(mm, pudp, pud);
	return __set_pte_at(mm, (pte_t *)pudp, pud_pte(pud));
}

#ifdef CONFIG_PAGE_TABLE_CHECK
static inline bool pte_user_accessible_page(pte_t pte)
{
	return pte_present(pte) && pte_user(pte);
}

static inline bool pmd_user_accessible_page(pmd_t pmd)
{
	return pmd_leaf(pmd) && pmd_user(pmd);
}

static inline bool pud_user_accessible_page(pud_t pud)
{
	return pud_leaf(pud) && pud_user(pud);
}
#endif

#ifdef CONFIG_TRANSPARENT_HUGEPAGE
static inline int pmd_trans_huge(pmd_t pmd)
{
	return pmd_leaf(pmd);
}

#define __HAVE_ARCH_PMDP_SET_ACCESS_FLAGS
static inline int pmdp_set_access_flags(struct vm_area_struct *vma,
					unsigned long address, pmd_t *pmdp,
					pmd_t entry, int dirty)
{
	return ptep_set_access_flags(vma, address, (pte_t *)pmdp, pmd_pte(entry), dirty);
}

#define __HAVE_ARCH_PMDP_TEST_AND_CLEAR_YOUNG
static inline int pmdp_test_and_clear_young(struct vm_area_struct *vma,
					unsigned long address, pmd_t *pmdp)
{
	return ptep_test_and_clear_young(vma, address, (pte_t *)pmdp);
}

#define __HAVE_ARCH_PMDP_HUGE_GET_AND_CLEAR
static inline pmd_t pmdp_huge_get_and_clear(struct mm_struct *mm,
					unsigned long address, pmd_t *pmdp)
{
	pmd_t pmd = __pmd(atomic_long_xchg((atomic_long_t *)pmdp, 0));

	page_table_check_pmd_clear(mm, pmd);

	return pmd;
}

#define __HAVE_ARCH_PMDP_SET_WRPROTECT
static inline void pmdp_set_wrprotect(struct mm_struct *mm,
					unsigned long address, pmd_t *pmdp)
{
	ptep_set_wrprotect(mm, address, (pte_t *)pmdp);
}

#define pmdp_establish pmdp_establish
static inline pmd_t pmdp_establish(struct vm_area_struct *vma,
				unsigned long address, pmd_t *pmdp, pmd_t pmd)
{
	page_table_check_pmd_set(vma->vm_mm, pmdp, pmd);
	return __pmd(atomic_long_xchg((atomic_long_t *)pmdp, pmd_val(pmd)));
}

#define pmdp_collapse_flush pmdp_collapse_flush
extern pmd_t pmdp_collapse_flush(struct vm_area_struct *vma,
				 unsigned long address, pmd_t *pmdp);
#endif /* CONFIG_TRANSPARENT_HUGEPAGE */

/*
 * Encode/decode swap entries and swap PTEs. Swap PTEs are all PTEs that
 * are !pte_none() && !pte_present().
 *
 * Format of swap PTE:
 *	bit            0:	_PAGE_PRESENT (zero)
 *	bit       1 to 3:       _PAGE_LEAF (zero)
 *	bit            5:	_PAGE_PROT_NONE (zero)
 *	bit            6:	exclusive marker
 *	bits      7 to 11:	swap type
 *	bits 12 to XLEN-1:	swap offset
 */
#define __SWP_TYPE_SHIFT	7
#define __SWP_TYPE_BITS		5
#define __SWP_TYPE_MASK		((1UL << __SWP_TYPE_BITS) - 1)
#define __SWP_OFFSET_SHIFT	(__SWP_TYPE_BITS + __SWP_TYPE_SHIFT)

#define MAX_SWAPFILES_CHECK()	\
	BUILD_BUG_ON(MAX_SWAPFILES_SHIFT > __SWP_TYPE_BITS)

#define __swp_type(x)	(((x).val >> __SWP_TYPE_SHIFT) & __SWP_TYPE_MASK)
#define __swp_offset(x)	((x).val >> __SWP_OFFSET_SHIFT)
#define __swp_entry(type, offset) ((swp_entry_t) \
	{ (((type) & __SWP_TYPE_MASK) << __SWP_TYPE_SHIFT) | \
	  ((offset) << __SWP_OFFSET_SHIFT) })

#define __pte_to_swp_entry(pte)	((swp_entry_t) { pte_val(pte) })
#define __swp_entry_to_pte(x)	((pte_t) { (x).val })

static inline int pte_swp_exclusive(pte_t pte)
{
	return pte_val(pte) & _PAGE_SWP_EXCLUSIVE;
}

static inline pte_t pte_swp_mkexclusive(pte_t pte)
{
	return __pte(pte_val(pte) | _PAGE_SWP_EXCLUSIVE);
}

static inline pte_t pte_swp_clear_exclusive(pte_t pte)
{
	return __pte(pte_val(pte) & ~_PAGE_SWP_EXCLUSIVE);
}

#ifdef CONFIG_ARCH_ENABLE_THP_MIGRATION
#define __pmd_to_swp_entry(pmd) ((swp_entry_t) { pmd_val(pmd) })
#define __swp_entry_to_pmd(swp) __pmd((swp).val)
#endif /* CONFIG_ARCH_ENABLE_THP_MIGRATION */

/*
 * In the RV64 Linux scheme, we give the user half of the virtual-address space
 * and give the kernel the other (upper) half.
 */
#ifdef CONFIG_64BIT
#define KERN_VIRT_START	(-(BIT(VA_BITS)) + TASK_SIZE)
#else
#define KERN_VIRT_START	FIXADDR_START
#endif

/*
 * Task size is 0x4000000000 for RV64 or 0x9fc00000 for RV32.
 * Note that PGDIR_SIZE must evenly divide TASK_SIZE.
 * Task size is:
 * -        0x9fc00000	(~2.5GB) for RV32.
 * -      0x4000000000	( 256GB) for RV64 using SV39 mmu
 * -    0x800000000000	( 128TB) for RV64 using SV48 mmu
 * - 0x100000000000000	(  64PB) for RV64 using SV57 mmu
 *
 * Note that PGDIR_SIZE must evenly divide TASK_SIZE since "RISC-V
 * Instruction Set Manual Volume II: Privileged Architecture" states that
 * "load and store effective addresses, which are 64bits, must have bits
 * 63–48 all equal to bit 47, or else a page-fault exception will occur."
 * Similarly for SV57, bits 63–57 must be equal to bit 56.
 */
#ifdef CONFIG_64BIT
#define TASK_SIZE_64	(PGDIR_SIZE * PTRS_PER_PGD / 2)
#define TASK_SIZE_MIN	(PGDIR_SIZE_L3 * PTRS_PER_PGD / 2)

#ifdef CONFIG_COMPAT
#define TASK_SIZE_32	(_AC(0x80000000, UL) - PAGE_SIZE)
#define TASK_SIZE	(is_compat_task() ? \
			 TASK_SIZE_32 : TASK_SIZE_64)
#else
#define TASK_SIZE	TASK_SIZE_64
#endif

#else
#define TASK_SIZE	FIXADDR_START
#define TASK_SIZE_MIN	TASK_SIZE
#endif

#else /* CONFIG_MMU */

#define PAGE_SHARED		__pgprot(0)
#define PAGE_KERNEL		__pgprot(0)
#define swapper_pg_dir		NULL
#define TASK_SIZE		0xffffffffUL
#define VMALLOC_START		_AC(0, UL)
#define VMALLOC_END		TASK_SIZE

#endif /* !CONFIG_MMU */

extern char _start[];
extern void *_dtb_early_va;
extern uintptr_t _dtb_early_pa;
#if defined(CONFIG_XIP_KERNEL) && defined(CONFIG_MMU)
#define dtb_early_va	(*(void **)XIP_FIXUP(&_dtb_early_va))
#define dtb_early_pa	(*(uintptr_t *)XIP_FIXUP(&_dtb_early_pa))
#else
#define dtb_early_va	_dtb_early_va
#define dtb_early_pa	_dtb_early_pa
#endif /* CONFIG_XIP_KERNEL */
extern u64 satp_mode;

void paging_init(void);
void misc_mem_init(void);

/*
 * ZERO_PAGE is a global shared page that is always zero,
 * used for zero-mapped memory areas, etc.
 */
extern unsigned long empty_zero_page[PAGE_SIZE / sizeof(unsigned long)];
#define ZERO_PAGE(vaddr) (virt_to_page(empty_zero_page))

#endif /* !__ASSEMBLY__ */

#endif /* _ASM_RISCV_PGTABLE_H */<|MERGE_RESOLUTION|>--- conflicted
+++ resolved
@@ -433,17 +433,11 @@
 	return pte;
 }
 
-<<<<<<< HEAD
-#define pte_leaf_size(pte)	(pte_napot(pte) ?				\
-					napot_cont_size(napot_cont_order(pte)) :\
-					PAGE_SIZE)
-=======
 #ifdef CONFIG_RISCV_ISA_SVNAPOT
 #define pte_leaf_size(pte)	(pte_napot(pte) ?				\
 					napot_cont_size(napot_cont_order(pte)) :\
 					PAGE_SIZE)
 #endif
->>>>>>> e478cf26
 
 #ifdef CONFIG_NUMA_BALANCING
 /*
