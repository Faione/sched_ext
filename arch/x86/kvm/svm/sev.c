--- conflicted
+++ resolved
@@ -1762,12 +1762,8 @@
 e_source_unlock:
 	mutex_unlock(&source_kvm->lock);
 e_source_put:
-<<<<<<< HEAD
-	fput(source_kvm_file);
-=======
 	if (source_kvm_file)
 		fput(source_kvm_file);
->>>>>>> 3b7961a3
 	return ret;
 }
 
