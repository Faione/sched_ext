	acpi=		[HW,ACPI,X86,ARM64]
			Advanced Configuration and Power Interface
			Format: { force | on | off | strict | noirq | rsdt |
				  copy_dsdt }
			force -- enable ACPI if default was off
			on -- enable ACPI but allow fallback to DT [arm64]
			off -- disable ACPI if default was on
			noirq -- do not use ACPI for IRQ routing
			strict -- Be less tolerant of platforms that are not
				strictly ACPI specification compliant.
			rsdt -- prefer RSDT over (default) XSDT
			copy_dsdt -- copy DSDT to memory
			For ARM64, ONLY "acpi=off", "acpi=on" or "acpi=force"
			are available

			See also Documentation/power/runtime_pm.txt, pci=noacpi

	acpi_apic_instance=	[ACPI, IOAPIC]
			Format: <int>
			2: use 2nd APIC table, if available
			1,0: use 1st APIC table
			default: 0

	acpi_backlight=	[HW,ACPI]
			acpi_backlight=vendor
			acpi_backlight=video
			If set to vendor, prefer vendor specific driver
			(e.g. thinkpad_acpi, sony_acpi, etc.) instead
			of the ACPI video.ko driver.

	acpi_force_32bit_fadt_addr
			force FADT to use 32 bit addresses rather than the
			64 bit X_* addresses. Some firmware have broken 64
			bit addresses for force ACPI ignore these and use
			the older legacy 32 bit addresses.

	acpica_no_return_repair [HW, ACPI]
			Disable AML predefined validation mechanism
			This mechanism can repair the evaluation result to make
			the return objects more ACPI specification compliant.
			This option is useful for developers to identify the
			root cause of an AML interpreter issue when the issue
			has something to do with the repair mechanism.

	acpi.debug_layer=	[HW,ACPI,ACPI_DEBUG]
	acpi.debug_level=	[HW,ACPI,ACPI_DEBUG]
			Format: <int>
			CONFIG_ACPI_DEBUG must be enabled to produce any ACPI
			debug output.  Bits in debug_layer correspond to a
			_COMPONENT in an ACPI source file, e.g.,
			    #define _COMPONENT ACPI_PCI_COMPONENT
			Bits in debug_level correspond to a level in
			ACPI_DEBUG_PRINT statements, e.g.,
			    ACPI_DEBUG_PRINT((ACPI_DB_INFO, ...
			The debug_level mask defaults to "info".  See
			Documentation/acpi/debug.txt for more information about
			debug layers and levels.

			Enable processor driver info messages:
			    acpi.debug_layer=0x20000000
			Enable PCI/PCI interrupt routing info messages:
			    acpi.debug_layer=0x400000
			Enable AML "Debug" output, i.e., stores to the Debug
			object while interpreting AML:
			    acpi.debug_layer=0xffffffff acpi.debug_level=0x2
			Enable all messages related to ACPI hardware:
			    acpi.debug_layer=0x2 acpi.debug_level=0xffffffff

			Some values produce so much output that the system is
			unusable.  The "log_buf_len" parameter may be useful
			if you need to capture more output.

	acpi_enforce_resources=	[ACPI]
			{ strict | lax | no }
			Check for resource conflicts between native drivers
			and ACPI OperationRegions (SystemIO and SystemMemory
			only). IO ports and memory declared in ACPI might be
			used by the ACPI subsystem in arbitrary AML code and
			can interfere with legacy drivers.
			strict (default): access to resources claimed by ACPI
			is denied; legacy drivers trying to access reserved
			resources will fail to bind to device using them.
			lax: access to resources claimed by ACPI is allowed;
			legacy drivers trying to access reserved resources
			will bind successfully but a warning message is logged.
			no: ACPI OperationRegions are not marked as reserved,
			no further checks are performed.

	acpi_force_table_verification	[HW,ACPI]
			Enable table checksum verification during early stage.
			By default, this is disabled due to x86 early mapping
			size limitation.

	acpi_irq_balance [HW,ACPI]
			ACPI will balance active IRQs
			default in APIC mode

	acpi_irq_nobalance [HW,ACPI]
			ACPI will not move active IRQs (default)
			default in PIC mode

	acpi_irq_isa=	[HW,ACPI] If irq_balance, mark listed IRQs used by ISA
			Format: <irq>,<irq>...

	acpi_irq_pci=	[HW,ACPI] If irq_balance, clear listed IRQs for
			use by PCI
			Format: <irq>,<irq>...

	acpi_mask_gpe=	[HW,ACPI]
			Due to the existence of _Lxx/_Exx, some GPEs triggered
			by unsupported hardware/firmware features can result in
			GPE floodings that cannot be automatically disabled by
			the GPE dispatcher.
			This facility can be used to prevent such uncontrolled
			GPE floodings.
			Format: <int>

	acpi_no_auto_serialize	[HW,ACPI]
			Disable auto-serialization of AML methods
			AML control methods that contain the opcodes to create
			named objects will be marked as "Serialized" by the
			auto-serialization feature.
			This feature is enabled by default.
			This option allows to turn off the feature.

	acpi_no_memhotplug [ACPI] Disable memory hotplug.  Useful for kdump
			   kernels.

	acpi_no_static_ssdt	[HW,ACPI]
			Disable installation of static SSDTs at early boot time
			By default, SSDTs contained in the RSDT/XSDT will be
			installed automatically and they will appear under
			/sys/firmware/acpi/tables.
			This option turns off this feature.
			Note that specifying this option does not affect
			dynamic table installation which will install SSDT
			tables to /sys/firmware/acpi/tables/dynamic.

	acpi_rsdp=	[ACPI,EFI,KEXEC]
			Pass the RSDP address to the kernel, mostly used
			on machines running EFI runtime service to boot the
			second kernel for kdump.

	acpi_os_name=	[HW,ACPI] Tell ACPI BIOS the name of the OS
			Format: To spoof as Windows 98: ="Microsoft Windows"

	acpi_rev_override [ACPI] Override the _REV object to return 5 (instead
			of 2 which is mandated by ACPI 6) as the supported ACPI
			specification revision (when using this switch, it may
			be necessary to carry out a cold reboot _twice_ in a
			row to make it take effect on the platform firmware).

	acpi_osi=	[HW,ACPI] Modify list of supported OS interface strings
			acpi_osi="string1"	# add string1
			acpi_osi="!string2"	# remove string2
			acpi_osi=!*		# remove all strings
			acpi_osi=!		# disable all built-in OS vendor
						  strings
			acpi_osi=!!		# enable all built-in OS vendor
						  strings
			acpi_osi=		# disable all strings

			'acpi_osi=!' can be used in combination with single or
			multiple 'acpi_osi="string1"' to support specific OS
			vendor string(s).  Note that such command can only
			affect the default state of the OS vendor strings, thus
			it cannot affect the default state of the feature group
			strings and the current state of the OS vendor strings,
			specifying it multiple times through kernel command line
			is meaningless.  This command is useful when one do not
			care about the state of the feature group strings which
			should be controlled by the OSPM.
			Examples:
			  1. 'acpi_osi=! acpi_osi="Windows 2000"' is equivalent
			     to 'acpi_osi="Windows 2000" acpi_osi=!', they all
			     can make '_OSI("Windows 2000")' TRUE.

			'acpi_osi=' cannot be used in combination with other
			'acpi_osi=' command lines, the _OSI method will not
			exist in the ACPI namespace.  NOTE that such command can
			only affect the _OSI support state, thus specifying it
			multiple times through kernel command line is also
			meaningless.
			Examples:
			  1. 'acpi_osi=' can make 'CondRefOf(_OSI, Local1)'
			     FALSE.

			'acpi_osi=!*' can be used in combination with single or
			multiple 'acpi_osi="string1"' to support specific
			string(s).  Note that such command can affect the
			current state of both the OS vendor strings and the
			feature group strings, thus specifying it multiple times
			through kernel command line is meaningful.  But it may
			still not able to affect the final state of a string if
			there are quirks related to this string.  This command
			is useful when one want to control the state of the
			feature group strings to debug BIOS issues related to
			the OSPM features.
			Examples:
			  1. 'acpi_osi="Module Device" acpi_osi=!*' can make
			     '_OSI("Module Device")' FALSE.
			  2. 'acpi_osi=!* acpi_osi="Module Device"' can make
			     '_OSI("Module Device")' TRUE.
			  3. 'acpi_osi=! acpi_osi=!* acpi_osi="Windows 2000"' is
			     equivalent to
			     'acpi_osi=!* acpi_osi=! acpi_osi="Windows 2000"'
			     and
			     'acpi_osi=!* acpi_osi="Windows 2000" acpi_osi=!',
			     they all will make '_OSI("Windows 2000")' TRUE.

	acpi_pm_good	[X86]
			Override the pmtimer bug detection: force the kernel
			to assume that this machine's pmtimer latches its value
			and always returns good values.

	acpi_sci=	[HW,ACPI] ACPI System Control Interrupt trigger mode
			Format: { level | edge | high | low }

	acpi_skip_timer_override [HW,ACPI]
			Recognize and ignore IRQ0/pin2 Interrupt Override.
			For broken nForce2 BIOS resulting in XT-PIC timer.

	acpi_sleep=	[HW,ACPI] Sleep options
			Format: { s3_bios, s3_mode, s3_beep, s4_nohwsig,
				  old_ordering, nonvs, sci_force_enable, nobl }
			See Documentation/power/video.txt for information on
			s3_bios and s3_mode.
			s3_beep is for debugging; it makes the PC's speaker beep
			as soon as the kernel's real-mode entry point is called.
			s4_nohwsig prevents ACPI hardware signature from being
			used during resume from hibernation.
			old_ordering causes the ACPI 1.0 ordering of the _PTS
			control method, with respect to putting devices into
			low power states, to be enforced (the ACPI 2.0 ordering
			of _PTS is used by default).
			nonvs prevents the kernel from saving/restoring the
			ACPI NVS memory during suspend/hibernation and resume.
			sci_force_enable causes the kernel to set SCI_EN directly
			on resume from S1/S3 (which is against the ACPI spec,
			but some broken systems don't work without it).
			nobl causes the internal blacklist of systems known to
			behave incorrectly in some ways with respect to system
			suspend and resume to be ignored (use wisely).

	acpi_use_timer_override [HW,ACPI]
			Use timer override. For some broken Nvidia NF5 boards
			that require a timer override, but don't have HPET

	add_efi_memmap	[EFI; X86] Include EFI memory map in
			kernel's map of available physical RAM.

	agp=		[AGP]
			{ off | try_unsupported }
			off: disable AGP support
			try_unsupported: try to drive unsupported chipsets
				(may crash computer or cause data corruption)

	ALSA		[HW,ALSA]
			See Documentation/sound/alsa-configuration.rst

	alignment=	[KNL,ARM]
			Allow the default userspace alignment fault handler
			behaviour to be specified.  Bit 0 enables warnings,
			bit 1 enables fixups, and bit 2 sends a segfault.

	align_va_addr=	[X86-64]
			Align virtual addresses by clearing slice [14:12] when
			allocating a VMA at process creation time. This option
			gives you up to 3% performance improvement on AMD F15h
			machines (where it is enabled by default) for a
			CPU-intensive style benchmark, and it can vary highly in
			a microbenchmark depending on workload and compiler.

			32: only for 32-bit processes
			64: only for 64-bit processes
			on: enable for both 32- and 64-bit processes
			off: disable for both 32- and 64-bit processes

	alloc_snapshot	[FTRACE]
			Allocate the ftrace snapshot buffer on boot up when the
			main buffer is allocated. This is handy if debugging
			and you need to use tracing_snapshot() on boot up, and
			do not want to use tracing_snapshot_alloc() as it needs
			to be done where GFP_KERNEL allocations are allowed.

	amd_iommu=	[HW,X86-64]
			Pass parameters to the AMD IOMMU driver in the system.
			Possible values are:
			fullflush - enable flushing of IO/TLB entries when
				    they are unmapped. Otherwise they are
				    flushed before they will be reused, which
				    is a lot of faster
			off	  - do not initialize any AMD IOMMU found in
				    the system
			force_isolation - Force device isolation for all
					  devices. The IOMMU driver is not
					  allowed anymore to lift isolation
					  requirements as needed. This option
					  does not override iommu=pt

	amd_iommu_dump=	[HW,X86-64]
			Enable AMD IOMMU driver option to dump the ACPI table
			for AMD IOMMU. With this option enabled, AMD IOMMU
			driver will print ACPI tables for AMD IOMMU during
			IOMMU initialization.

	amd_iommu_intr=	[HW,X86-64]
			Specifies one of the following AMD IOMMU interrupt
			remapping modes:
			legacy     - Use legacy interrupt remapping mode.
			vapic      - Use virtual APIC mode, which allows IOMMU
			             to inject interrupts directly into guest.
			             This mode requires kvm-amd.avic=1.
			             (Default when IOMMU HW support is present.)

	amijoy.map=	[HW,JOY] Amiga joystick support
			Map of devices attached to JOY0DAT and JOY1DAT
			Format: <a>,<b>
			See also Documentation/input/joydev/joystick.rst

	analog.map=	[HW,JOY] Analog joystick and gamepad support
			Specifies type or capabilities of an analog joystick
			connected to one of 16 gameports
			Format: <type1>,<type2>,..<type16>

	apc=		[HW,SPARC]
			Power management functions (SPARCstation-4/5 + deriv.)
			Format: noidle
			Disable APC CPU standby support. SPARCstation-Fox does
			not play well with APC CPU idle - disable it if you have
			APC and your system crashes randomly.

	apic=		[APIC,X86] Advanced Programmable Interrupt Controller
			Change the output verbosity whilst booting
			Format: { quiet (default) | verbose | debug }
			Change the amount of debugging information output
			when initialising the APIC and IO-APIC components.
			For X86-32, this can also be used to specify an APIC
			driver name.
			Format: apic=driver_name
			Examples: apic=bigsmp

	apic_extnmi=	[APIC,X86] External NMI delivery setting
			Format: { bsp (default) | all | none }
			bsp:  External NMI is delivered only to CPU 0
			all:  External NMIs are broadcast to all CPUs as a
			      backup of CPU 0
			none: External NMI is masked for all CPUs. This is
			      useful so that a dump capture kernel won't be
			      shot down by NMI

	autoconf=	[IPV6]
			See Documentation/networking/ipv6.txt.

	show_lapic=	[APIC,X86] Advanced Programmable Interrupt Controller
			Limit apic dumping. The parameter defines the maximal
			number of local apics being dumped. Also it is possible
			to set it to "all" by meaning -- no limit here.
			Format: { 1 (default) | 2 | ... | all }.
			The parameter valid if only apic=debug or
			apic=verbose is specified.
			Example: apic=debug show_lapic=all

	apm=		[APM] Advanced Power Management
			See header of arch/x86/kernel/apm_32.c.

	arcrimi=	[HW,NET] ARCnet - "RIM I" (entirely mem-mapped) cards
			Format: <io>,<irq>,<nodeID>

	ataflop=	[HW,M68k]

	atarimouse=	[HW,MOUSE] Atari Mouse

	atkbd.extra=	[HW] Enable extra LEDs and keys on IBM RapidAccess,
			EzKey and similar keyboards

	atkbd.reset=	[HW] Reset keyboard during initialization

	atkbd.set=	[HW] Select keyboard code set
			Format: <int> (2 = AT (default), 3 = PS/2)

	atkbd.scroll=	[HW] Enable scroll wheel on MS Office and similar
			keyboards

	atkbd.softraw=	[HW] Choose between synthetic and real raw mode
			Format: <bool> (0 = real, 1 = synthetic (default))

	atkbd.softrepeat= [HW]
			Use software keyboard repeat

	audit=		[KNL] Enable the audit sub-system
			Format: { "0" | "1" | "off" | "on" }
			0 | off - kernel audit is disabled and can not be
			    enabled until the next reboot
			unset - kernel audit is initialized but disabled and
			    will be fully enabled by the userspace auditd.
			1 | on - kernel audit is initialized and partially
			    enabled, storing at most audit_backlog_limit
			    messages in RAM until it is fully enabled by the
			    userspace auditd.
			Default: unset

	audit_backlog_limit= [KNL] Set the audit queue size limit.
			Format: <int> (must be >=0)
			Default: 64

	bau=		[X86_UV] Enable the BAU on SGI UV.  The default
			behavior is to disable the BAU (i.e. bau=0).
			Format: { "0" | "1" }
			0 - Disable the BAU.
			1 - Enable the BAU.
			unset - Disable the BAU.

	baycom_epp=	[HW,AX25]
			Format: <io>,<mode>

	baycom_par=	[HW,AX25] BayCom Parallel Port AX.25 Modem
			Format: <io>,<mode>
			See header of drivers/net/hamradio/baycom_par.c.

	baycom_ser_fdx=	[HW,AX25]
			BayCom Serial Port AX.25 Modem (Full Duplex Mode)
			Format: <io>,<irq>,<mode>[,<baud>]
			See header of drivers/net/hamradio/baycom_ser_fdx.c.

	baycom_ser_hdx=	[HW,AX25]
			BayCom Serial Port AX.25 Modem (Half Duplex Mode)
			Format: <io>,<irq>,<mode>
			See header of drivers/net/hamradio/baycom_ser_hdx.c.

	blkdevparts=	Manual partition parsing of block device(s) for
			embedded devices based on command line input.
			See Documentation/block/cmdline-partition.txt

	boot_delay=	Milliseconds to delay each printk during boot.
			Values larger than 10 seconds (10000) are changed to
			no delay (0).
			Format: integer

	bootmem_debug	[KNL] Enable bootmem allocator debug messages.

	bert_disable	[ACPI]
			Disable BERT OS support on buggy BIOSes.

	bttv.card=	[HW,V4L] bttv (bt848 + bt878 based grabber cards)
	bttv.radio=	Most important insmod options are available as
			kernel args too.
	bttv.pll=	See Documentation/media/v4l-drivers/bttv.rst
	bttv.tuner=

	bulk_remove=off	[PPC]  This parameter disables the use of the pSeries
			firmware feature for flushing multiple hpte entries
			at a time.

	c101=		[NET] Moxa C101 synchronous serial card

	cachesize=	[BUGS=X86-32] Override level 2 CPU cache size detection.
			Sometimes CPU hardware bugs make them report the cache
			size incorrectly. The kernel will attempt work arounds
			to fix known problems, but for some CPUs it is not
			possible to determine what the correct size should be.
			This option provides an override for these situations.

	ca_keys=	[KEYS] This parameter identifies a specific key(s) on
			the system trusted keyring to be used for certificate
			trust validation.
			format: { id:<keyid> | builtin }

	cca=		[MIPS] Override the kernel pages' cache coherency
			algorithm.  Accepted values range from 0 to 7
			inclusive. See arch/mips/include/asm/pgtable-bits.h
			for platform specific values (SB1, Loongson3 and
			others).

	ccw_timeout_log	[S390]
			See Documentation/s390/CommonIO for details.

	cgroup_disable=	[KNL] Disable a particular controller
			Format: {name of the controller(s) to disable}
			The effects of cgroup_disable=foo are:
			- foo isn't auto-mounted if you mount all cgroups in
			  a single hierarchy
			- foo isn't visible as an individually mountable
			  subsystem
			{Currently only "memory" controller deal with this and
			cut the overhead, others just disable the usage. So
			only cgroup_disable=memory is actually worthy}

	cgroup_no_v1=	[KNL] Disable one, multiple, all cgroup controllers in v1
			Format: { controller[,controller...] | "all" }
			Like cgroup_disable, but only applies to cgroup v1;
			the blacklisted controllers remain available in cgroup2.

	cgroup.memory=	[KNL] Pass options to the cgroup memory controller.
			Format: <string>
			nosocket -- Disable socket memory accounting.
			nokmem -- Disable kernel memory accounting.

	checkreqprot	[SELINUX] Set initial checkreqprot flag value.
			Format: { "0" | "1" }
			See security/selinux/Kconfig help text.
			0 -- check protection applied by kernel (includes
				any implied execute protection).
			1 -- check protection requested by application.
			Default value is set via a kernel config option.
			Value can be changed at runtime via
				/selinux/checkreqprot.

	cio_ignore=	[S390]
			See Documentation/s390/CommonIO for details.
	clk_ignore_unused
			[CLK]
			Prevents the clock framework from automatically gating
			clocks that have not been explicitly enabled by a Linux
			device driver but are enabled in hardware at reset or
			by the bootloader/firmware. Note that this does not
			force such clocks to be always-on nor does it reserve
			those clocks in any way. This parameter is useful for
			debug and development, but should not be needed on a
			platform with proper driver support.  For more
			information, see Documentation/driver-api/clk.rst.

	clock=		[BUGS=X86-32, HW] gettimeofday clocksource override.
			[Deprecated]
			Forces specified clocksource (if available) to be used
			when calculating gettimeofday(). If specified
			clocksource is not available, it defaults to PIT.
			Format: { pit | tsc | cyclone | pmtmr }

	clocksource=	Override the default clocksource
			Format: <string>
			Override the default clocksource and use the clocksource
			with the name specified.
			Some clocksource names to choose from, depending on
			the platform:
			[all] jiffies (this is the base, fallback clocksource)
			[ACPI] acpi_pm
			[ARM] imx_timer1,OSTS,netx_timer,mpu_timer2,
				pxa_timer,timer3,32k_counter,timer0_1
			[X86-32] pit,hpet,tsc;
				scx200_hrt on Geode; cyclone on IBM x440
			[MIPS] MIPS
			[PARISC] cr16
			[S390] tod
			[SH] SuperH
			[SPARC64] tick
			[X86-64] hpet,tsc

	clocksource.arm_arch_timer.evtstrm=
			[ARM,ARM64]
			Format: <bool>
			Enable/disable the eventstream feature of the ARM
			architected timer so that code using WFE-based polling
			loops can be debugged more effectively on production
			systems.

	clearcpuid=BITNUM [X86]
			Disable CPUID feature X for the kernel. See
			arch/x86/include/asm/cpufeatures.h for the valid bit
			numbers. Note the Linux specific bits are not necessarily
			stable over kernel options, but the vendor specific
			ones should be.
			Also note that user programs calling CPUID directly
			or using the feature without checking anything
			will still see it. This just prevents it from
			being used by the kernel or shown in /proc/cpuinfo.
			Also note the kernel might malfunction if you disable
			some critical bits.

	cma=nn[MG]@[start[MG][-end[MG]]]
			[ARM,X86,KNL]
			Sets the size of kernel global memory area for
			contiguous memory allocations and optionally the
			placement constraint by the physical address range of
			memory allocations. A value of 0 disables CMA
			altogether. For more information, see
			include/linux/dma-contiguous.h

	cmo_free_hint=	[PPC] Format: { yes | no }
			Specify whether pages are marked as being inactive
			when they are freed.  This is used in CMO environments
			to determine OS memory pressure for page stealing by
			a hypervisor.
			Default: yes

	coherent_pool=nn[KMG]	[ARM,KNL]
			Sets the size of memory pool for coherent, atomic dma
			allocations, by default set to 256K.

	com20020=	[HW,NET] ARCnet - COM20020 chipset
			Format:
			<io>[,<irq>[,<nodeID>[,<backplane>[,<ckp>[,<timeout>]]]]]

	com90io=	[HW,NET] ARCnet - COM90xx chipset (IO-mapped buffers)
			Format: <io>[,<irq>]

	com90xx=	[HW,NET]
			ARCnet - COM90xx chipset (memory-mapped buffers)
			Format: <io>[,<irq>[,<memstart>]]

	condev=		[HW,S390] console device
	conmode=

	console=	[KNL] Output console device and options.

		tty<n>	Use the virtual console device <n>.

		ttyS<n>[,options]
		ttyUSB0[,options]
			Use the specified serial port.  The options are of
			the form "bbbbpnf", where "bbbb" is the baud rate,
			"p" is parity ("n", "o", or "e"), "n" is number of
			bits, and "f" is flow control ("r" for RTS or
			omit it).  Default is "9600n8".

			See Documentation/admin-guide/serial-console.rst for more
			information.  See
			Documentation/networking/netconsole.txt for an
			alternative.

		uart[8250],io,<addr>[,options]
		uart[8250],mmio,<addr>[,options]
		uart[8250],mmio16,<addr>[,options]
		uart[8250],mmio32,<addr>[,options]
		uart[8250],0x<addr>[,options]
			Start an early, polled-mode console on the 8250/16550
			UART at the specified I/O port or MMIO address,
			switching to the matching ttyS device later.
			MMIO inter-register address stride is either 8-bit
			(mmio), 16-bit (mmio16), or 32-bit (mmio32).
			If none of [io|mmio|mmio16|mmio32], <addr> is assumed
			to be equivalent to 'mmio'. 'options' are specified in
			the same format described for ttyS above; if unspecified,
			the h/w is not re-initialized.

		hvc<n>	Use the hypervisor console device <n>. This is for
			both Xen and PowerPC hypervisors.

		If the device connected to the port is not a TTY but a braille
		device, prepend "brl," before the device type, for instance
			console=brl,ttyS0
		For now, only VisioBraille is supported.

	console_msg_format=
			[KNL] Change console messages format
		default
			By default we print messages on consoles in
			"[time stamp] text\n" format (time stamp may not be
			printed, depending on CONFIG_PRINTK_TIME or
			`printk_time' param).
		syslog
			Switch to syslog format: "<%u>[time stamp] text\n"
			IOW, each message will have a facility and loglevel
			prefix. The format is similar to one used by syslog()
			syscall, or to executing "dmesg -S --raw" or to reading
			from /proc/kmsg.

	consoleblank=	[KNL] The console blank (screen saver) timeout in
			seconds. A value of 0 disables the blank timer.
			Defaults to 0.

	coredump_filter=
			[KNL] Change the default value for
			/proc/<pid>/coredump_filter.
			See also Documentation/filesystems/proc.txt.

	coresight_cpu_debug.enable
			[ARM,ARM64]
			Format: <bool>
			Enable/disable the CPU sampling based debugging.
			0: default value, disable debugging
			1: enable debugging at boot time

	cpuidle.off=1	[CPU_IDLE]
			disable the cpuidle sub-system

	cpufreq.off=1	[CPU_FREQ]
			disable the cpufreq sub-system

	cpu_init_udelay=N
			[X86] Delay for N microsec between assert and de-assert
			of APIC INIT to start processors.  This delay occurs
			on every CPU online, such as boot, and resume from suspend.
			Default: 10000

	cpcihp_generic=	[HW,PCI] Generic port I/O CompactPCI driver
			Format:
			<first_slot>,<last_slot>,<port>,<enum_bit>[,<debug>]

	crashkernel=size[KMG][@offset[KMG]]
			[KNL] Using kexec, Linux can switch to a 'crash kernel'
			upon panic. This parameter reserves the physical
			memory region [offset, offset + size] for that kernel
			image. If '@offset' is omitted, then a suitable offset
			is selected automatically. Check
			Documentation/kdump/kdump.txt for further details.

	crashkernel=range1:size1[,range2:size2,...][@offset]
			[KNL] Same as above, but depends on the memory
			in the running system. The syntax of range is
			start-[end] where start and end are both
			a memory unit (amount[KMG]). See also
			Documentation/kdump/kdump.txt for an example.

	crashkernel=size[KMG],high
			[KNL, x86_64] range could be above 4G. Allow kernel
			to allocate physical memory region from top, so could
			be above 4G if system have more than 4G ram installed.
			Otherwise memory region will be allocated below 4G, if
			available.
			It will be ignored if crashkernel=X is specified.
	crashkernel=size[KMG],low
			[KNL, x86_64] range under 4G. When crashkernel=X,high
			is passed, kernel could allocate physical memory region
			above 4G, that cause second kernel crash on system
			that require some amount of low memory, e.g. swiotlb
			requires at least 64M+32K low memory, also enough extra
			low memory is needed to make sure DMA buffers for 32-bit
			devices won't run out. Kernel would try to allocate at
			at least 256M below 4G automatically.
			This one let user to specify own low range under 4G
			for second kernel instead.
			0: to disable low allocation.
			It will be ignored when crashkernel=X,high is not used
			or memory reserved is below 4G.

	cryptomgr.notests
			[KNL] Disable crypto self-tests

	cs89x0_dma=	[HW,NET]
			Format: <dma>

	cs89x0_media=	[HW,NET]
			Format: { rj45 | aui | bnc }

	dasd=		[HW,NET]
			See header of drivers/s390/block/dasd_devmap.c.

	db9.dev[2|3]=	[HW,JOY] Multisystem joystick support via parallel port
			(one device per port)
			Format: <port#>,<type>
			See also Documentation/input/devices/joystick-parport.rst

	ddebug_query=	[KNL,DYNAMIC_DEBUG] Enable debug messages at early boot
			time. See
			Documentation/admin-guide/dynamic-debug-howto.rst for
			details.  Deprecated, see dyndbg.

	debug		[KNL] Enable kernel debugging (events log level).

	debug_boot_weak_hash
			[KNL] Enable printing [hashed] pointers early in the
			boot sequence.  If enabled, we use a weak hash instead
			of siphash to hash pointers.  Use this option if you are
			seeing instances of '(___ptrval___)') and need to see a
			value (hashed pointer) instead. Cryptographically
			insecure, please do not use on production kernels.

	debug_locks_verbose=
			[KNL] verbose self-tests
			Format=<0|1>
			Print debugging info while doing the locking API
			self-tests.
			We default to 0 (no extra messages), setting it to
			1 will print _a lot_ more information - normally
			only useful to kernel developers.

	debug_objects	[KNL] Enable object debugging

	no_debug_objects
			[KNL] Disable object debugging

	debug_guardpage_minorder=
			[KNL] When CONFIG_DEBUG_PAGEALLOC is set, this
			parameter allows control of the order of pages that will
			be intentionally kept free (and hence protected) by the
			buddy allocator. Bigger value increase the probability
			of catching random memory corruption, but reduce the
			amount of memory for normal system use. The maximum
			possible value is MAX_ORDER/2.  Setting this parameter
			to 1 or 2 should be enough to identify most random
			memory corruption problems caused by bugs in kernel or
			driver code when a CPU writes to (or reads from) a
			random memory location. Note that there exists a class
			of memory corruptions problems caused by buggy H/W or
			F/W or by drivers badly programing DMA (basically when
			memory is written at bus level and the CPU MMU is
			bypassed) which are not detectable by
			CONFIG_DEBUG_PAGEALLOC, hence this option will not help
			tracking down these problems.

	debug_pagealloc=
			[KNL] When CONFIG_DEBUG_PAGEALLOC is set, this
			parameter enables the feature at boot time. In
			default, it is disabled. We can avoid allocating huge
			chunk of memory for debug pagealloc if we don't enable
			it at boot time and the system will work mostly same
			with the kernel built without CONFIG_DEBUG_PAGEALLOC.
			on: enable the feature

	debugpat	[X86] Enable PAT debugging

	decnet.addr=	[HW,NET]
			Format: <area>[,<node>]
			See also Documentation/networking/decnet.txt.

	default_hugepagesz=
			[same as hugepagesz=] The size of the default
			HugeTLB page size. This is the size represented by
			the legacy /proc/ hugepages APIs, used for SHM, and
			default size when mounting hugetlbfs filesystems.
			Defaults to the default architecture's huge page size
			if not specified.

	dhash_entries=	[KNL]
			Set number of hash buckets for dentry cache.

	disable_1tb_segments [PPC]
			Disables the use of 1TB hash page table segments. This
			causes the kernel to fall back to 256MB segments which
			can be useful when debugging issues that require an SLB
			miss to occur.

	disable=	[IPV6]
			See Documentation/networking/ipv6.txt.

	hardened_usercopy=
                        [KNL] Under CONFIG_HARDENED_USERCOPY, whether
                        hardening is enabled for this boot. Hardened
                        usercopy checking is used to protect the kernel
                        from reading or writing beyond known memory
                        allocation boundaries as a proactive defense
                        against bounds-checking flaws in the kernel's
                        copy_to_user()/copy_from_user() interface.
                on      Perform hardened usercopy checks (default).
                off     Disable hardened usercopy checks.

	disable_radix	[PPC]
			Disable RADIX MMU mode on POWER9

	disable_cpu_apicid= [X86,APIC,SMP]
			Format: <int>
			The number of initial APIC ID for the
			corresponding CPU to be disabled at boot,
			mostly used for the kdump 2nd kernel to
			disable BSP to wake up multiple CPUs without
			causing system reset or hang due to sending
			INIT from AP to BSP.

	disable_ddw	[PPC/PSERIES]
			Disable Dynamic DMA Window support. Use this if
			to workaround buggy firmware.

	disable_ipv6=	[IPV6]
			See Documentation/networking/ipv6.txt.

	disable_mtrr_cleanup [X86]
			The kernel tries to adjust MTRR layout from continuous
			to discrete, to make X server driver able to add WB
			entry later. This parameter disables that.

	disable_mtrr_trim [X86, Intel and AMD only]
			By default the kernel will trim any uncacheable
			memory out of your available memory pool based on
			MTRR settings.  This parameter disables that behavior,
			possibly causing your machine to run very slowly.

	disable_timer_pin_1 [X86]
			Disable PIN 1 of APIC timer
			Can be useful to work around chipset bugs.

	dis_ucode_ldr	[X86] Disable the microcode loader.

	dma_debug=off	If the kernel is compiled with DMA_API_DEBUG support,
			this option disables the debugging code at boot.

	dma_debug_entries=<number>
			This option allows to tune the number of preallocated
			entries for DMA-API debugging code. One entry is
			required per DMA-API allocation. Use this if the
			DMA-API debugging code disables itself because the
			architectural default is too low.

	dma_debug_driver=<driver_name>
			With this option the DMA-API debugging driver
			filter feature can be enabled at boot time. Just
			pass the driver to filter for as the parameter.
			The filter can be disabled or changed to another
			driver later using sysfs.

	drm.edid_firmware=[<connector>:]<file>[,[<connector>:]<file>]
			Broken monitors, graphic adapters, KVMs and EDIDless
			panels may send no or incorrect EDID data sets.
			This parameter allows to specify an EDID data sets
			in the /lib/firmware directory that are used instead.
			Generic built-in EDID data sets are used, if one of
			edid/1024x768.bin, edid/1280x1024.bin,
			edid/1680x1050.bin, or edid/1920x1080.bin is given
			and no file with the same name exists. Details and
			instructions how to build your own EDID data are
			available in Documentation/EDID/HOWTO.txt. An EDID
			data set will only be used for a particular connector,
			if its name and a colon are prepended to the EDID
			name. Each connector may use a unique EDID data
			set by separating the files with a comma.  An EDID
			data set with no connector name will be used for
			any connectors not explicitly specified.

	dscc4.setup=	[NET]

	dt_cpu_ftrs=	[PPC]
			Format: {"off" | "known"}
			Control how the dt_cpu_ftrs device-tree binding is
			used for CPU feature discovery and setup (if it
			exists).
			off: Do not use it, fall back to legacy cpu table.
			known: Do not pass through unknown features to guests
			or userspace, only those that the kernel is aware of.

	dump_apple_properties	[X86]
			Dump name and content of EFI device properties on
			x86 Macs.  Useful for driver authors to determine
			what data is available or for reverse-engineering.

	dyndbg[="val"]		[KNL,DYNAMIC_DEBUG]
	module.dyndbg[="val"]
			Enable debug messages at boot time.  See
			Documentation/admin-guide/dynamic-debug-howto.rst
			for details.

	nompx		[X86] Disables Intel Memory Protection Extensions.
			See Documentation/x86/intel_mpx.txt for more
			information about the feature.

	nopku		[X86] Disable Memory Protection Keys CPU feature found
			in some Intel CPUs.

	module.async_probe [KNL]
			Enable asynchronous probe on this module.

	early_ioremap_debug [KNL]
			Enable debug messages in early_ioremap support. This
			is useful for tracking down temporary early mappings
			which are not unmapped.

	earlycon=	[KNL] Output early console device and options.

			[ARM64] The early console is determined by the
			stdout-path property in device tree's chosen node,
			or determined by the ACPI SPCR table.

			[X86] When used with no options the early console is
			determined by the ACPI SPCR table.

		cdns,<addr>[,options]
			Start an early, polled-mode console on a Cadence
			(xuartps) serial port at the specified address. Only
			supported option is baud rate. If baud rate is not
			specified, the serial port must already be setup and
			configured.

		uart[8250],io,<addr>[,options]
		uart[8250],mmio,<addr>[,options]
		uart[8250],mmio32,<addr>[,options]
		uart[8250],mmio32be,<addr>[,options]
		uart[8250],0x<addr>[,options]
			Start an early, polled-mode console on the 8250/16550
			UART at the specified I/O port or MMIO address.
			MMIO inter-register address stride is either 8-bit
			(mmio) or 32-bit (mmio32 or mmio32be).
			If none of [io|mmio|mmio32|mmio32be], <addr> is assumed
			to be equivalent to 'mmio'. 'options' are specified
			in the same format described for "console=ttyS<n>"; if
			unspecified, the h/w is not initialized.

		pl011,<addr>
		pl011,mmio32,<addr>
			Start an early, polled-mode console on a pl011 serial
			port at the specified address. The pl011 serial port
			must already be setup and configured. Options are not
			yet supported.  If 'mmio32' is specified, then only
			the driver will use only 32-bit accessors to read/write
			the device registers.

		meson,<addr>
			Start an early, polled-mode console on a meson serial
			port at the specified address. The serial port must
			already be setup and configured. Options are not yet
			supported.

		msm_serial,<addr>
			Start an early, polled-mode console on an msm serial
			port at the specified address. The serial port
			must already be setup and configured. Options are not
			yet supported.

		msm_serial_dm,<addr>
			Start an early, polled-mode console on an msm serial
			dm port at the specified address. The serial port
			must already be setup and configured. Options are not
			yet supported.

		owl,<addr>
			Start an early, polled-mode console on a serial port
			of an Actions Semi SoC, such as S500 or S900, at the
			specified address. The serial port must already be
			setup and configured. Options are not yet supported.

		smh	Use ARM semihosting calls for early console.

		s3c2410,<addr>
		s3c2412,<addr>
		s3c2440,<addr>
		s3c6400,<addr>
		s5pv210,<addr>
		exynos4210,<addr>
			Use early console provided by serial driver available
			on Samsung SoCs, requires selecting proper type and
			a correct base address of the selected UART port. The
			serial port must already be setup and configured.
			Options are not yet supported.

		lantiq,<addr>
			Start an early, polled-mode console on a lantiq serial
			(lqasc) port at the specified address. The serial port
			must already be setup and configured. Options are not
			yet supported.

		lpuart,<addr>
		lpuart32,<addr>
			Use early console provided by Freescale LP UART driver
			found on Freescale Vybrid and QorIQ LS1021A processors.
			A valid base address must be provided, and the serial
			port must already be setup and configured.

		ar3700_uart,<addr>
			Start an early, polled-mode console on the
			Armada 3700 serial port at the specified
			address. The serial port must already be setup
			and configured. Options are not yet supported.

		qcom_geni,<addr>
			Start an early, polled-mode console on a Qualcomm
			Generic Interface (GENI) based serial port at the
			specified address. The serial port must already be
			setup and configured. Options are not yet supported.

	earlyprintk=	[X86,SH,ARM,M68k,S390]
			earlyprintk=vga
			earlyprintk=efi
			earlyprintk=sclp
			earlyprintk=xen
			earlyprintk=serial[,ttySn[,baudrate]]
			earlyprintk=serial[,0x...[,baudrate]]
			earlyprintk=ttySn[,baudrate]
			earlyprintk=dbgp[debugController#]
			earlyprintk=pciserial,bus:device.function[,baudrate]
			earlyprintk=xdbc[xhciController#]

			earlyprintk is useful when the kernel crashes before
			the normal console is initialized. It is not enabled by
			default because it has some cosmetic problems.

			Append ",keep" to not disable it when the real console
			takes over.

			Only one of vga, efi, serial, or usb debug port can
			be used at a time.

			Currently only ttyS0 and ttyS1 may be specified by
			name.  Other I/O ports may be explicitly specified
			on some architectures (x86 and arm at least) by
			replacing ttySn with an I/O port address, like this:
				earlyprintk=serial,0x1008,115200
			You can find the port for a given device in
			/proc/tty/driver/serial:
				2: uart:ST16650V2 port:00001008 irq:18 ...

			Interaction with the standard serial driver is not
			very good.

			The VGA and EFI output is eventually overwritten by
			the real console.

			The xen output can only be used by Xen PV guests.

			The sclp output can only be used on s390.

	edac_report=	[HW,EDAC] Control how to report EDAC event
			Format: {"on" | "off" | "force"}
			on: enable EDAC to report H/W event. May be overridden
			by other higher priority error reporting module.
			off: disable H/W event reporting through EDAC.
			force: enforce the use of EDAC to report H/W event.
			default: on.

	ekgdboc=	[X86,KGDB] Allow early kernel console debugging
			ekgdboc=kbd

			This is designed to be used in conjunction with
			the boot argument: earlyprintk=vga

	edd=		[EDD]
			Format: {"off" | "on" | "skip[mbr]"}

	efi=		[EFI]
			Format: { "old_map", "nochunk", "noruntime", "debug" }
			old_map [X86-64]: switch to the old ioremap-based EFI
			runtime services mapping. 32-bit still uses this one by
			default.
			nochunk: disable reading files in "chunks" in the EFI
			boot stub, as chunking can cause problems with some
			firmware implementations.
			noruntime : disable EFI runtime services support
			debug: enable misc debug output

	efi_no_storage_paranoia [EFI; X86]
			Using this parameter you can use more than 50% of
			your efi variable storage. Use this parameter only if
			you are really sure that your UEFI does sane gc and
			fulfills the spec otherwise your board may brick.

	efi_fake_mem=	nn[KMG]@ss[KMG]:aa[,nn[KMG]@ss[KMG]:aa,..] [EFI; X86]
			Add arbitrary attribute to specific memory range by
			updating original EFI memory map.
			Region of memory which aa attribute is added to is
			from ss to ss+nn.
			If efi_fake_mem=2G@4G:0x10000,2G@0x10a0000000:0x10000
			is specified, EFI_MEMORY_MORE_RELIABLE(0x10000)
			attribute is added to range 0x100000000-0x180000000 and
			0x10a0000000-0x1120000000.

			Using this parameter you can do debugging of EFI memmap
			related feature. For example, you can do debugging of
			Address Range Mirroring feature even if your box
			doesn't support it.

	efivar_ssdt=	[EFI; X86] Name of an EFI variable that contains an SSDT
			that is to be dynamically loaded by Linux. If there are
			multiple variables with the same name but with different
			vendor GUIDs, all of them will be loaded. See
			Documentation/acpi/ssdt-overlays.txt for details.


	eisa_irq_edge=	[PARISC,HW]
			See header of drivers/parisc/eisa.c.

	elanfreq=	[X86-32]
			See comment before function elanfreq_setup() in
			arch/x86/kernel/cpu/cpufreq/elanfreq.c.

	elevator=	[IOSCHED]
			Format: {"cfq" | "deadline" | "noop"}
			See Documentation/block/cfq-iosched.txt and
			Documentation/block/deadline-iosched.txt for details.

	elfcorehdr=[size[KMG]@]offset[KMG] [IA64,PPC,SH,X86,S390]
			Specifies physical address of start of kernel core
			image elf header and optionally the size. Generally
			kexec loader will pass this option to capture kernel.
			See Documentation/kdump/kdump.txt for details.

	enable_mtrr_cleanup [X86]
			The kernel tries to adjust MTRR layout from continuous
			to discrete, to make X server driver able to add WB
			entry later. This parameter enables that.

	enable_timer_pin_1 [X86]
			Enable PIN 1 of APIC timer
			Can be useful to work around chipset bugs
			(in particular on some ATI chipsets).
			The kernel tries to set a reasonable default.

	enforcing	[SELINUX] Set initial enforcing status.
			Format: {"0" | "1"}
			See security/selinux/Kconfig help text.
			0 -- permissive (log only, no denials).
			1 -- enforcing (deny and log).
			Default value is 0.
			Value can be changed at runtime via /selinux/enforce.

	erst_disable	[ACPI]
			Disable Error Record Serialization Table (ERST)
			support.

	ether=		[HW,NET] Ethernet cards parameters
			This option is obsoleted by the "netdev=" option, which
			has equivalent usage. See its documentation for details.

	evm=		[EVM]
			Format: { "fix" }
			Permit 'security.evm' to be updated regardless of
			current integrity status.

	failslab=
	fail_page_alloc=
	fail_make_request=[KNL]
			General fault injection mechanism.
			Format: <interval>,<probability>,<space>,<times>
			See also Documentation/fault-injection/.

	floppy=		[HW]
			See Documentation/blockdev/floppy.txt.

	force_pal_cache_flush
			[IA-64] Avoid check_sal_cache_flush which may hang on
			buggy SAL_CACHE_FLUSH implementations. Using this
			parameter will force ia64_sal_cache_flush to call
			ia64_pal_cache_flush instead of SAL_CACHE_FLUSH.

	forcepae	[X86-32]
			Forcefully enable Physical Address Extension (PAE).
			Many Pentium M systems disable PAE but may have a
			functionally usable PAE implementation.
			Warning: use of this parameter will taint the kernel
			and may cause unknown problems.

	ftrace=[tracer]
			[FTRACE] will set and start the specified tracer
			as early as possible in order to facilitate early
			boot debugging.

	ftrace_dump_on_oops[=orig_cpu]
			[FTRACE] will dump the trace buffers on oops.
			If no parameter is passed, ftrace will dump
			buffers of all CPUs, but if you pass orig_cpu, it will
			dump only the buffer of the CPU that triggered the
			oops.

	ftrace_filter=[function-list]
			[FTRACE] Limit the functions traced by the function
			tracer at boot up. function-list is a comma separated
			list of functions. This list can be changed at run
			time by the set_ftrace_filter file in the debugfs
			tracing directory.

	ftrace_notrace=[function-list]
			[FTRACE] Do not trace the functions specified in
			function-list. This list can be changed at run time
			by the set_ftrace_notrace file in the debugfs
			tracing directory.

	ftrace_graph_filter=[function-list]
			[FTRACE] Limit the top level callers functions traced
			by the function graph tracer at boot up.
			function-list is a comma separated list of functions
			that can be changed at run time by the
			set_graph_function file in the debugfs tracing directory.

	ftrace_graph_notrace=[function-list]
			[FTRACE] Do not trace from the functions specified in
			function-list.  This list is a comma separated list of
			functions that can be changed at run time by the
			set_graph_notrace file in the debugfs tracing directory.

	ftrace_graph_max_depth=<uint>
			[FTRACE] Used with the function graph tracer. This is
			the max depth it will trace into a function. This value
			can be changed at run time by the max_graph_depth file
			in the tracefs tracing directory. default: 0 (no limit)

	gamecon.map[2|3]=
			[HW,JOY] Multisystem joystick and NES/SNES/PSX pad
			support via parallel port (up to 5 devices per port)
			Format: <port#>,<pad1>,<pad2>,<pad3>,<pad4>,<pad5>
			See also Documentation/input/devices/joystick-parport.rst

	gamma=		[HW,DRM]

	gart_fix_e820=	[X86_64] disable the fix e820 for K8 GART
			Format: off | on
			default: on

	gcov_persist=	[GCOV] When non-zero (default), profiling data for
			kernel modules is saved and remains accessible via
			debugfs, even when the module is unloaded/reloaded.
			When zero, profiling data is discarded and associated
			debugfs files are removed at module unload time.

	goldfish	[X86] Enable the goldfish android emulator platform.
			Don't use this when you are not running on the
			android emulator

	gpt		[EFI] Forces disk with valid GPT signature but
			invalid Protective MBR to be treated as GPT. If the
			primary GPT is corrupted, it enables the backup/alternate
			GPT to be used instead.

	grcan.enable0=	[HW] Configuration of physical interface 0. Determines
			the "Enable 0" bit of the configuration register.
			Format: 0 | 1
			Default: 0
	grcan.enable1=	[HW] Configuration of physical interface 1. Determines
			the "Enable 0" bit of the configuration register.
			Format: 0 | 1
			Default: 0
	grcan.select=	[HW] Select which physical interface to use.
			Format: 0 | 1
			Default: 0
	grcan.txsize=	[HW] Sets the size of the tx buffer.
			Format: <unsigned int> such that (txsize & ~0x1fffc0) == 0.
			Default: 1024
	grcan.rxsize=	[HW] Sets the size of the rx buffer.
			Format: <unsigned int> such that (rxsize & ~0x1fffc0) == 0.
			Default: 1024

	gpio-mockup.gpio_mockup_ranges
			[HW] Sets the ranges of gpiochip of for this device.
			Format: <start1>,<end1>,<start2>,<end2>...

	hardlockup_all_cpu_backtrace=
			[KNL] Should the hard-lockup detector generate
			backtraces on all cpus.
			Format: <integer>

	hashdist=	[KNL,NUMA] Large hashes allocated during boot
			are distributed across NUMA nodes.  Defaults on
			for 64-bit NUMA, off otherwise.
			Format: 0 | 1 (for off | on)

	hcl=		[IA-64] SGI's Hardware Graph compatibility layer

	hd=		[EIDE] (E)IDE hard drive subsystem geometry
			Format: <cyl>,<head>,<sect>

	hest_disable	[ACPI]
			Disable Hardware Error Source Table (HEST) support;
			corresponding firmware-first mode error processing
			logic will be disabled.

	highmem=nn[KMG]	[KNL,BOOT] forces the highmem zone to have an exact
			size of <nn>. This works even on boxes that have no
			highmem otherwise. This also works to reduce highmem
			size on bigger boxes.

	highres=	[KNL] Enable/disable high resolution timer mode.
			Valid parameters: "on", "off"
			Default: "on"

	hisax=		[HW,ISDN]
			See Documentation/isdn/README.HiSax.

	hlt		[BUGS=ARM,SH]

	hpet=		[X86-32,HPET] option to control HPET usage
			Format: { enable (default) | disable | force |
				verbose }
			disable: disable HPET and use PIT instead
			force: allow force enabled of undocumented chips (ICH4,
				VIA, nVidia)
			verbose: show contents of HPET registers during setup

	hpet_mmap=	[X86, HPET_MMAP] Allow userspace to mmap HPET
			registers.  Default set by CONFIG_HPET_MMAP_DEFAULT.

	hugepages=	[HW,X86-32,IA-64] HugeTLB pages to allocate at boot.
	hugepagesz=	[HW,IA-64,PPC,X86-64] The size of the HugeTLB pages.
			On x86-64 and powerpc, this option can be specified
			multiple times interleaved with hugepages= to reserve
			huge pages of different sizes. Valid pages sizes on
			x86-64 are 2M (when the CPU supports "pse") and 1G
			(when the CPU supports the "pdpe1gb" cpuinfo flag).

	hung_task_panic=
			[KNL] Should the hung task detector generate panics.
			Format: <integer>

			A nonzero value instructs the kernel to panic when a
			hung task is detected. The default value is controlled
			by the CONFIG_BOOTPARAM_HUNG_TASK_PANIC build-time
			option. The value selected by this boot parameter can
			be changed later by the kernel.hung_task_panic sysctl.

	hvc_iucv=	[S390]	Number of z/VM IUCV hypervisor console (HVC)
				terminal devices. Valid values: 0..8
	hvc_iucv_allow=	[S390]	Comma-separated list of z/VM user IDs.
				If specified, z/VM IUCV HVC accepts connections
				from listed z/VM user IDs only.
	keep_bootcon	[KNL]
			Do not unregister boot console at start. This is only
			useful for debugging when something happens in the window
			between unregistering the boot console and initializing
			the real console.

	i2c_bus=	[HW]	Override the default board specific I2C bus speed
				or register an additional I2C bus that is not
				registered from board initialization code.
				Format:
				<bus_id>,<clkrate>

	i8042.debug	[HW] Toggle i8042 debug mode
	i8042.unmask_kbd_data
			[HW] Enable printing of interrupt data from the KBD port
			     (disabled by default, and as a pre-condition
			     requires that i8042.debug=1 be enabled)
	i8042.direct	[HW] Put keyboard port into non-translated mode
	i8042.dumbkbd	[HW] Pretend that controller can only read data from
			     keyboard and cannot control its state
			     (Don't attempt to blink the leds)
	i8042.noaux	[HW] Don't check for auxiliary (== mouse) port
	i8042.nokbd	[HW] Don't check/create keyboard port
	i8042.noloop	[HW] Disable the AUX Loopback command while probing
			     for the AUX port
	i8042.nomux	[HW] Don't check presence of an active multiplexing
			     controller
	i8042.nopnp	[HW] Don't use ACPIPnP / PnPBIOS to discover KBD/AUX
			     controllers
	i8042.notimeout	[HW] Ignore timeout condition signalled by controller
	i8042.reset	[HW] Reset the controller during init, cleanup and
			     suspend-to-ram transitions, only during s2r
			     transitions, or never reset
			Format: { 1 | Y | y | 0 | N | n }
			1, Y, y: always reset controller
			0, N, n: don't ever reset controller
			Default: only on s2r transitions on x86; most other
			architectures force reset to be always executed
	i8042.unlock	[HW] Unlock (ignore) the keylock
	i8042.kbdreset	[HW] Reset device connected to KBD port

	i810=		[HW,DRM]

	i8k.ignore_dmi	[HW] Continue probing hardware even if DMI data
			indicates that the driver is running on unsupported
			hardware.
	i8k.force	[HW] Activate i8k driver even if SMM BIOS signature
			does not match list of supported models.
	i8k.power_status
			[HW] Report power status in /proc/i8k
			(disabled by default)
	i8k.restricted	[HW] Allow controlling fans only if SYS_ADMIN
			capability is set.

	i915.invert_brightness=
			[DRM] Invert the sense of the variable that is used to
			set the brightness of the panel backlight. Normally a
			brightness value of 0 indicates backlight switched off,
			and the maximum of the brightness value sets the backlight
			to maximum brightness. If this parameter is set to 0
			(default) and the machine requires it, or this parameter
			is set to 1, a brightness value of 0 sets the backlight
			to maximum brightness, and the maximum of the brightness
			value switches the backlight off.
			-1 -- never invert brightness
			 0 -- machine default
			 1 -- force brightness inversion

	icn=		[HW,ISDN]
			Format: <io>[,<membase>[,<icn_id>[,<icn_id2>]]]

	ide-core.nodma=	[HW] (E)IDE subsystem
			Format: =0.0 to prevent dma on hda, =0.1 hdb =1.0 hdc
			.vlb_clock .pci_clock .noflush .nohpa .noprobe .nowerr
			.cdrom .chs .ignore_cable are additional options
			See Documentation/ide/ide.txt.

	ide-generic.probe-mask= [HW] (E)IDE subsystem
			Format: <int>
			Probe mask for legacy ISA IDE ports.  Depending on
			platform up to 6 ports are supported, enabled by
			setting corresponding bits in the mask to 1.  The
			default value is 0x0, which has a special meaning.
			On systems that have PCI, it triggers scanning the
			PCI bus for the first and the second port, which
			are then probed.  On systems without PCI the value
			of 0x0 enables probing the two first ports as if it
			was 0x3.

	ide-pci-generic.all-generic-ide [HW] (E)IDE subsystem
			Claim all unknown PCI IDE storage controllers.

	idle=		[X86]
			Format: idle=poll, idle=halt, idle=nomwait
			Poll forces a polling idle loop that can slightly
			improve the performance of waking up a idle CPU, but
			will use a lot of power and make the system run hot.
			Not recommended.
			idle=halt: Halt is forced to be used for CPU idle.
			In such case C2/C3 won't be used again.
			idle=nomwait: Disable mwait for CPU C-states

	ieee754=	[MIPS] Select IEEE Std 754 conformance mode
			Format: { strict | legacy | 2008 | relaxed }
			Default: strict

			Choose which programs will be accepted for execution
			based on the IEEE 754 NaN encoding(s) supported by
			the FPU and the NaN encoding requested with the value
			of an ELF file header flag individually set by each
			binary.  Hardware implementations are permitted to
			support either or both of the legacy and the 2008 NaN
			encoding mode.

			Available settings are as follows:
			strict	accept binaries that request a NaN encoding
				supported by the FPU
			legacy	only accept legacy-NaN binaries, if supported
				by the FPU
			2008	only accept 2008-NaN binaries, if supported
				by the FPU
			relaxed	accept any binaries regardless of whether
				supported by the FPU

			The FPU emulator is always able to support both NaN
			encodings, so if no FPU hardware is present or it has
			been disabled with 'nofpu', then the settings of
			'legacy' and '2008' strap the emulator accordingly,
			'relaxed' straps the emulator for both legacy-NaN and
			2008-NaN, whereas 'strict' enables legacy-NaN only on
			legacy processors and both NaN encodings on MIPS32 or
			MIPS64 CPUs.

			The setting for ABS.fmt/NEG.fmt instruction execution
			mode generally follows that for the NaN encoding,
			except where unsupported by hardware.

	ignore_loglevel	[KNL]
			Ignore loglevel setting - this will print /all/
			kernel messages to the console. Useful for debugging.
			We also add it as printk module parameter, so users
			could change it dynamically, usually by
			/sys/module/printk/parameters/ignore_loglevel.

	ignore_rlimit_data
			Ignore RLIMIT_DATA setting for data mappings,
			print warning at first misuse.  Can be changed via
			/sys/module/kernel/parameters/ignore_rlimit_data.

	ihash_entries=	[KNL]
			Set number of hash buckets for inode cache.

	ima_appraise=	[IMA] appraise integrity measurements
			Format: { "off" | "enforce" | "fix" | "log" }
			default: "enforce"

	ima_appraise_tcb [IMA]
			The builtin appraise policy appraises all files
			owned by uid=0.

	ima_canonical_fmt [IMA]
			Use the canonical format for the binary runtime
			measurements, instead of host native format.

	ima_hash=	[IMA]
			Format: { md5 | sha1 | rmd160 | sha256 | sha384
				   | sha512 | ... }
			default: "sha1"

			The list of supported hash algorithms is defined
			in crypto/hash_info.h.

	ima_policy=	[IMA]
			The builtin policies to load during IMA setup.
			Format: "tcb | appraise_tcb | secure_boot |
				 fail_securely"

			The "tcb" policy measures all programs exec'd, files
			mmap'd for exec, and all files opened with the read
			mode bit set by either the effective uid (euid=0) or
			uid=0.

			The "appraise_tcb" policy appraises the integrity of
			all files owned by root. (This is the equivalent
			of ima_appraise_tcb.)

			The "secure_boot" policy appraises the integrity
			of files (eg. kexec kernel image, kernel modules,
			firmware, policy, etc) based on file signatures.

			The "fail_securely" policy forces file signature
			verification failure also on privileged mounted
			filesystems with the SB_I_UNVERIFIABLE_SIGNATURE
			flag.

	ima_tcb		[IMA] Deprecated.  Use ima_policy= instead.
			Load a policy which meets the needs of the Trusted
			Computing Base.  This means IMA will measure all
			programs exec'd, files mmap'd for exec, and all files
			opened for read by uid=0.

	ima_template=	[IMA]
			Select one of defined IMA measurements template formats.
			Formats: { "ima" | "ima-ng" | "ima-sig" }
			Default: "ima-ng"

	ima_template_fmt=
			[IMA] Define a custom template format.
			Format: { "field1|...|fieldN" }

	ima.ahash_minsize= [IMA] Minimum file size for asynchronous hash usage
			Format: <min_file_size>
			Set the minimal file size for using asynchronous hash.
			If left unspecified, ahash usage is disabled.

			ahash performance varies for different data sizes on
			different crypto accelerators. This option can be used
			to achieve the best performance for a particular HW.

	ima.ahash_bufsize= [IMA] Asynchronous hash buffer size
			Format: <bufsize>
			Set hashing buffer size. Default: 4k.

			ahash performance varies for different chunk sizes on
			different crypto accelerators. This option can be used
			to achieve best performance for particular HW.

	init=		[KNL]
			Format: <full_path>
			Run specified binary instead of /sbin/init as init
			process.

	initcall_debug	[KNL] Trace initcalls as they are executed.  Useful
			for working out where the kernel is dying during
			startup.

	initcall_blacklist=  [KNL] Do not execute a comma-separated list of
			initcall functions.  Useful for debugging built-in
			modules and initcalls.

	initrd=		[BOOT] Specify the location of the initial ramdisk

	init_pkru=	[x86] Specify the default memory protection keys rights
			register contents for all processes.  0x55555554 by
			default (disallow access to all but pkey 0).  Can
			override in debugfs after boot.

	inport.irq=	[HW] Inport (ATI XL and Microsoft) busmouse driver
			Format: <irq>

	int_pln_enable	[x86] Enable power limit notification interrupt

	integrity_audit=[IMA]
			Format: { "0" | "1" }
			0 -- basic integrity auditing messages. (Default)
			1 -- additional integrity auditing messages.

	intel_iommu=	[DMAR] Intel IOMMU driver (DMAR) option
		on
			Enable intel iommu driver.
		off
			Disable intel iommu driver.
		igfx_off [Default Off]
			By default, gfx is mapped as normal device. If a gfx
			device has a dedicated DMAR unit, the DMAR unit is
			bypassed by not enabling DMAR with this option. In
			this case, gfx device will use physical address for
			DMA.
		forcedac [x86_64]
			With this option iommu will not optimize to look
			for io virtual address below 32-bit forcing dual
			address cycle on pci bus for cards supporting greater
			than 32-bit addressing. The default is to look
			for translation below 32-bit and if not available
			then look in the higher range.
		strict [Default Off]
			With this option on every unmap_single operation will
			result in a hardware IOTLB flush operation as opposed
			to batching them for performance.
		sp_off [Default Off]
			By default, super page will be supported if Intel IOMMU
			has the capability. With this option, super page will
			not be supported.
		ecs_off [Default Off]
			By default, extended context tables will be supported if
			the hardware advertises that it has support both for the
			extended tables themselves, and also PASID support. With
			this option set, extended tables will not be used even
			on hardware which claims to support them.
		tboot_noforce [Default Off]
			Do not force the Intel IOMMU enabled under tboot.
			By default, tboot will force Intel IOMMU on, which
			could harm performance of some high-throughput
			devices like 40GBit network cards, even if identity
			mapping is enabled.
			Note that using this option lowers the security
			provided by tboot because it makes the system
			vulnerable to DMA attacks.

	intel_idle.max_cstate=	[KNL,HW,ACPI,X86]
			0	disables intel_idle and fall back on acpi_idle.
			1 to 9	specify maximum depth of C-state.

	intel_pstate=	[X86]
			disable
			  Do not enable intel_pstate as the default
			  scaling driver for the supported processors
			passive
			  Use intel_pstate as a scaling driver, but configure it
			  to work with generic cpufreq governors (instead of
			  enabling its internal governor).  This mode cannot be
			  used along with the hardware-managed P-states (HWP)
			  feature.
			force
			  Enable intel_pstate on systems that prohibit it by default
			  in favor of acpi-cpufreq. Forcing the intel_pstate driver
			  instead of acpi-cpufreq may disable platform features, such
			  as thermal controls and power capping, that rely on ACPI
			  P-States information being indicated to OSPM and therefore
			  should be used with caution. This option does not work with
			  processors that aren't supported by the intel_pstate driver
			  or on platforms that use pcc-cpufreq instead of acpi-cpufreq.
			no_hwp
			  Do not enable hardware P state control (HWP)
			  if available.
			hwp_only
			  Only load intel_pstate on systems which support
			  hardware P state control (HWP) if available.
			support_acpi_ppc
			  Enforce ACPI _PPC performance limits. If the Fixed ACPI
			  Description Table, specifies preferred power management
			  profile as "Enterprise Server" or "Performance Server",
			  then this feature is turned on by default.
			per_cpu_perf_limits
			  Allow per-logical-CPU P-State performance control limits using
			  cpufreq sysfs interface

	intremap=	[X86-64, Intel-IOMMU]
			on	enable Interrupt Remapping (default)
			off	disable Interrupt Remapping
			nosid	disable Source ID checking
			no_x2apic_optout
				BIOS x2APIC opt-out request will be ignored
			nopost	disable Interrupt Posting

	iomem=		Disable strict checking of access to MMIO memory
		strict	regions from userspace.
		relaxed

	iommu=		[x86]
		off
		force
		noforce
		biomerge
		panic
		nopanic
		merge
		nomerge
		soft
		pt		[x86, IA-64]
		nobypass	[PPC/POWERNV]
			Disable IOMMU bypass, using IOMMU for PCI devices.

	iommu.passthrough=
			[ARM64] Configure DMA to bypass the IOMMU by default.
			Format: { "0" | "1" }
			0 - Use IOMMU translation for DMA.
			1 - Bypass the IOMMU for DMA.
			unset - Use IOMMU translation for DMA.

	io7=		[HW] IO7 for Marvel based alpha systems
			See comment before marvel_specify_io7 in
			arch/alpha/kernel/core_marvel.c.

	io_delay=	[X86] I/O delay method
		0x80
			Standard port 0x80 based delay
		0xed
			Alternate port 0xed based delay (needed on some systems)
		udelay
			Simple two microseconds delay
		none
			No delay

	ip=		[IP_PNP]
			See Documentation/filesystems/nfs/nfsroot.txt.

	irqaffinity=	[SMP] Set the default irq affinity mask
			The argument is a cpu list, as described above.

	irqchip.gicv2_force_probe=
			[ARM, ARM64]
			Format: <bool>
			Force the kernel to look for the second 4kB page
			of a GICv2 controller even if the memory range
			exposed by the device tree is too small.

	irqchip.gicv3_nolpi=
			[ARM, ARM64]
			Force the kernel to ignore the availability of
			LPIs (and by consequence ITSs). Intended for system
			that use the kernel as a bootloader, and thus want
			to let secondary kernels in charge of setting up
			LPIs.

	irqfixup	[HW]
			When an interrupt is not handled search all handlers
			for it. Intended to get systems with badly broken
			firmware running.

	irqpoll		[HW]
			When an interrupt is not handled search all handlers
			for it. Also check all handlers each timer
			interrupt. Intended to get systems with badly broken
			firmware running.

	isapnp=		[ISAPNP]
			Format: <RDP>,<reset>,<pci_scan>,<verbosity>

	isolcpus=	[KNL,SMP,ISOL] Isolate a given set of CPUs from disturbance.
			[Deprecated - use cpusets instead]
			Format: [flag-list,]<cpu-list>

			Specify one or more CPUs to isolate from disturbances
			specified in the flag list (default: domain):

			nohz
			  Disable the tick when a single task runs.

			  A residual 1Hz tick is offloaded to workqueues, which you
			  need to affine to housekeeping through the global
			  workqueue's affinity configured via the
			  /sys/devices/virtual/workqueue/cpumask sysfs file, or
			  by using the 'domain' flag described below.

			  NOTE: by default the global workqueue runs on all CPUs,
			  so to protect individual CPUs the 'cpumask' file has to
			  be configured manually after bootup.

			domain
			  Isolate from the general SMP balancing and scheduling
			  algorithms. Note that performing domain isolation this way
			  is irreversible: it's not possible to bring back a CPU to
			  the domains once isolated through isolcpus. It's strongly
			  advised to use cpusets instead to disable scheduler load
			  balancing through the "cpuset.sched_load_balance" file.
			  It offers a much more flexible interface where CPUs can
			  move in and out of an isolated set anytime.

			  You can move a process onto or off an "isolated" CPU via
			  the CPU affinity syscalls or cpuset.
			  <cpu number> begins at 0 and the maximum value is
			  "number of CPUs in system - 1".

			The format of <cpu-list> is described above.



	iucv=		[HW,NET]

	ivrs_ioapic	[HW,X86_64]
			Provide an override to the IOAPIC-ID<->DEVICE-ID
			mapping provided in the IVRS ACPI table. For
			example, to map IOAPIC-ID decimal 10 to
			PCI device 00:14.0 write the parameter as:
				ivrs_ioapic[10]=00:14.0

	ivrs_hpet	[HW,X86_64]
			Provide an override to the HPET-ID<->DEVICE-ID
			mapping provided in the IVRS ACPI table. For
			example, to map HPET-ID decimal 0 to
			PCI device 00:14.0 write the parameter as:
				ivrs_hpet[0]=00:14.0

	ivrs_acpihid	[HW,X86_64]
			Provide an override to the ACPI-HID:UID<->DEVICE-ID
			mapping provided in the IVRS ACPI table. For
			example, to map UART-HID:UID AMD0020:0 to
			PCI device 00:14.5 write the parameter as:
				ivrs_acpihid[00:14.5]=AMD0020:0

	js=		[HW,JOY] Analog joystick
			See Documentation/input/joydev/joystick.rst.

	nokaslr		[KNL]
			When CONFIG_RANDOMIZE_BASE is set, this disables
			kernel and module base offset ASLR (Address Space
			Layout Randomization).

	kasan_multi_shot
			[KNL] Enforce KASAN (Kernel Address Sanitizer) to print
			report on every invalid memory access. Without this
			parameter KASAN will print report only for the first
			invalid access.

	keepinitrd	[HW,ARM]

	kernelcore=	[KNL,X86,IA-64,PPC]
			Format: nn[KMGTPE] | nn% | "mirror"
			This parameter specifies the amount of memory usable by
			the kernel for non-movable allocations.  The requested
			amount is spread evenly throughout all nodes in the
			system as ZONE_NORMAL.  The remaining memory is used for
			movable memory in its own zone, ZONE_MOVABLE.  In the
			event, a node is too small to have both ZONE_NORMAL and
			ZONE_MOVABLE, kernelcore memory will take priority and
			other nodes will have a larger ZONE_MOVABLE.

			ZONE_MOVABLE is used for the allocation of pages that
			may be reclaimed or moved by the page migration
			subsystem.  Note that allocations like PTEs-from-HighMem
			still use the HighMem zone if it exists, and the Normal
			zone if it does not.

			It is possible to specify the exact amount of memory in
			the form of "nn[KMGTPE]", a percentage of total system
			memory in the form of "nn%", or "mirror".  If "mirror"
			option is specified, mirrored (reliable) memory is used
			for non-movable allocations and remaining memory is used
			for Movable pages.  "nn[KMGTPE]", "nn%", and "mirror"
			are exclusive, so you cannot specify multiple forms.

	kgdbdbgp=	[KGDB,HW] kgdb over EHCI usb debug port.
			Format: <Controller#>[,poll interval]
			The controller # is the number of the ehci usb debug
			port as it is probed via PCI.  The poll interval is
			optional and is the number seconds in between
			each poll cycle to the debug port in case you need
			the functionality for interrupting the kernel with
			gdb or control-c on the dbgp connection.  When
			not using this parameter you use sysrq-g to break into
			the kernel debugger.

	kgdboc=		[KGDB,HW] kgdb over consoles.
			Requires a tty driver that supports console polling,
			or a supported polling keyboard driver (non-usb).
			 Serial only format: <serial_device>[,baud]
			 keyboard only format: kbd
			 keyboard and serial format: kbd,<serial_device>[,baud]
			Optional Kernel mode setting:
			 kms, kbd format: kms,kbd
			 kms, kbd and serial format: kms,kbd,<ser_dev>[,baud]

	kgdbwait	[KGDB] Stop kernel execution and enter the
			kernel debugger at the earliest opportunity.

	kmac=		[MIPS] korina ethernet MAC address.
			Configure the RouterBoard 532 series on-chip
			Ethernet adapter MAC address.

	kmemleak=	[KNL] Boot-time kmemleak enable/disable
			Valid arguments: on, off
			Default: on
			Built with CONFIG_DEBUG_KMEMLEAK_DEFAULT_OFF=y,
			the default is off.

	kvm.ignore_msrs=[KVM] Ignore guest accesses to unhandled MSRs.
			Default is 0 (don't ignore, but inject #GP)

	kvm.enable_vmware_backdoor=[KVM] Support VMware backdoor PV interface.
				   Default is false (don't support).

	kvm.mmu_audit=	[KVM] This is a R/W parameter which allows audit
			KVM MMU at runtime.
			Default is 0 (off)

	kvm-amd.nested=	[KVM,AMD] Allow nested virtualization in KVM/SVM.
			Default is 1 (enabled)

	kvm-amd.npt=	[KVM,AMD] Disable nested paging (virtualized MMU)
			for all guests.
			Default is 1 (enabled) if in 64-bit or 32-bit PAE mode.

	kvm-arm.vgic_v3_group0_trap=
			[KVM,ARM] Trap guest accesses to GICv3 group-0
			system registers

	kvm-arm.vgic_v3_group1_trap=
			[KVM,ARM] Trap guest accesses to GICv3 group-1
			system registers

	kvm-arm.vgic_v3_common_trap=
			[KVM,ARM] Trap guest accesses to GICv3 common
			system registers

	kvm-arm.vgic_v4_enable=
			[KVM,ARM] Allow use of GICv4 for direct injection of
			LPIs.

	kvm-intel.ept=	[KVM,Intel] Disable extended page tables
			(virtualized MMU) support on capable Intel chips.
			Default is 1 (enabled)

	kvm-intel.emulate_invalid_guest_state=
			[KVM,Intel] Enable emulation of invalid guest states
			Default is 0 (disabled)

	kvm-intel.flexpriority=
			[KVM,Intel] Disable FlexPriority feature (TPR shadow).
			Default is 1 (enabled)

	kvm-intel.nested=
			[KVM,Intel] Enable VMX nesting (nVMX).
			Default is 0 (disabled)

	kvm-intel.unrestricted_guest=
			[KVM,Intel] Disable unrestricted guest feature
			(virtualized real and unpaged mode) on capable
			Intel chips. Default is 1 (enabled)

	kvm-intel.vmentry_l1d_flush=[KVM,Intel] Mitigation for L1 Terminal Fault
			CVE-2018-3620.

			Valid arguments: never, cond, always

			always: L1D cache flush on every VMENTER.
			cond:	Flush L1D on VMENTER only when the code between
				VMEXIT and VMENTER can leak host memory.
			never:	Disables the mitigation

			Default is cond (do L1 cache flush in specific instances)

	kvm-intel.vpid=	[KVM,Intel] Disable Virtual Processor Identification
			feature (tagged TLBs) on capable Intel chips.
			Default is 1 (enabled)

	l1tf=           [X86] Control mitigation of the L1TF vulnerability on
			      affected CPUs

			The kernel PTE inversion protection is unconditionally
			enabled and cannot be disabled.

			full
				Provides all available mitigations for the
				L1TF vulnerability. Disables SMT and
				enables all mitigations in the
				hypervisors, i.e. unconditional L1D flush.

				SMT control and L1D flush control via the
				sysfs interface is still possible after
				boot.  Hypervisors will issue a warning
				when the first VM is started in a
				potentially insecure configuration,
				i.e. SMT enabled or L1D flush disabled.

			full,force
				Same as 'full', but disables SMT and L1D
				flush runtime control. Implies the
				'nosmt=force' command line option.
				(i.e. sysfs control of SMT is disabled.)

			flush
				Leaves SMT enabled and enables the default
				hypervisor mitigation, i.e. conditional
				L1D flush.

				SMT control and L1D flush control via the
				sysfs interface is still possible after
				boot.  Hypervisors will issue a warning
				when the first VM is started in a
				potentially insecure configuration,
				i.e. SMT enabled or L1D flush disabled.

			flush,nosmt

				Disables SMT and enables the default
				hypervisor mitigation.

				SMT control and L1D flush control via the
				sysfs interface is still possible after
				boot.  Hypervisors will issue a warning
				when the first VM is started in a
				potentially insecure configuration,
				i.e. SMT enabled or L1D flush disabled.

			flush,nowarn
				Same as 'flush', but hypervisors will not
				warn when a VM is started in a potentially
				insecure configuration.

			off
				Disables hypervisor mitigations and doesn't
				emit any warnings.

			Default is 'flush'.

			For details see: Documentation/admin-guide/l1tf.rst

	l2cr=		[PPC]

	l3cr=		[PPC]

	lapic		[X86-32,APIC] Enable the local APIC even if BIOS
			disabled it.

	lapic=		[x86,APIC] "notscdeadline" Do not use TSC deadline
			value for LAPIC timer one-shot implementation. Default
			back to the programmable timer unit in the LAPIC.

	lapic_timer_c2_ok	[X86,APIC] trust the local apic timer
			in C2 power state.

	libata.dma=	[LIBATA] DMA control
			libata.dma=0	  Disable all PATA and SATA DMA
			libata.dma=1	  PATA and SATA Disk DMA only
			libata.dma=2	  ATAPI (CDROM) DMA only
			libata.dma=4	  Compact Flash DMA only
			Combinations also work, so libata.dma=3 enables DMA
			for disks and CDROMs, but not CFs.

	libata.ignore_hpa=	[LIBATA] Ignore HPA limit
			libata.ignore_hpa=0	  keep BIOS limits (default)
			libata.ignore_hpa=1	  ignore limits, using full disk

	libata.noacpi	[LIBATA] Disables use of ACPI in libata suspend/resume
			when set.
			Format: <int>

	libata.force=	[LIBATA] Force configurations.  The format is comma
			separated list of "[ID:]VAL" where ID is
			PORT[.DEVICE].  PORT and DEVICE are decimal numbers
			matching port, link or device.  Basically, it matches
			the ATA ID string printed on console by libata.  If
			the whole ID part is omitted, the last PORT and DEVICE
			values are used.  If ID hasn't been specified yet, the
			configuration applies to all ports, links and devices.

			If only DEVICE is omitted, the parameter applies to
			the port and all links and devices behind it.  DEVICE
			number of 0 either selects the first device or the
			first fan-out link behind PMP device.  It does not
			select the host link.  DEVICE number of 15 selects the
			host link and device attached to it.

			The VAL specifies the configuration to force.  As long
			as there's no ambiguity shortcut notation is allowed.
			For example, both 1.5 and 1.5G would work for 1.5Gbps.
			The following configurations can be forced.

			* Cable type: 40c, 80c, short40c, unk, ign or sata.
			  Any ID with matching PORT is used.

			* SATA link speed limit: 1.5Gbps or 3.0Gbps.

			* Transfer mode: pio[0-7], mwdma[0-4] and udma[0-7].
			  udma[/][16,25,33,44,66,100,133] notation is also
			  allowed.

			* [no]ncq: Turn on or off NCQ.

			* [no]ncqtrim: Turn off queued DSM TRIM.

			* nohrst, nosrst, norst: suppress hard, soft
			  and both resets.

			* rstonce: only attempt one reset during
			  hot-unplug link recovery

			* dump_id: dump IDENTIFY data.

			* atapi_dmadir: Enable ATAPI DMADIR bridge support

			* disable: Disable this device.

			If there are multiple matching configurations changing
			the same attribute, the last one is used.

	memblock=debug	[KNL] Enable memblock debug messages.

	load_ramdisk=	[RAM] List of ramdisks to load from floppy
			See Documentation/blockdev/ramdisk.txt.

	lockd.nlm_grace_period=P  [NFS] Assign grace period.
			Format: <integer>

	lockd.nlm_tcpport=N	[NFS] Assign TCP port.
			Format: <integer>

	lockd.nlm_timeout=T	[NFS] Assign timeout value.
			Format: <integer>

	lockd.nlm_udpport=M	[NFS] Assign UDP port.
			Format: <integer>

	locktorture.nreaders_stress= [KNL]
			Set the number of locking read-acquisition kthreads.
			Defaults to being automatically set based on the
			number of online CPUs.

	locktorture.nwriters_stress= [KNL]
			Set the number of locking write-acquisition kthreads.

	locktorture.onoff_holdoff= [KNL]
			Set time (s) after boot for CPU-hotplug testing.

	locktorture.onoff_interval= [KNL]
			Set time (s) between CPU-hotplug operations, or
			zero to disable CPU-hotplug testing.

	locktorture.shuffle_interval= [KNL]
			Set task-shuffle interval (jiffies).  Shuffling
			tasks allows some CPUs to go into dyntick-idle
			mode during the locktorture test.

	locktorture.shutdown_secs= [KNL]
			Set time (s) after boot system shutdown.  This
			is useful for hands-off automated testing.

	locktorture.stat_interval= [KNL]
			Time (s) between statistics printk()s.

	locktorture.stutter= [KNL]
			Time (s) to stutter testing, for example,
			specifying five seconds causes the test to run for
			five seconds, wait for five seconds, and so on.
			This tests the locking primitive's ability to
			transition abruptly to and from idle.

	locktorture.torture_type= [KNL]
			Specify the locking implementation to test.

	locktorture.verbose= [KNL]
			Enable additional printk() statements.

	logibm.irq=	[HW,MOUSE] Logitech Bus Mouse Driver
			Format: <irq>

	loglevel=	All Kernel Messages with a loglevel smaller than the
			console loglevel will be printed to the console. It can
			also be changed with klogd or other programs. The
			loglevels are defined as follows:

			0 (KERN_EMERG)		system is unusable
			1 (KERN_ALERT)		action must be taken immediately
			2 (KERN_CRIT)		critical conditions
			3 (KERN_ERR)		error conditions
			4 (KERN_WARNING)	warning conditions
			5 (KERN_NOTICE)		normal but significant condition
			6 (KERN_INFO)		informational
			7 (KERN_DEBUG)		debug-level messages

	log_buf_len=n[KMG]	Sets the size of the printk ring buffer,
			in bytes.  n must be a power of two and greater
			than the minimal size. The minimal size is defined
			by LOG_BUF_SHIFT kernel config parameter. There is
			also CONFIG_LOG_CPU_MAX_BUF_SHIFT config parameter
			that allows to increase the default size depending on
			the number of CPUs. See init/Kconfig for more details.

	logo.nologo	[FB] Disables display of the built-in Linux logo.
			This may be used to provide more screen space for
			kernel log messages and is useful when debugging
			kernel boot problems.

	lp=0		[LP]	Specify parallel ports to use, e.g,
	lp=port[,port...]	lp=none,parport0 (lp0 not configured, lp1 uses
	lp=reset		first parallel port). 'lp=0' disables the
	lp=auto			printer driver. 'lp=reset' (which can be
				specified in addition to the ports) causes
				attached printers to be reset. Using
				lp=port1,port2,... specifies the parallel ports
				to associate lp devices with, starting with
				lp0. A port specification may be 'none' to skip
				that lp device, or a parport name such as
				'parport0'. Specifying 'lp=auto' instead of a
				port specification list means that device IDs
				from each port should be examined, to see if
				an IEEE 1284-compliant printer is attached; if
				so, the driver will manage that printer.
				See also header of drivers/char/lp.c.

	lpj=n		[KNL]
			Sets loops_per_jiffy to given constant, thus avoiding
			time-consuming boot-time autodetection (up to 250 ms per
			CPU). 0 enables autodetection (default). To determine
			the correct value for your kernel, boot with normal
			autodetection and see what value is printed. Note that
			on SMP systems the preset will be applied to all CPUs,
			which is likely to cause problems if your CPUs need
			significantly divergent settings. An incorrect value
			will cause delays in the kernel to be wrong, leading to
			unpredictable I/O errors and other breakage. Although
			unlikely, in the extreme case this might damage your
			hardware.

	ltpc=		[NET]
			Format: <io>,<irq>,<dma>

	machvec=	[IA-64] Force the use of a particular machine-vector
			(machvec) in a generic kernel.
			Example: machvec=hpzx1_swiotlb

	machtype=	[Loongson] Share the same kernel image file between different
			 yeeloong laptop.
			Example: machtype=lemote-yeeloong-2f-7inch

	max_addr=nn[KMG]	[KNL,BOOT,ia64] All physical memory greater
			than or equal to this physical address is ignored.

	maxcpus=	[SMP] Maximum number of processors that	an SMP kernel
			will bring up during bootup.  maxcpus=n : n >= 0 limits
			the kernel to bring up 'n' processors. Surely after
			bootup you can bring up the other plugged cpu by executing
			"echo 1 > /sys/devices/system/cpu/cpuX/online". So maxcpus
			only takes effect during system bootup.
			While n=0 is a special case, it is equivalent to "nosmp",
			which also disables the IO APIC.

	max_loop=	[LOOP] The number of loop block devices that get
	(loop.max_loop)	unconditionally pre-created at init time. The default
			number is configured by BLK_DEV_LOOP_MIN_COUNT. Instead
			of statically allocating a predefined number, loop
			devices can be requested on-demand with the
			/dev/loop-control interface.

	mce		[X86-32] Machine Check Exception

	mce=option	[X86-64] See Documentation/x86/x86_64/boot-options.txt

	md=		[HW] RAID subsystems devices and level
			See Documentation/admin-guide/md.rst.

	mdacon=		[MDA]
			Format: <first>,<last>
			Specifies range of consoles to be captured by the MDA.

	mem=nn[KMG]	[KNL,BOOT] Force usage of a specific amount of memory
			Amount of memory to be used when the kernel is not able
			to see the whole system memory or for test.
			[X86] Work as limiting max address. Use together
			with memmap= to avoid physical address space collisions.
			Without memmap= PCI devices could be placed at addresses
			belonging to unused RAM.

	mem=nopentium	[BUGS=X86-32] Disable usage of 4MB pages for kernel
			memory.

	memchunk=nn[KMG]
			[KNL,SH] Allow user to override the default size for
			per-device physically contiguous DMA buffers.

	memhp_default_state=online/offline
			[KNL] Set the initial state for the memory hotplug
			onlining policy. If not specified, the default value is
			set according to the
			CONFIG_MEMORY_HOTPLUG_DEFAULT_ONLINE kernel config
			option.
			See Documentation/memory-hotplug.txt.

	memmap=exactmap	[KNL,X86] Enable setting of an exact
			E820 memory map, as specified by the user.
			Such memmap=exactmap lines can be constructed based on
			BIOS output or other requirements. See the memmap=nn@ss
			option description.

	memmap=nn[KMG]@ss[KMG]
			[KNL] Force usage of a specific region of memory.
			Region of memory to be used is from ss to ss+nn.
			If @ss[KMG] is omitted, it is equivalent to mem=nn[KMG],
			which limits max address to nn[KMG].
			Multiple different regions can be specified,
			comma delimited.
			Example:
				memmap=100M@2G,100M#3G,1G!1024G

	memmap=nn[KMG]#ss[KMG]
			[KNL,ACPI] Mark specific memory as ACPI data.
			Region of memory to be marked is from ss to ss+nn.

	memmap=nn[KMG]$ss[KMG]
			[KNL,ACPI] Mark specific memory as reserved.
			Region of memory to be reserved is from ss to ss+nn.
			Example: Exclude memory from 0x18690000-0x1869ffff
			         memmap=64K$0x18690000
			         or
			         memmap=0x10000$0x18690000
			Some bootloaders may need an escape character before '$',
			like Grub2, otherwise '$' and the following number
			will be eaten.

	memmap=nn[KMG]!ss[KMG]
			[KNL,X86] Mark specific memory as protected.
			Region of memory to be used, from ss to ss+nn.
			The memory region may be marked as e820 type 12 (0xc)
			and is NVDIMM or ADR memory.

	memmap=<size>%<offset>-<oldtype>+<newtype>
			[KNL,ACPI] Convert memory within the specified region
			from <oldtype> to <newtype>. If "-<oldtype>" is left
			out, the whole region will be marked as <newtype>,
			even if previously unavailable. If "+<newtype>" is left
			out, matching memory will be removed. Types are
			specified as e820 types, e.g., 1 = RAM, 2 = reserved,
			3 = ACPI, 12 = PRAM.

	memory_corruption_check=0/1 [X86]
			Some BIOSes seem to corrupt the first 64k of
			memory when doing things like suspend/resume.
			Setting this option will scan the memory
			looking for corruption.  Enabling this will
			both detect corruption and prevent the kernel
			from using the memory being corrupted.
			However, its intended as a diagnostic tool; if
			repeatable BIOS-originated corruption always
			affects the same memory, you can use memmap=
			to prevent the kernel from using that memory.

	memory_corruption_check_size=size [X86]
			By default it checks for corruption in the low
			64k, making this memory unavailable for normal
			use.  Use this parameter to scan for
			corruption in more or less memory.

	memory_corruption_check_period=seconds [X86]
			By default it checks for corruption every 60
			seconds.  Use this parameter to check at some
			other rate.  0 disables periodic checking.

	memtest=	[KNL,X86,ARM] Enable memtest
			Format: <integer>
			default : 0 <disable>
			Specifies the number of memtest passes to be
			performed. Each pass selects another test
			pattern from a given set of patterns. Memtest
			fills the memory with this pattern, validates
			memory contents and reserves bad memory
			regions that are detected.

	mem_encrypt=	[X86-64] AMD Secure Memory Encryption (SME) control
			Valid arguments: on, off
			Default (depends on kernel configuration option):
			  on  (CONFIG_AMD_MEM_ENCRYPT_ACTIVE_BY_DEFAULT=y)
			  off (CONFIG_AMD_MEM_ENCRYPT_ACTIVE_BY_DEFAULT=n)
			mem_encrypt=on:		Activate SME
			mem_encrypt=off:	Do not activate SME

			Refer to Documentation/x86/amd-memory-encryption.txt
			for details on when memory encryption can be activated.

	mem_sleep_default=	[SUSPEND] Default system suspend mode:
			s2idle  - Suspend-To-Idle
			shallow - Power-On Suspend or equivalent (if supported)
			deep    - Suspend-To-RAM or equivalent (if supported)
			See Documentation/admin-guide/pm/sleep-states.rst.

	meye.*=		[HW] Set MotionEye Camera parameters
			See Documentation/media/v4l-drivers/meye.rst.

	mfgpt_irq=	[IA-32] Specify the IRQ to use for the
			Multi-Function General Purpose Timers on AMD Geode
			platforms.

	mfgptfix	[X86-32] Fix MFGPT timers on AMD Geode platforms when
			the BIOS has incorrectly applied a workaround. TinyBIOS
			version 0.98 is known to be affected, 0.99 fixes the
			problem by letting the user disable the workaround.

	mga=		[HW,DRM]

	min_addr=nn[KMG]	[KNL,BOOT,ia64] All physical memory below this
			physical address is ignored.

	mini2440=	[ARM,HW,KNL]
			Format:[0..2][b][c][t]
			Default: "0tb"
			MINI2440 configuration specification:
			0 - The attached screen is the 3.5" TFT
			1 - The attached screen is the 7" TFT
			2 - The VGA Shield is attached (1024x768)
			Leaving out the screen size parameter will not load
			the TFT driver, and the framebuffer will be left
			unconfigured.
			b - Enable backlight. The TFT backlight pin will be
			linked to the kernel VESA blanking code and a GPIO
			LED. This parameter is not necessary when using the
			VGA shield.
			c - Enable the s3c camera interface.
			t - Reserved for enabling touchscreen support. The
			touchscreen support is not enabled in the mainstream
			kernel as of 2.6.30, a preliminary port can be found
			in the "bleeding edge" mini2440 support kernel at
			http://repo.or.cz/w/linux-2.6/mini2440.git

	mminit_loglevel=
			[KNL] When CONFIG_DEBUG_MEMORY_INIT is set, this
			parameter allows control of the logging verbosity for
			the additional memory initialisation checks. A value
			of 0 disables mminit logging and a level of 4 will
			log everything. Information is printed at KERN_DEBUG
			so loglevel=8 may also need to be specified.

	module.sig_enforce
			[KNL] When CONFIG_MODULE_SIG is set, this means that
			modules without (valid) signatures will fail to load.
			Note that if CONFIG_MODULE_SIG_FORCE is set, that
			is always true, so this option does nothing.

	module_blacklist=  [KNL] Do not load a comma-separated list of
			modules.  Useful for debugging problem modules.

	mousedev.tap_time=
			[MOUSE] Maximum time between finger touching and
			leaving touchpad surface for touch to be considered
			a tap and be reported as a left button click (for
			touchpads working in absolute mode only).
			Format: <msecs>
	mousedev.xres=	[MOUSE] Horizontal screen resolution, used for devices
			reporting absolute coordinates, such as tablets
	mousedev.yres=	[MOUSE] Vertical screen resolution, used for devices
			reporting absolute coordinates, such as tablets

	movablecore=	[KNL,X86,IA-64,PPC]
			Format: nn[KMGTPE] | nn%
			This parameter is the complement to kernelcore=, it
			specifies the amount of memory used for migratable
			allocations.  If both kernelcore and movablecore is
			specified, then kernelcore will be at *least* the
			specified value but may be more.  If movablecore on its
			own is specified, the administrator must be careful
			that the amount of memory usable for all allocations
			is not too small.

	movable_node	[KNL] Boot-time switch to make hotplugable memory
			NUMA nodes to be movable. This means that the memory
			of such nodes will be usable only for movable
			allocations which rules out almost all kernel
			allocations. Use with caution!

	MTD_Partition=	[MTD]
			Format: <name>,<region-number>,<size>,<offset>

	MTD_Region=	[MTD] Format:
			<name>,<region-number>[,<base>,<size>,<buswidth>,<altbuswidth>]

	mtdparts=	[MTD]
			See drivers/mtd/cmdlinepart.c.

	multitce=off	[PPC]  This parameter disables the use of the pSeries
			firmware feature for updating multiple TCE entries
			at a time.

	onenand.bdry=	[HW,MTD] Flex-OneNAND Boundary Configuration

			Format: [die0_boundary][,die0_lock][,die1_boundary][,die1_lock]

			boundary - index of last SLC block on Flex-OneNAND.
				   The remaining blocks are configured as MLC blocks.
			lock	 - Configure if Flex-OneNAND boundary should be locked.
				   Once locked, the boundary cannot be changed.
				   1 indicates lock status, 0 indicates unlock status.

	mtdset=		[ARM]
			ARM/S3C2412 JIVE boot control

			See arch/arm/mach-s3c2412/mach-jive.c

	mtouchusb.raw_coordinates=
			[HW] Make the MicroTouch USB driver use raw coordinates
			('y', default) or cooked coordinates ('n')

	mtrr_chunk_size=nn[KMG] [X86]
			used for mtrr cleanup. It is largest continuous chunk
			that could hold holes aka. UC entries.

	mtrr_gran_size=nn[KMG] [X86]
			Used for mtrr cleanup. It is granularity of mtrr block.
			Default is 1.
			Large value could prevent small alignment from
			using up MTRRs.

	mtrr_spare_reg_nr=n [X86]
			Format: <integer>
			Range: 0,7 : spare reg number
			Default : 1
			Used for mtrr cleanup. It is spare mtrr entries number.
			Set to 2 or more if your graphical card needs more.

	n2=		[NET] SDL Inc. RISCom/N2 synchronous serial card

	netdev=		[NET] Network devices parameters
			Format: <irq>,<io>,<mem_start>,<mem_end>,<name>
			Note that mem_start is often overloaded to mean
			something different and driver-specific.
			This usage is only documented in each driver source
			file if at all.

	nf_conntrack.acct=
			[NETFILTER] Enable connection tracking flow accounting
			0 to disable accounting
			1 to enable accounting
			Default value is 0.

	nfsaddrs=	[NFS] Deprecated.  Use ip= instead.
			See Documentation/filesystems/nfs/nfsroot.txt.

	nfsroot=	[NFS] nfs root filesystem for disk-less boxes.
			See Documentation/filesystems/nfs/nfsroot.txt.

	nfsrootdebug	[NFS] enable nfsroot debugging messages.
			See Documentation/filesystems/nfs/nfsroot.txt.

	nfs.callback_nr_threads=
			[NFSv4] set the total number of threads that the
			NFS client will assign to service NFSv4 callback
			requests.

	nfs.callback_tcpport=
			[NFS] set the TCP port on which the NFSv4 callback
			channel should listen.

	nfs.cache_getent=
			[NFS] sets the pathname to the program which is used
			to update the NFS client cache entries.

	nfs.cache_getent_timeout=
			[NFS] sets the timeout after which an attempt to
			update a cache entry is deemed to have failed.

	nfs.idmap_cache_timeout=
			[NFS] set the maximum lifetime for idmapper cache
			entries.

	nfs.enable_ino64=
			[NFS] enable 64-bit inode numbers.
			If zero, the NFS client will fake up a 32-bit inode
			number for the readdir() and stat() syscalls instead
			of returning the full 64-bit number.
			The default is to return 64-bit inode numbers.

	nfs.max_session_cb_slots=
			[NFSv4.1] Sets the maximum number of session
			slots the client will assign to the callback
			channel. This determines the maximum number of
			callbacks the client will process in parallel for
			a particular server.

	nfs.max_session_slots=
			[NFSv4.1] Sets the maximum number of session slots
			the client will attempt to negotiate with the server.
			This limits the number of simultaneous RPC requests
			that the client can send to the NFSv4.1 server.
			Note that there is little point in setting this
			value higher than the max_tcp_slot_table_limit.

	nfs.nfs4_disable_idmapping=
			[NFSv4] When set to the default of '1', this option
			ensures that both the RPC level authentication
			scheme and the NFS level operations agree to use
			numeric uids/gids if the mount is using the
			'sec=sys' security flavour. In effect it is
			disabling idmapping, which can make migration from
			legacy NFSv2/v3 systems to NFSv4 easier.
			Servers that do not support this mode of operation
			will be autodetected by the client, and it will fall
			back to using the idmapper.
			To turn off this behaviour, set the value to '0'.
	nfs.nfs4_unique_id=
			[NFS4] Specify an additional fixed unique ident-
			ification string that NFSv4 clients can insert into
			their nfs_client_id4 string.  This is typically a
			UUID that is generated at system install time.

	nfs.send_implementation_id =
			[NFSv4.1] Send client implementation identification
			information in exchange_id requests.
			If zero, no implementation identification information
			will be sent.
			The default is to send the implementation identification
			information.

	nfs.recover_lost_locks =
			[NFSv4] Attempt to recover locks that were lost due
			to a lease timeout on the server. Please note that
			doing this risks data corruption, since there are
			no guarantees that the file will remain unchanged
			after the locks are lost.
			If you want to enable the kernel legacy behaviour of
			attempting to recover these locks, then set this
			parameter to '1'.
			The default parameter value of '0' causes the kernel
			not to attempt recovery of lost locks.

	nfs4.layoutstats_timer =
			[NFSv4.2] Change the rate at which the kernel sends
			layoutstats to the pNFS metadata server.

			Setting this to value to 0 causes the kernel to use
			whatever value is the default set by the layout
			driver. A non-zero value sets the minimum interval
			in seconds between layoutstats transmissions.

	nfsd.nfs4_disable_idmapping=
			[NFSv4] When set to the default of '1', the NFSv4
			server will return only numeric uids and gids to
			clients using auth_sys, and will accept numeric uids
			and gids from such clients.  This is intended to ease
			migration from NFSv2/v3.

	nmi_debug=	[KNL,SH] Specify one or more actions to take
			when a NMI is triggered.
			Format: [state][,regs][,debounce][,die]

	nmi_watchdog=	[KNL,BUGS=X86] Debugging features for SMP kernels
			Format: [panic,][nopanic,][num]
			Valid num: 0 or 1
			0 - turn hardlockup detector in nmi_watchdog off
			1 - turn hardlockup detector in nmi_watchdog on
			When panic is specified, panic when an NMI watchdog
			timeout occurs (or 'nopanic' to override the opposite
			default). To disable both hard and soft lockup detectors,
			please see 'nowatchdog'.
			This is useful when you use a panic=... timeout and
			need the box quickly up again.

			These settings can be accessed at runtime via
			the nmi_watchdog and hardlockup_panic sysctls.

	netpoll.carrier_timeout=
			[NET] Specifies amount of time (in seconds) that
			netpoll should wait for a carrier. By default netpoll
			waits 4 seconds.

	no387		[BUGS=X86-32] Tells the kernel to use the 387 maths
			emulation library even if a 387 maths coprocessor
			is present.

	no5lvl		[X86-64] Disable 5-level paging mode. Forces
			kernel to use 4-level paging instead.

	no_console_suspend
			[HW] Never suspend the console
			Disable suspending of consoles during suspend and
			hibernate operations.  Once disabled, debugging
			messages can reach various consoles while the rest
			of the system is being put to sleep (ie, while
			debugging driver suspend/resume hooks).  This may
			not work reliably with all consoles, but is known
			to work with serial and VGA consoles.
			To facilitate more flexible debugging, we also add
			console_suspend, a printk module parameter to control
			it. Users could use console_suspend (usually
			/sys/module/printk/parameters/console_suspend) to
			turn on/off it dynamically.

	noaliencache	[MM, NUMA, SLAB] Disables the allocation of alien
			caches in the slab allocator.  Saves per-node memory,
			but will impact performance.

	noalign		[KNL,ARM]

	noaltinstr	[S390] Disables alternative instructions patching
			(CPU alternatives feature).

	noapic		[SMP,APIC] Tells the kernel to not make use of any
			IOAPICs that may be present in the system.

	noautogroup	Disable scheduler automatic task group creation.

	nobats		[PPC] Do not use BATs for mapping kernel lowmem
			on "Classic" PPC cores.

	nocache		[ARM]

	noclflush	[BUGS=X86] Don't use the CLFLUSH instruction

	nodelayacct	[KNL] Disable per-task delay accounting

	nodsp		[SH] Disable hardware DSP at boot time.

	noefi		Disable EFI runtime services support.

	noexec		[IA-64]

	noexec		[X86]
			On X86-32 available only on PAE configured kernels.
			noexec=on: enable non-executable mappings (default)
			noexec=off: disable non-executable mappings

	nosmap		[X86]
			Disable SMAP (Supervisor Mode Access Prevention)
			even if it is supported by processor.

	nosmep		[X86]
			Disable SMEP (Supervisor Mode Execution Prevention)
			even if it is supported by processor.

	noexec32	[X86-64]
			This affects only 32-bit executables.
			noexec32=on: enable non-executable mappings (default)
				read doesn't imply executable mappings
			noexec32=off: disable non-executable mappings
				read implies executable mappings

	nofpu		[MIPS,SH] Disable hardware FPU at boot time.

	nofxsr		[BUGS=X86-32] Disables x86 floating point extended
			register save and restore. The kernel will only save
			legacy floating-point registers on task switch.

	nohugeiomap	[KNL,x86] Disable kernel huge I/O mappings.

	nosmt		[KNL,S390] Disable symmetric multithreading (SMT).
			Equivalent to smt=1.

<<<<<<< HEAD
			[KNL,x86] Disable symmetric multithreading (SMT).
			nosmt=force: Force disable SMT, cannot be undone
				     via the sysfs control file.
=======
	nospectre_v1	[PPC] Disable mitigations for Spectre Variant 1 (bounds
			check bypass). With this option data leaks are possible
			in the system.
>>>>>>> a2dc009a

	nospectre_v2	[X86] Disable all mitigations for the Spectre variant 2
			(indirect branch prediction) vulnerability. System may
			allow data leaks with this option, which is equivalent
			to spectre_v2=off.

	nospec_store_bypass_disable
			[HW] Disable all mitigations for the Speculative Store Bypass vulnerability

	noxsave		[BUGS=X86] Disables x86 extended register state save
			and restore using xsave. The kernel will fallback to
			enabling legacy floating-point and sse state.

	noxsaveopt	[X86] Disables xsaveopt used in saving x86 extended
			register states. The kernel will fall back to use
			xsave to save the states. By using this parameter,
			performance of saving the states is degraded because
			xsave doesn't support modified optimization while
			xsaveopt supports it on xsaveopt enabled systems.

	noxsaves	[X86] Disables xsaves and xrstors used in saving and
			restoring x86 extended register state in compacted
			form of xsave area. The kernel will fall back to use
			xsaveopt and xrstor to save and restore the states
			in standard form of xsave area. By using this
			parameter, xsave area per process might occupy more
			memory on xsaves enabled systems.

	nohlt		[BUGS=ARM,SH] Tells the kernel that the sleep(SH) or
			wfi(ARM) instruction doesn't work correctly and not to
			use it. This is also useful when using JTAG debugger.

	no_file_caps	Tells the kernel not to honor file capabilities.  The
			only way then for a file to be executed with privilege
			is to be setuid root or executed by root.

	nohalt		[IA-64] Tells the kernel not to use the power saving
			function PAL_HALT_LIGHT when idle. This increases
			power-consumption. On the positive side, it reduces
			interrupt wake-up latency, which may improve performance
			in certain environments such as networked servers or
			real-time systems.

	nohibernate	[HIBERNATION] Disable hibernation and resume.

	nohz=		[KNL] Boottime enable/disable dynamic ticks
			Valid arguments: on, off
			Default: on

	nohz_full=	[KNL,BOOT,SMP,ISOL]
			The argument is a cpu list, as described above.
			In kernels built with CONFIG_NO_HZ_FULL=y, set
			the specified list of CPUs whose tick will be stopped
			whenever possible. The boot CPU will be forced outside
			the range to maintain the timekeeping.  Any CPUs
			in this list will have their RCU callbacks offloaded,
			just as if they had also been called out in the
			rcu_nocbs= boot parameter.

	noiotrap	[SH] Disables trapped I/O port accesses.

	noirqdebug	[X86-32] Disables the code which attempts to detect and
			disable unhandled interrupt sources.

	no_timer_check	[X86,APIC] Disables the code which tests for
			broken timer IRQ sources.

	noisapnp	[ISAPNP] Disables ISA PnP code.

	noinitrd	[RAM] Tells the kernel not to load any configured
			initial RAM disk.

	nointremap	[X86-64, Intel-IOMMU] Do not enable interrupt
			remapping.
			[Deprecated - use intremap=off]

	nointroute	[IA-64]

	noinvpcid	[X86] Disable the INVPCID cpu feature.

	nojitter	[IA-64] Disables jitter checking for ITC timers.

	no-kvmclock	[X86,KVM] Disable paravirtualized KVM clock driver

	no-kvmapf	[X86,KVM] Disable paravirtualized asynchronous page
			fault handling.

	no-vmw-sched-clock
			[X86,PV_OPS] Disable paravirtualized VMware scheduler
			clock and use the default one.

	no-steal-acc	[X86,KVM] Disable paravirtualized steal time accounting.
			steal time is computed, but won't influence scheduler
			behaviour

	nolapic		[X86-32,APIC] Do not enable or use the local APIC.

	nolapic_timer	[X86-32,APIC] Do not use the local APIC timer.

	noltlbs		[PPC] Do not use large page/tlb entries for kernel
			lowmem mapping on PPC40x and PPC8xx

	nomca		[IA-64] Disable machine check abort handling

	nomce		[X86-32] Disable Machine Check Exception

	nomfgpt		[X86-32] Disable Multi-Function General Purpose
			Timer usage (for AMD Geode machines).

	nonmi_ipi	[X86] Disable using NMI IPIs during panic/reboot to
			shutdown the other cpus.  Instead use the REBOOT_VECTOR
			irq.

	nomodule	Disable module load

	nopat		[X86] Disable PAT (page attribute table extension of
			pagetables) support.

	nopcid		[X86-64] Disable the PCID cpu feature.

	norandmaps	Don't use address space randomization.  Equivalent to
			echo 0 > /proc/sys/kernel/randomize_va_space

	noreplace-smp	[X86-32,SMP] Don't replace SMP instructions
			with UP alternatives

	nordrand	[X86] Disable kernel use of the RDRAND and
			RDSEED instructions even if they are supported
			by the processor.  RDRAND and RDSEED are still
			available to user space applications.

	noresume	[SWSUSP] Disables resume and restores original swap
			space.

	no-scroll	[VGA] Disables scrollback.
			This is required for the Braillex ib80-piezo Braille
			reader made by F.H. Papenmeier (Germany).

	nosbagart	[IA-64]

	nosep		[BUGS=X86-32] Disables x86 SYSENTER/SYSEXIT support.

	nosmp		[SMP] Tells an SMP kernel to act as a UP kernel,
			and disable the IO APIC.  legacy for "maxcpus=0".

	nosoftlockup	[KNL] Disable the soft-lockup detector.

	nosync		[HW,M68K] Disables sync negotiation for all devices.

	nowatchdog	[KNL] Disable both lockup detectors, i.e.
			soft-lockup and NMI watchdog (hard-lockup).

	nowb		[ARM]

	nox2apic	[X86-64,APIC] Do not enable x2APIC mode.

	cpu0_hotplug	[X86] Turn on CPU0 hotplug feature when
			CONFIG_BOOTPARAM_HOTPLUG_CPU0 is off.
			Some features depend on CPU0. Known dependencies are:
			1. Resume from suspend/hibernate depends on CPU0.
			Suspend/hibernate will fail if CPU0 is offline and you
			need to online CPU0 before suspend/hibernate.
			2. PIC interrupts also depend on CPU0. CPU0 can't be
			removed if a PIC interrupt is detected.
			It's said poweroff/reboot may depend on CPU0 on some
			machines although I haven't seen such issues so far
			after CPU0 is offline on a few tested machines.
			If the dependencies are under your control, you can
			turn on cpu0_hotplug.

	nps_mtm_hs_ctr=	[KNL,ARC]
			This parameter sets the maximum duration, in
			cycles, each HW thread of the CTOP can run
			without interruptions, before HW switches it.
			The actual maximum duration is 16 times this
			parameter's value.
			Format: integer between 1 and 255
			Default: 255

	nptcg=		[IA-64] Override max number of concurrent global TLB
			purges which is reported from either PAL_VM_SUMMARY or
			SAL PALO.

	nr_cpus=	[SMP] Maximum number of processors that	an SMP kernel
			could support.  nr_cpus=n : n >= 1 limits the kernel to
			support 'n' processors. It could be larger than the
			number of already plugged CPU during bootup, later in
			runtime you can physically add extra cpu until it reaches
			n. So during boot up some boot time memory for per-cpu
			variables need be pre-allocated for later physical cpu
			hot plugging.

	nr_uarts=	[SERIAL] maximum number of UARTs to be registered.

	numa_balancing=	[KNL,X86] Enable or disable automatic NUMA balancing.
			Allowed values are enable and disable

	numa_zonelist_order= [KNL, BOOT] Select zonelist order for NUMA.
			'node', 'default' can be specified
			This can be set from sysctl after boot.
			See Documentation/sysctl/vm.txt for details.

	ohci1394_dma=early	[HW] enable debugging via the ohci1394 driver.
			See Documentation/debugging-via-ohci1394.txt for more
			info.

	olpc_ec_timeout= [OLPC] ms delay when issuing EC commands
			Rather than timing out after 20 ms if an EC
			command is not properly ACKed, override the length
			of the timeout.  We have interrupts disabled while
			waiting for the ACK, so if this is set too high
			interrupts *may* be lost!

	omap_mux=	[OMAP] Override bootloader pin multiplexing.
			Format: <mux_mode0.mode_name=value>...
			For example, to override I2C bus2:
			omap_mux=i2c2_scl.i2c2_scl=0x100,i2c2_sda.i2c2_sda=0x100

	oprofile.timer=	[HW]
			Use timer interrupt instead of performance counters

	oprofile.cpu_type=	Force an oprofile cpu type
			This might be useful if you have an older oprofile
			userland or if you want common events.
			Format: { arch_perfmon }
			arch_perfmon: [X86] Force use of architectural
				perfmon on Intel CPUs instead of the
				CPU specific event set.
			timer: [X86] Force use of architectural NMI
				timer mode (see also oprofile.timer
				for generic hr timer mode)

	oops=panic	Always panic on oopses. Default is to just kill the
			process, but there is a small probability of
			deadlocking the machine.
			This will also cause panics on machine check exceptions.
			Useful together with panic=30 to trigger a reboot.

	page_owner=	[KNL] Boot-time page_owner enabling option.
			Storage of the information about who allocated
			each page is disabled in default. With this switch,
			we can turn it on.
			on: enable the feature

	page_poison=	[KNL] Boot-time parameter changing the state of
			poisoning on the buddy allocator.
			off: turn off poisoning
			on: turn on poisoning

	panic=		[KNL] Kernel behaviour on panic: delay <timeout>
			timeout > 0: seconds before rebooting
			timeout = 0: wait forever
			timeout < 0: reboot immediately
			Format: <timeout>

	panic_on_warn	panic() instead of WARN().  Useful to cause kdump
			on a WARN().

	crash_kexec_post_notifiers
			Run kdump after running panic-notifiers and dumping
			kmsg. This only for the users who doubt kdump always
			succeeds in any situation.
			Note that this also increases risks of kdump failure,
			because some panic notifiers can make the crashed
			kernel more unstable.

	parkbd.port=	[HW] Parallel port number the keyboard adapter is
			connected to, default is 0.
			Format: <parport#>
	parkbd.mode=	[HW] Parallel port keyboard adapter mode of operation,
			0 for XT, 1 for AT (default is AT).
			Format: <mode>

	parport=	[HW,PPT] Specify parallel ports. 0 disables.
			Format: { 0 | auto | 0xBBB[,IRQ[,DMA]] }
			Use 'auto' to force the driver to use any
			IRQ/DMA settings detected (the default is to
			ignore detected IRQ/DMA settings because of
			possible conflicts). You can specify the base
			address, IRQ, and DMA settings; IRQ and DMA
			should be numbers, or 'auto' (for using detected
			settings on that particular port), or 'nofifo'
			(to avoid using a FIFO even if it is detected).
			Parallel ports are assigned in the order they
			are specified on the command line, starting
			with parport0.

	parport_init_mode=	[HW,PPT]
			Configure VIA parallel port to operate in
			a specific mode. This is necessary on Pegasos
			computer where firmware has no options for setting
			up parallel port mode and sets it to spp.
			Currently this function knows 686a and 8231 chips.
			Format: [spp|ps2|epp|ecp|ecpepp]

	pause_on_oops=
			Halt all CPUs after the first oops has been printed for
			the specified number of seconds.  This is to be used if
			your oopses keep scrolling off the screen.

	pcbit=		[HW,ISDN]

	pcd.		[PARIDE]
			See header of drivers/block/paride/pcd.c.
			See also Documentation/blockdev/paride.txt.

	pci=option[,option...]	[PCI] various PCI subsystem options.

				Some options herein operate on a specific device
				or a set of devices (<pci_dev>). These are
				specified in one of the following formats:

				[<domain>:]<bus>:<dev>.<func>[/<dev>.<func>]*
				pci:<vendor>:<device>[:<subvendor>:<subdevice>]

				Note: the first format specifies a PCI
				bus/device/function address which may change
				if new hardware is inserted, if motherboard
				firmware changes, or due to changes caused
				by other kernel parameters. If the
				domain is left unspecified, it is
				taken to be zero. Optionally, a path
				to a device through multiple device/function
				addresses can be specified after the base
				address (this is more robust against
				renumbering issues).  The second format
				selects devices using IDs from the
				configuration space which may match multiple
				devices in the system.

		earlydump	dump PCI config space before the kernel
				changes anything
		off		[X86] don't probe for the PCI bus
		bios		[X86-32] force use of PCI BIOS, don't access
				the hardware directly. Use this if your machine
				has a non-standard PCI host bridge.
		nobios		[X86-32] disallow use of PCI BIOS, only direct
				hardware access methods are allowed. Use this
				if you experience crashes upon bootup and you
				suspect they are caused by the BIOS.
		conf1		[X86] Force use of PCI Configuration Access
				Mechanism 1 (config address in IO port 0xCF8,
				data in IO port 0xCFC, both 32-bit).
		conf2		[X86] Force use of PCI Configuration Access
				Mechanism 2 (IO port 0xCF8 is an 8-bit port for
				the function, IO port 0xCFA, also 8-bit, sets
				bus number. The config space is then accessed
				through ports 0xC000-0xCFFF).
				See http://wiki.osdev.org/PCI for more info
				on the configuration access mechanisms.
		noaer		[PCIE] If the PCIEAER kernel config parameter is
				enabled, this kernel boot option can be used to
				disable the use of PCIE advanced error reporting.
		nodomains	[PCI] Disable support for multiple PCI
				root domains (aka PCI segments, in ACPI-speak).
		nommconf	[X86] Disable use of MMCONFIG for PCI
				Configuration
		check_enable_amd_mmconf [X86] check for and enable
				properly configured MMIO access to PCI
				config space on AMD family 10h CPU
		nomsi		[MSI] If the PCI_MSI kernel config parameter is
				enabled, this kernel boot option can be used to
				disable the use of MSI interrupts system-wide.
		noioapicquirk	[APIC] Disable all boot interrupt quirks.
				Safety option to keep boot IRQs enabled. This
				should never be necessary.
		ioapicreroute	[APIC] Enable rerouting of boot IRQs to the
				primary IO-APIC for bridges that cannot disable
				boot IRQs. This fixes a source of spurious IRQs
				when the system masks IRQs.
		noioapicreroute	[APIC] Disable workaround that uses the
				boot IRQ equivalent of an IRQ that connects to
				a chipset where boot IRQs cannot be disabled.
				The opposite of ioapicreroute.
		biosirq		[X86-32] Use PCI BIOS calls to get the interrupt
				routing table. These calls are known to be buggy
				on several machines and they hang the machine
				when used, but on other computers it's the only
				way to get the interrupt routing table. Try
				this option if the kernel is unable to allocate
				IRQs or discover secondary PCI buses on your
				motherboard.
		rom		[X86] Assign address space to expansion ROMs.
				Use with caution as certain devices share
				address decoders between ROMs and other
				resources.
		norom		[X86] Do not assign address space to
				expansion ROMs that do not already have
				BIOS assigned address ranges.
		nobar		[X86] Do not assign address space to the
				BARs that weren't assigned by the BIOS.
		irqmask=0xMMMM	[X86] Set a bit mask of IRQs allowed to be
				assigned automatically to PCI devices. You can
				make the kernel exclude IRQs of your ISA cards
				this way.
		pirqaddr=0xAAAAA	[X86] Specify the physical address
				of the PIRQ table (normally generated
				by the BIOS) if it is outside the
				F0000h-100000h range.
		lastbus=N	[X86] Scan all buses thru bus #N. Can be
				useful if the kernel is unable to find your
				secondary buses and you want to tell it
				explicitly which ones they are.
		assign-busses	[X86] Always assign all PCI bus
				numbers ourselves, overriding
				whatever the firmware may have done.
		usepirqmask	[X86] Honor the possible IRQ mask stored
				in the BIOS $PIR table. This is needed on
				some systems with broken BIOSes, notably
				some HP Pavilion N5400 and Omnibook XE3
				notebooks. This will have no effect if ACPI
				IRQ routing is enabled.
		noacpi		[X86] Do not use ACPI for IRQ routing
				or for PCI scanning.
		use_crs		[X86] Use PCI host bridge window information
				from ACPI.  On BIOSes from 2008 or later, this
				is enabled by default.  If you need to use this,
				please report a bug.
		nocrs		[X86] Ignore PCI host bridge windows from ACPI.
				If you need to use this, please report a bug.
		routeirq	Do IRQ routing for all PCI devices.
				This is normally done in pci_enable_device(),
				so this option is a temporary workaround
				for broken drivers that don't call it.
		skip_isa_align	[X86] do not align io start addr, so can
				handle more pci cards
		noearly		[X86] Don't do any early type 1 scanning.
				This might help on some broken boards which
				machine check when some devices' config space
				is read. But various workarounds are disabled
				and some IOMMU drivers will not work.
		bfsort		Sort PCI devices into breadth-first order.
				This sorting is done to get a device
				order compatible with older (<= 2.4) kernels.
		nobfsort	Don't sort PCI devices into breadth-first order.
		pcie_bus_tune_off	Disable PCIe MPS (Max Payload Size)
				tuning and use the BIOS-configured MPS defaults.
		pcie_bus_safe	Set every device's MPS to the largest value
				supported by all devices below the root complex.
		pcie_bus_perf	Set device MPS to the largest allowable MPS
				based on its parent bus. Also set MRRS (Max
				Read Request Size) to the largest supported
				value (no larger than the MPS that the device
				or bus can support) for best performance.
		pcie_bus_peer2peer	Set every device's MPS to 128B, which
				every device is guaranteed to support. This
				configuration allows peer-to-peer DMA between
				any pair of devices, possibly at the cost of
				reduced performance.  This also guarantees
				that hot-added devices will work.
		cbiosize=nn[KMG]	The fixed amount of bus space which is
				reserved for the CardBus bridge's IO window.
				The default value is 256 bytes.
		cbmemsize=nn[KMG]	The fixed amount of bus space which is
				reserved for the CardBus bridge's memory
				window. The default value is 64 megabytes.
		resource_alignment=
				Format:
				[<order of align>@]<pci_dev>[; ...]
				Specifies alignment and device to reassign
				aligned memory resources. How to
				specify the device is described above.
				If <order of align> is not specified,
				PAGE_SIZE is used as alignment.
				PCI-PCI bridge can be specified, if resource
				windows need to be expanded.
				To specify the alignment for several
				instances of a device, the PCI vendor,
				device, subvendor, and subdevice may be
				specified, e.g., 4096@pci:8086:9c22:103c:198f
		ecrc=		Enable/disable PCIe ECRC (transaction layer
				end-to-end CRC checking).
				bios: Use BIOS/firmware settings. This is the
				the default.
				off: Turn ECRC off
				on: Turn ECRC on.
		hpiosize=nn[KMG]	The fixed amount of bus space which is
				reserved for hotplug bridge's IO window.
				Default size is 256 bytes.
		hpmemsize=nn[KMG]	The fixed amount of bus space which is
				reserved for hotplug bridge's memory window.
				Default size is 2 megabytes.
		hpbussize=nn	The minimum amount of additional bus numbers
				reserved for buses below a hotplug bridge.
				Default is 1.
		realloc=	Enable/disable reallocating PCI bridge resources
				if allocations done by BIOS are too small to
				accommodate resources required by all child
				devices.
				off: Turn realloc off
				on: Turn realloc on
		realloc		same as realloc=on
		noari		do not use PCIe ARI.
		noats		[PCIE, Intel-IOMMU, AMD-IOMMU]
				do not use PCIe ATS (and IOMMU device IOTLB).
		pcie_scan_all	Scan all possible PCIe devices.  Otherwise we
				only look for one device below a PCIe downstream
				port.
		big_root_window	Try to add a big 64bit memory window to the PCIe
				root complex on AMD CPUs. Some GFX hardware
				can resize a BAR to allow access to all VRAM.
				Adding the window is slightly risky (it may
				conflict with unreported devices), so this
				taints the kernel.
		disable_acs_redir=<pci_dev>[; ...]
				Specify one or more PCI devices (in the format
				specified above) separated by semicolons.
				Each device specified will have the PCI ACS
				redirect capabilities forced off which will
				allow P2P traffic between devices through
				bridges without forcing it upstream. Note:
				this removes isolation between devices and
				may put more devices in an IOMMU group.

	pcie_aspm=	[PCIE] Forcibly enable or disable PCIe Active State Power
			Management.
		off	Disable ASPM.
		force	Enable ASPM even on devices that claim not to support it.
			WARNING: Forcing ASPM on may cause system lockups.

	pcie_ports=	[PCIE] PCIe port services handling:
		native	Use native PCIe services (PME, AER, DPC, PCIe hotplug)
			even if the platform doesn't give the OS permission to
			use them.  This may cause conflicts if the platform
			also tries to use these services.
		compat	Disable native PCIe services (PME, AER, DPC, PCIe
			hotplug).

	pcie_port_pm=	[PCIE] PCIe port power management handling:
		off	Disable power management of all PCIe ports
		force	Forcibly enable power management of all PCIe ports

	pcie_pme=	[PCIE,PM] Native PCIe PME signaling options:
		nomsi	Do not use MSI for native PCIe PME signaling (this makes
			all PCIe root ports use INTx for all services).

	pcmv=		[HW,PCMCIA] BadgePAD 4

	pd_ignore_unused
			[PM]
			Keep all power-domains already enabled by bootloader on,
			even if no driver has claimed them. This is useful
			for debug and development, but should not be
			needed on a platform with proper driver support.

	pd.		[PARIDE]
			See Documentation/blockdev/paride.txt.

	pdcchassis=	[PARISC,HW] Disable/Enable PDC Chassis Status codes at
			boot time.
			Format: { 0 | 1 }
			See arch/parisc/kernel/pdc_chassis.c

	percpu_alloc=	Select which percpu first chunk allocator to use.
			Currently supported values are "embed" and "page".
			Archs may support subset or none of the	selections.
			See comments in mm/percpu.c for details on each
			allocator.  This parameter is primarily	for debugging
			and performance comparison.

	pf.		[PARIDE]
			See Documentation/blockdev/paride.txt.

	pg.		[PARIDE]
			See Documentation/blockdev/paride.txt.

	pirq=		[SMP,APIC] Manual mp-table setup
			See Documentation/x86/i386/IO-APIC.txt.

	plip=		[PPT,NET] Parallel port network link
			Format: { parport<nr> | timid | 0 }
			See also Documentation/admin-guide/parport.rst.

	pmtmr=		[X86] Manual setup of pmtmr I/O Port.
			Override pmtimer IOPort with a hex value.
			e.g. pmtmr=0x508

	pnp.debug=1	[PNP]
			Enable PNP debug messages (depends on the
			CONFIG_PNP_DEBUG_MESSAGES option).  Change at run-time
			via /sys/module/pnp/parameters/debug.  We always show
			current resource usage; turning this on also shows
			possible settings and some assignment information.

	pnpacpi=	[ACPI]
			{ off }

	pnpbios=	[ISAPNP]
			{ on | off | curr | res | no-curr | no-res }

	pnp_reserve_irq=
			[ISAPNP] Exclude IRQs for the autoconfiguration

	pnp_reserve_dma=
			[ISAPNP] Exclude DMAs for the autoconfiguration

	pnp_reserve_io=	[ISAPNP] Exclude I/O ports for the autoconfiguration
			Ranges are in pairs (I/O port base and size).

	pnp_reserve_mem=
			[ISAPNP] Exclude memory regions for the
			autoconfiguration.
			Ranges are in pairs (memory base and size).

	ports=		[IP_VS_FTP] IPVS ftp helper module
			Default is 21.
			Up to 8 (IP_VS_APP_MAX_PORTS) ports
			may be specified.
			Format: <port>,<port>....

	powersave=off	[PPC] This option disables power saving features.
			It specifically disables cpuidle and sets the
			platform machine description specific power_save
			function to NULL. On Idle the CPU just reduces
			execution priority.

	ppc_strict_facility_enable
			[PPC] This option catches any kernel floating point,
			Altivec, VSX and SPE outside of regions specifically
			allowed (eg kernel_enable_fpu()/kernel_disable_fpu()).
			There is some performance impact when enabling this.

	ppc_tm=		[PPC]
			Format: {"off"}
			Disable Hardware Transactional Memory

	print-fatal-signals=
			[KNL] debug: print fatal signals

			If enabled, warn about various signal handling
			related application anomalies: too many signals,
			too many POSIX.1 timers, fatal signals causing a
			coredump - etc.

			If you hit the warning due to signal overflow,
			you might want to try "ulimit -i unlimited".

			default: off.

	printk.always_kmsg_dump=
			Trigger kmsg_dump for cases other than kernel oops or
			panics
			Format: <bool>  (1/Y/y=enable, 0/N/n=disable)
			default: disabled

	printk.devkmsg={on,off,ratelimit}
			Control writing to /dev/kmsg.
			on - unlimited logging to /dev/kmsg from userspace
			off - logging to /dev/kmsg disabled
			ratelimit - ratelimit the logging
			Default: ratelimit

	printk.time=	Show timing data prefixed to each printk message line
			Format: <bool>  (1/Y/y=enable, 0/N/n=disable)

	processor.max_cstate=	[HW,ACPI]
			Limit processor to maximum C-state
			max_cstate=9 overrides any DMI blacklist limit.

	processor.nocst	[HW,ACPI]
			Ignore the _CST method to determine C-states,
			instead using the legacy FADT method

	profile=	[KNL] Enable kernel profiling via /proc/profile
			Format: [<profiletype>,]<number>
			Param: <profiletype>: "schedule", "sleep", or "kvm"
				[defaults to kernel profiling]
			Param: "schedule" - profile schedule points.
			Param: "sleep" - profile D-state sleeping (millisecs).
				Requires CONFIG_SCHEDSTATS
			Param: "kvm" - profile VM exits.
			Param: <number> - step/bucket size as a power of 2 for
				statistical time based profiling.

	prompt_ramdisk=	[RAM] List of RAM disks to prompt for floppy disk
			before loading.
			See Documentation/blockdev/ramdisk.txt.

	psmouse.proto=	[HW,MOUSE] Highest PS2 mouse protocol extension to
			probe for; one of (bare|imps|exps|lifebook|any).
	psmouse.rate=	[HW,MOUSE] Set desired mouse report rate, in reports
			per second.
	psmouse.resetafter=	[HW,MOUSE]
			Try to reset the device after so many bad packets
			(0 = never).
	psmouse.resolution=
			[HW,MOUSE] Set desired mouse resolution, in dpi.
	psmouse.smartscroll=
			[HW,MOUSE] Controls Logitech smartscroll autorepeat.
			0 = disabled, 1 = enabled (default).

	pstore.backend=	Specify the name of the pstore backend to use

	pt.		[PARIDE]
			See Documentation/blockdev/paride.txt.

	pti=		[X86_64] Control Page Table Isolation of user and
			kernel address spaces.  Disabling this feature
			removes hardening, but improves performance of
			system calls and interrupts.

			on   - unconditionally enable
			off  - unconditionally disable
			auto - kernel detects whether your CPU model is
			       vulnerable to issues that PTI mitigates

			Not specifying this option is equivalent to pti=auto.

	nopti		[X86_64]
			Equivalent to pti=off

	pty.legacy_count=
			[KNL] Number of legacy pty's. Overwrites compiled-in
			default number.

	quiet		[KNL] Disable most log messages

	r128=		[HW,DRM]

	raid=		[HW,RAID]
			See Documentation/admin-guide/md.rst.

	ramdisk_size=	[RAM] Sizes of RAM disks in kilobytes
			See Documentation/blockdev/ramdisk.txt.

	ras=option[,option,...]	[KNL] RAS-specific options

		cec_disable	[X86]
				Disable the Correctable Errors Collector,
				see CONFIG_RAS_CEC help text.

	rcu_nocbs=	[KNL]
			The argument is a cpu list, as described above.

			In kernels built with CONFIG_RCU_NOCB_CPU=y, set
			the specified list of CPUs to be no-callback CPUs.
			Invocation of these CPUs' RCU callbacks will
			be offloaded to "rcuox/N" kthreads created for
			that purpose, where "x" is "b" for RCU-bh, "p"
			for RCU-preempt, and "s" for RCU-sched, and "N"
			is the CPU number.  This reduces OS jitter on the
			offloaded CPUs, which can be useful for HPC and
			real-time workloads.  It can also improve energy
			efficiency for asymmetric multiprocessors.

	rcu_nocb_poll	[KNL]
			Rather than requiring that offloaded CPUs
			(specified by rcu_nocbs= above) explicitly
			awaken the corresponding "rcuoN" kthreads,
			make these kthreads poll for callbacks.
			This improves the real-time response for the
			offloaded CPUs by relieving them of the need to
			wake up the corresponding kthread, but degrades
			energy efficiency by requiring that the kthreads
			periodically wake up to do the polling.

	rcutree.blimit=	[KNL]
			Set maximum number of finished RCU callbacks to
			process in one batch.

	rcutree.dump_tree=	[KNL]
			Dump the structure of the rcu_node combining tree
			out at early boot.  This is used for diagnostic
			purposes, to verify correct tree setup.

	rcutree.gp_cleanup_delay=	[KNL]
			Set the number of jiffies to delay each step of
			RCU grace-period cleanup.

	rcutree.gp_init_delay=	[KNL]
			Set the number of jiffies to delay each step of
			RCU grace-period initialization.

	rcutree.gp_preinit_delay=	[KNL]
			Set the number of jiffies to delay each step of
			RCU grace-period pre-initialization, that is,
			the propagation of recent CPU-hotplug changes up
			the rcu_node combining tree.

	rcutree.rcu_fanout_exact= [KNL]
			Disable autobalancing of the rcu_node combining
			tree.  This is used by rcutorture, and might
			possibly be useful for architectures having high
			cache-to-cache transfer latencies.

	rcutree.rcu_fanout_leaf= [KNL]
			Change the number of CPUs assigned to each
			leaf rcu_node structure.  Useful for very
			large systems, which will choose the value 64,
			and for NUMA systems with large remote-access
			latencies, which will choose a value aligned
			with the appropriate hardware boundaries.

	rcutree.jiffies_till_sched_qs= [KNL]
			Set required age in jiffies for a
			given grace period before RCU starts
			soliciting quiescent-state help from
			rcu_note_context_switch().

	rcutree.jiffies_till_first_fqs= [KNL]
			Set delay from grace-period initialization to
			first attempt to force quiescent states.
			Units are jiffies, minimum value is zero,
			and maximum value is HZ.

	rcutree.jiffies_till_next_fqs= [KNL]
			Set delay between subsequent attempts to force
			quiescent states.  Units are jiffies, minimum
			value is one, and maximum value is HZ.

	rcutree.kthread_prio= 	 [KNL,BOOT]
			Set the SCHED_FIFO priority of the RCU per-CPU
			kthreads (rcuc/N). This value is also used for
			the priority of the RCU boost threads (rcub/N)
			and for the RCU grace-period kthreads (rcu_bh,
			rcu_preempt, and rcu_sched). If RCU_BOOST is
			set, valid values are 1-99 and the default is 1
			(the least-favored priority).  Otherwise, when
			RCU_BOOST is not set, valid values are 0-99 and
			the default is zero (non-realtime operation).

	rcutree.rcu_nocb_leader_stride= [KNL]
			Set the number of NOCB kthread groups, which
			defaults to the square root of the number of
			CPUs.  Larger numbers reduces the wakeup overhead
			on the per-CPU grace-period kthreads, but increases
			that same overhead on each group's leader.

	rcutree.qhimark= [KNL]
			Set threshold of queued RCU callbacks beyond which
			batch limiting is disabled.

	rcutree.qlowmark= [KNL]
			Set threshold of queued RCU callbacks below which
			batch limiting is re-enabled.

	rcutree.rcu_idle_gp_delay= [KNL]
			Set wakeup interval for idle CPUs that have
			RCU callbacks (RCU_FAST_NO_HZ=y).

	rcutree.rcu_idle_lazy_gp_delay= [KNL]
			Set wakeup interval for idle CPUs that have
			only "lazy" RCU callbacks (RCU_FAST_NO_HZ=y).
			Lazy RCU callbacks are those which RCU can
			prove do nothing more than free memory.

	rcutree.rcu_kick_kthreads= [KNL]
			Cause the grace-period kthread to get an extra
			wake_up() if it sleeps three times longer than
			it should at force-quiescent-state time.
			This wake_up() will be accompanied by a
			WARN_ONCE() splat and an ftrace_dump().

	rcuperf.gp_async= [KNL]
			Measure performance of asynchronous
			grace-period primitives such as call_rcu().

	rcuperf.gp_async_max= [KNL]
			Specify the maximum number of outstanding
			callbacks per writer thread.  When a writer
			thread exceeds this limit, it invokes the
			corresponding flavor of rcu_barrier() to allow
			previously posted callbacks to drain.

	rcuperf.gp_exp= [KNL]
			Measure performance of expedited synchronous
			grace-period primitives.

	rcuperf.holdoff= [KNL]
			Set test-start holdoff period.  The purpose of
			this parameter is to delay the start of the
			test until boot completes in order to avoid
			interference.

	rcuperf.nreaders= [KNL]
			Set number of RCU readers.  The value -1 selects
			N, where N is the number of CPUs.  A value
			"n" less than -1 selects N-n+1, where N is again
			the number of CPUs.  For example, -2 selects N
			(the number of CPUs), -3 selects N+1, and so on.
			A value of "n" less than or equal to -N selects
			a single reader.

	rcuperf.nwriters= [KNL]
			Set number of RCU writers.  The values operate
			the same as for rcuperf.nreaders.
			N, where N is the number of CPUs

	rcuperf.perf_type= [KNL]
			Specify the RCU implementation to test.

	rcuperf.shutdown= [KNL]
			Shut the system down after performance tests
			complete.  This is useful for hands-off automated
			testing.

	rcuperf.verbose= [KNL]
			Enable additional printk() statements.

	rcuperf.writer_holdoff= [KNL]
			Write-side holdoff between grace periods,
			in microseconds.  The default of zero says
			no holdoff.

	rcutorture.cbflood_inter_holdoff= [KNL]
			Set holdoff time (jiffies) between successive
			callback-flood tests.

	rcutorture.cbflood_intra_holdoff= [KNL]
			Set holdoff time (jiffies) between successive
			bursts of callbacks within a given callback-flood
			test.

	rcutorture.cbflood_n_burst= [KNL]
			Set the number of bursts making up a given
			callback-flood test.  Set this to zero to
			disable callback-flood testing.

	rcutorture.cbflood_n_per_burst= [KNL]
			Set the number of callbacks to be registered
			in a given burst of a callback-flood test.

	rcutorture.fqs_duration= [KNL]
			Set duration of force_quiescent_state bursts
			in microseconds.

	rcutorture.fqs_holdoff= [KNL]
			Set holdoff time within force_quiescent_state bursts
			in microseconds.

	rcutorture.fqs_stutter= [KNL]
			Set wait time between force_quiescent_state bursts
			in seconds.

	rcutorture.gp_cond= [KNL]
			Use conditional/asynchronous update-side
			primitives, if available.

	rcutorture.gp_exp= [KNL]
			Use expedited update-side primitives, if available.

	rcutorture.gp_normal= [KNL]
			Use normal (non-expedited) asynchronous
			update-side primitives, if available.

	rcutorture.gp_sync= [KNL]
			Use normal (non-expedited) synchronous
			update-side primitives, if available.  If all
			of rcutorture.gp_cond=, rcutorture.gp_exp=,
			rcutorture.gp_normal=, and rcutorture.gp_sync=
			are zero, rcutorture acts as if is interpreted
			they are all non-zero.

	rcutorture.n_barrier_cbs= [KNL]
			Set callbacks/threads for rcu_barrier() testing.

	rcutorture.nfakewriters= [KNL]
			Set number of concurrent RCU writers.  These just
			stress RCU, they don't participate in the actual
			test, hence the "fake".

	rcutorture.nreaders= [KNL]
			Set number of RCU readers.  The value -1 selects
			N-1, where N is the number of CPUs.  A value
			"n" less than -1 selects N-n-2, where N is again
			the number of CPUs.  For example, -2 selects N
			(the number of CPUs), -3 selects N+1, and so on.

	rcutorture.object_debug= [KNL]
			Enable debug-object double-call_rcu() testing.

	rcutorture.onoff_holdoff= [KNL]
			Set time (s) after boot for CPU-hotplug testing.

	rcutorture.onoff_interval= [KNL]
			Set time (jiffies) between CPU-hotplug operations,
			or zero to disable CPU-hotplug testing.

	rcutorture.shuffle_interval= [KNL]
			Set task-shuffle interval (s).  Shuffling tasks
			allows some CPUs to go into dyntick-idle mode
			during the rcutorture test.

	rcutorture.shutdown_secs= [KNL]
			Set time (s) after boot system shutdown.  This
			is useful for hands-off automated testing.

	rcutorture.stall_cpu= [KNL]
			Duration of CPU stall (s) to test RCU CPU stall
			warnings, zero to disable.

	rcutorture.stall_cpu_holdoff= [KNL]
			Time to wait (s) after boot before inducing stall.

	rcutorture.stall_cpu_irqsoff= [KNL]
			Disable interrupts while stalling if set.

	rcutorture.stat_interval= [KNL]
			Time (s) between statistics printk()s.

	rcutorture.stutter= [KNL]
			Time (s) to stutter testing, for example, specifying
			five seconds causes the test to run for five seconds,
			wait for five seconds, and so on.  This tests RCU's
			ability to transition abruptly to and from idle.

	rcutorture.test_boost= [KNL]
			Test RCU priority boosting?  0=no, 1=maybe, 2=yes.
			"Maybe" means test if the RCU implementation
			under test support RCU priority boosting.

	rcutorture.test_boost_duration= [KNL]
			Duration (s) of each individual boost test.

	rcutorture.test_boost_interval= [KNL]
			Interval (s) between each boost test.

	rcutorture.test_no_idle_hz= [KNL]
			Test RCU's dyntick-idle handling.  See also the
			rcutorture.shuffle_interval parameter.

	rcutorture.torture_type= [KNL]
			Specify the RCU implementation to test.

	rcutorture.verbose= [KNL]
			Enable additional printk() statements.

	rcupdate.rcu_cpu_stall_suppress= [KNL]
			Suppress RCU CPU stall warning messages.

	rcupdate.rcu_cpu_stall_timeout= [KNL]
			Set timeout for RCU CPU stall warning messages.

	rcupdate.rcu_expedited= [KNL]
			Use expedited grace-period primitives, for
			example, synchronize_rcu_expedited() instead
			of synchronize_rcu().  This reduces latency,
			but can increase CPU utilization, degrade
			real-time latency, and degrade energy efficiency.
			No effect on CONFIG_TINY_RCU kernels.

	rcupdate.rcu_normal= [KNL]
			Use only normal grace-period primitives,
			for example, synchronize_rcu() instead of
			synchronize_rcu_expedited().  This improves
			real-time latency, CPU utilization, and
			energy efficiency, but can expose users to
			increased grace-period latency.  This parameter
			overrides rcupdate.rcu_expedited.  No effect on
			CONFIG_TINY_RCU kernels.

	rcupdate.rcu_normal_after_boot= [KNL]
			Once boot has completed (that is, after
			rcu_end_inkernel_boot() has been invoked), use
			only normal grace-period primitives.  No effect
			on CONFIG_TINY_RCU kernels.

	rcupdate.rcu_task_stall_timeout= [KNL]
			Set timeout in jiffies for RCU task stall warning
			messages.  Disable with a value less than or equal
			to zero.

	rcupdate.rcu_self_test= [KNL]
			Run the RCU early boot self tests

	rcupdate.rcu_self_test_bh= [KNL]
			Run the RCU bh early boot self tests

	rcupdate.rcu_self_test_sched= [KNL]
			Run the RCU sched early boot self tests

	rdinit=		[KNL]
			Format: <full_path>
			Run specified binary instead of /init from the ramdisk,
			used for early userspace startup. See initrd.

	rdt=		[HW,X86,RDT]
			Turn on/off individual RDT features. List is:
			cmt, mbmtotal, mbmlocal, l3cat, l3cdp, l2cat, l2cdp,
			mba.
			E.g. to turn on cmt and turn off mba use:
				rdt=cmt,!mba

	reboot=		[KNL]
			Format (x86 or x86_64):
				[w[arm] | c[old] | h[ard] | s[oft] | g[pio]] \
				[[,]s[mp]#### \
				[[,]b[ios] | a[cpi] | k[bd] | t[riple] | e[fi] | p[ci]] \
				[[,]f[orce]
			Where reboot_mode is one of warm (soft) or cold (hard) or gpio,
			      reboot_type is one of bios, acpi, kbd, triple, efi, or pci,
			      reboot_force is either force or not specified,
			      reboot_cpu is s[mp]#### with #### being the processor
					to be used for rebooting.

	relax_domain_level=
			[KNL, SMP] Set scheduler's default relax_domain_level.
			See Documentation/cgroup-v1/cpusets.txt.

	reserve=	[KNL,BUGS] Force kernel to ignore I/O ports or memory
			Format: <base1>,<size1>[,<base2>,<size2>,...]
			Reserve I/O ports or memory so the kernel won't use
			them.  If <base> is less than 0x10000, the region
			is assumed to be I/O ports; otherwise it is memory.

	reservetop=	[X86-32]
			Format: nn[KMG]
			Reserves a hole at the top of the kernel virtual
			address space.

	reservelow=	[X86]
			Format: nn[K]
			Set the amount of memory to reserve for BIOS at
			the bottom of the address space.

	reset_devices	[KNL] Force drivers to reset the underlying device
			during initialization.

	resume=		[SWSUSP]
			Specify the partition device for software suspend
			Format:
			{/dev/<dev> | PARTUUID=<uuid> | <int>:<int> | <hex>}

	resume_offset=	[SWSUSP]
			Specify the offset from the beginning of the partition
			given by "resume=" at which the swap header is located,
			in <PAGE_SIZE> units (needed only for swap files).
			See  Documentation/power/swsusp-and-swap-files.txt

	resumedelay=	[HIBERNATION] Delay (in seconds) to pause before attempting to
			read the resume files

	resumewait	[HIBERNATION] Wait (indefinitely) for resume device to show up.
			Useful for devices that are detected asynchronously
			(e.g. USB and MMC devices).

	hibernate=	[HIBERNATION]
		noresume	Don't check if there's a hibernation image
				present during boot.
		nocompress	Don't compress/decompress hibernation images.
		no		Disable hibernation and resume.
		protect_image	Turn on image protection during restoration
				(that will set all pages holding image data
				during restoration read-only).

	retain_initrd	[RAM] Keep initrd memory after extraction

	rfkill.default_state=
		0	"airplane mode".  All wifi, bluetooth, wimax, gps, fm,
			etc. communication is blocked by default.
		1	Unblocked.

	rfkill.master_switch_mode=
		0	The "airplane mode" button does nothing.
		1	The "airplane mode" button toggles between everything
			blocked and the previous configuration.
		2	The "airplane mode" button toggles between everything
			blocked and everything unblocked.

	rhash_entries=	[KNL,NET]
			Set number of hash buckets for route cache

	ring3mwait=disable
			[KNL] Disable ring 3 MONITOR/MWAIT feature on supported
			CPUs.

	ro		[KNL] Mount root device read-only on boot

	rodata=		[KNL]
		on	Mark read-only kernel memory as read-only (default).
		off	Leave read-only kernel memory writable for debugging.

	rockchip.usb_uart
			Enable the uart passthrough on the designated usb port
			on Rockchip SoCs. When active, the signals of the
			debug-uart get routed to the D+ and D- pins of the usb
			port and the regular usb controller gets disabled.

	root=		[KNL] Root filesystem
			See name_to_dev_t comment in init/do_mounts.c.

	rootdelay=	[KNL] Delay (in seconds) to pause before attempting to
			mount the root filesystem

	rootflags=	[KNL] Set root filesystem mount option string

	rootfstype=	[KNL] Set root filesystem type

	rootwait	[KNL] Wait (indefinitely) for root device to show up.
			Useful for devices that are detected asynchronously
			(e.g. USB and MMC devices).

	rproc_mem=nn[KMG][@address]
			[KNL,ARM,CMA] Remoteproc physical memory block.
			Memory area to be used by remote processor image,
			managed by CMA.

	rw		[KNL] Mount root device read-write on boot

	S		[KNL] Run init in single mode

	s390_iommu=	[HW,S390]
			Set s390 IOTLB flushing mode
		strict
			With strict flushing every unmap operation will result in
			an IOTLB flush. Default is lazy flushing before reuse,
			which is faster.

	sa1100ir	[NET]
			See drivers/net/irda/sa1100_ir.c.

	sbni=		[NET] Granch SBNI12 leased line adapter

	sched_debug	[KNL] Enables verbose scheduler debug messages.

	schedstats=	[KNL,X86] Enable or disable scheduled statistics.
			Allowed values are enable and disable. This feature
			incurs a small amount of overhead in the scheduler
			but is useful for debugging and performance tuning.

	skew_tick=	[KNL] Offset the periodic timer tick per cpu to mitigate
			xtime_lock contention on larger systems, and/or RCU lock
			contention on all systems with CONFIG_MAXSMP set.
			Format: { "0" | "1" }
			0 -- disable. (may be 1 via CONFIG_CMDLINE="skew_tick=1"
			1 -- enable.
			Note: increases power consumption, thus should only be
			enabled if running jitter sensitive (HPC/RT) workloads.

	security=	[SECURITY] Choose a security module to enable at boot.
			If this boot parameter is not specified, only the first
			security module asking for security registration will be
			loaded. An invalid security module name will be treated
			as if no module has been chosen.

	selinux=	[SELINUX] Disable or enable SELinux at boot time.
			Format: { "0" | "1" }
			See security/selinux/Kconfig help text.
			0 -- disable.
			1 -- enable.
			Default value is set via kernel config option.
			If enabled at boot time, /selinux/disable can be used
			later to disable prior to initial policy load.

	apparmor=	[APPARMOR] Disable or enable AppArmor at boot time
			Format: { "0" | "1" }
			See security/apparmor/Kconfig help text
			0 -- disable.
			1 -- enable.
			Default value is set via kernel config option.

	serialnumber	[BUGS=X86-32]

	shapers=	[NET]
			Maximal number of shapers.

	simeth=		[IA-64]
	simscsi=

	slram=		[HW,MTD]

	slab_nomerge	[MM]
			Disable merging of slabs with similar size. May be
			necessary if there is some reason to distinguish
			allocs to different slabs, especially in hardened
			environments where the risk of heap overflows and
			layout control by attackers can usually be
			frustrated by disabling merging. This will reduce
			most of the exposure of a heap attack to a single
			cache (risks via metadata attacks are mostly
			unchanged). Debug options disable merging on their
			own.
			For more information see Documentation/vm/slub.rst.

	slab_max_order=	[MM, SLAB]
			Determines the maximum allowed order for slabs.
			A high setting may cause OOMs due to memory
			fragmentation.  Defaults to 1 for systems with
			more than 32MB of RAM, 0 otherwise.

	slub_debug[=options[,slabs]]	[MM, SLUB]
			Enabling slub_debug allows one to determine the
			culprit if slab objects become corrupted. Enabling
			slub_debug can create guard zones around objects and
			may poison objects when not in use. Also tracks the
			last alloc / free. For more information see
			Documentation/vm/slub.rst.

	slub_memcg_sysfs=	[MM, SLUB]
			Determines whether to enable sysfs directories for
			memory cgroup sub-caches. 1 to enable, 0 to disable.
			The default is determined by CONFIG_SLUB_MEMCG_SYSFS_ON.
			Enabling this can lead to a very high number of	debug
			directories and files being created under
			/sys/kernel/slub.

	slub_max_order= [MM, SLUB]
			Determines the maximum allowed order for slabs.
			A high setting may cause OOMs due to memory
			fragmentation. For more information see
			Documentation/vm/slub.rst.

	slub_min_objects=	[MM, SLUB]
			The minimum number of objects per slab. SLUB will
			increase the slab order up to slub_max_order to
			generate a sufficiently large slab able to contain
			the number of objects indicated. The higher the number
			of objects the smaller the overhead of tracking slabs
			and the less frequently locks need to be acquired.
			For more information see Documentation/vm/slub.rst.

	slub_min_order=	[MM, SLUB]
			Determines the minimum page order for slabs. Must be
			lower than slub_max_order.
			For more information see Documentation/vm/slub.rst.

	slub_nomerge	[MM, SLUB]
			Same with slab_nomerge. This is supported for legacy.
			See slab_nomerge for more information.

	smart2=		[HW]
			Format: <io1>[,<io2>[,...,<io8>]]

	smsc-ircc2.nopnp	[HW] Don't use PNP to discover SMC devices
	smsc-ircc2.ircc_cfg=	[HW] Device configuration I/O port
	smsc-ircc2.ircc_sir=	[HW] SIR base I/O port
	smsc-ircc2.ircc_fir=	[HW] FIR base I/O port
	smsc-ircc2.ircc_irq=	[HW] IRQ line
	smsc-ircc2.ircc_dma=	[HW] DMA channel
	smsc-ircc2.ircc_transceiver= [HW] Transceiver type:
				0: Toshiba Satellite 1800 (GP data pin select)
				1: Fast pin select (default)
				2: ATC IRMode

	smt		[KNL,S390] Set the maximum number of threads (logical
			CPUs) to use per physical CPU on systems capable of
			symmetric multithreading (SMT). Will be capped to the
			actual hardware limit.
			Format: <integer>
			Default: -1 (no limit)

	softlockup_panic=
			[KNL] Should the soft-lockup detector generate panics.
			Format: <integer>

			A nonzero value instructs the soft-lockup detector
			to panic the machine when a soft-lockup occurs. This
			is also controlled by CONFIG_BOOTPARAM_SOFTLOCKUP_PANIC
			which is the respective build-time switch to that
			functionality.

	softlockup_all_cpu_backtrace=
			[KNL] Should the soft-lockup detector generate
			backtraces on all cpus.
			Format: <integer>

	sonypi.*=	[HW] Sony Programmable I/O Control Device driver
			See Documentation/laptops/sonypi.txt

	spectre_v2=	[X86] Control mitigation of Spectre variant 2
			(indirect branch speculation) vulnerability.

			on   - unconditionally enable
			off  - unconditionally disable
			auto - kernel detects whether your CPU model is
			       vulnerable

			Selecting 'on' will, and 'auto' may, choose a
			mitigation method at run time according to the
			CPU, the available microcode, the setting of the
			CONFIG_RETPOLINE configuration option, and the
			compiler with which the kernel was built.

			Specific mitigations can also be selected manually:

			retpoline	  - replace indirect branches
			retpoline,generic - google's original retpoline
			retpoline,amd     - AMD-specific minimal thunk

			Not specifying this option is equivalent to
			spectre_v2=auto.

	spec_store_bypass_disable=
			[HW] Control Speculative Store Bypass (SSB) Disable mitigation
			(Speculative Store Bypass vulnerability)

			Certain CPUs are vulnerable to an exploit against a
			a common industry wide performance optimization known
			as "Speculative Store Bypass" in which recent stores
			to the same memory location may not be observed by
			later loads during speculative execution. The idea
			is that such stores are unlikely and that they can
			be detected prior to instruction retirement at the
			end of a particular speculation execution window.

			In vulnerable processors, the speculatively forwarded
			store can be used in a cache side channel attack, for
			example to read memory to which the attacker does not
			directly have access (e.g. inside sandboxed code).

			This parameter controls whether the Speculative Store
			Bypass optimization is used.

			On x86 the options are:

			on      - Unconditionally disable Speculative Store Bypass
			off     - Unconditionally enable Speculative Store Bypass
			auto    - Kernel detects whether the CPU model contains an
				  implementation of Speculative Store Bypass and
				  picks the most appropriate mitigation. If the
				  CPU is not vulnerable, "off" is selected. If the
				  CPU is vulnerable the default mitigation is
				  architecture and Kconfig dependent. See below.
			prctl   - Control Speculative Store Bypass per thread
				  via prctl. Speculative Store Bypass is enabled
				  for a process by default. The state of the control
				  is inherited on fork.
			seccomp - Same as "prctl" above, but all seccomp threads
				  will disable SSB unless they explicitly opt out.

			Default mitigations:
			X86:	If CONFIG_SECCOMP=y "seccomp", otherwise "prctl"

			On powerpc the options are:

			on,auto - On Power8 and Power9 insert a store-forwarding
				  barrier on kernel entry and exit. On Power7
				  perform a software flush on kernel entry and
				  exit.
			off	- No action.

			Not specifying this option is equivalent to
			spec_store_bypass_disable=auto.

	spia_io_base=	[HW,MTD]
	spia_fio_base=
	spia_pedr=
	spia_peddr=

	srcutree.counter_wrap_check [KNL]
			Specifies how frequently to check for
			grace-period sequence counter wrap for the
			srcu_data structure's ->srcu_gp_seq_needed field.
			The greater the number of bits set in this kernel
			parameter, the less frequently counter wrap will
			be checked for.  Note that the bottom two bits
			are ignored.

	srcutree.exp_holdoff [KNL]
			Specifies how many nanoseconds must elapse
			since the end of the last SRCU grace period for
			a given srcu_struct until the next normal SRCU
			grace period will be considered for automatic
			expediting.  Set to zero to disable automatic
			expediting.

	ssbd=		[ARM64,HW]
			Speculative Store Bypass Disable control

			On CPUs that are vulnerable to the Speculative
			Store Bypass vulnerability and offer a
			firmware based mitigation, this parameter
			indicates how the mitigation should be used:

			force-on:  Unconditionally enable mitigation for
				   for both kernel and userspace
			force-off: Unconditionally disable mitigation for
				   for both kernel and userspace
			kernel:    Always enable mitigation in the
				   kernel, and offer a prctl interface
				   to allow userspace to register its
				   interest in being mitigated too.

	stack_guard_gap=	[MM]
			override the default stack gap protection. The value
			is in page units and it defines how many pages prior
			to (for stacks growing down) resp. after (for stacks
			growing up) the main stack are reserved for no other
			mapping. Default value is 256 pages.

	stacktrace	[FTRACE]
			Enabled the stack tracer on boot up.

	stacktrace_filter=[function-list]
			[FTRACE] Limit the functions that the stack tracer
			will trace at boot up. function-list is a comma separated
			list of functions. This list can be changed at run
			time by the stack_trace_filter file in the debugfs
			tracing directory. Note, this enables stack tracing
			and the stacktrace above is not needed.

	sti=		[PARISC,HW]
			Format: <num>
			Set the STI (builtin display/keyboard on the HP-PARISC
			machines) console (graphic card) which should be used
			as the initial boot-console.
			See also comment in drivers/video/console/sticore.c.

	sti_font=	[HW]
			See comment in drivers/video/console/sticore.c.

	stifb=		[HW]
			Format: bpp:<bpp1>[:<bpp2>[:<bpp3>...]]

	sunrpc.min_resvport=
	sunrpc.max_resvport=
			[NFS,SUNRPC]
			SunRPC servers often require that client requests
			originate from a privileged port (i.e. a port in the
			range 0 < portnr < 1024).
			An administrator who wishes to reserve some of these
			ports for other uses may adjust the range that the
			kernel's sunrpc client considers to be privileged
			using these two parameters to set the minimum and
			maximum port values.

	sunrpc.svc_rpc_per_connection_limit=
			[NFS,SUNRPC]
			Limit the number of requests that the server will
			process in parallel from a single connection.
			The default value is 0 (no limit).

	sunrpc.pool_mode=
			[NFS]
			Control how the NFS server code allocates CPUs to
			service thread pools.  Depending on how many NICs
			you have and where their interrupts are bound, this
			option will affect which CPUs will do NFS serving.
			Note: this parameter cannot be changed while the
			NFS server is running.

			auto	    the server chooses an appropriate mode
				    automatically using heuristics
			global	    a single global pool contains all CPUs
			percpu	    one pool for each CPU
			pernode	    one pool for each NUMA node (equivalent
				    to global on non-NUMA machines)

	sunrpc.tcp_slot_table_entries=
	sunrpc.udp_slot_table_entries=
			[NFS,SUNRPC]
			Sets the upper limit on the number of simultaneous
			RPC calls that can be sent from the client to a
			server. Increasing these values may allow you to
			improve throughput, but will also increase the
			amount of memory reserved for use by the client.

	suspend.pm_test_delay=
			[SUSPEND]
			Sets the number of seconds to remain in a suspend test
			mode before resuming the system (see
			/sys/power/pm_test). Only available when CONFIG_PM_DEBUG
			is set. Default value is 5.

	swapaccount=[0|1]
			[KNL] Enable accounting of swap in memory resource
			controller if no parameter or 1 is given or disable
			it if 0 is given (See Documentation/cgroup-v1/memory.txt)

	swiotlb=	[ARM,IA-64,PPC,MIPS,X86]
			Format: { <int> | force | noforce }
			<int> -- Number of I/O TLB slabs
			force -- force using of bounce buffers even if they
			         wouldn't be automatically used by the kernel
			noforce -- Never use bounce buffers (for debugging)

	switches=	[HW,M68k]

	sysfs.deprecated=0|1 [KNL]
			Enable/disable old style sysfs layout for old udev
			on older distributions. When this option is enabled
			very new udev will not work anymore. When this option
			is disabled (or CONFIG_SYSFS_DEPRECATED not compiled)
			in older udev will not work anymore.
			Default depends on CONFIG_SYSFS_DEPRECATED_V2 set in
			the kernel configuration.

	sysrq_always_enabled
			[KNL]
			Ignore sysrq setting - this boot parameter will
			neutralize any effect of /proc/sys/kernel/sysrq.
			Useful for debugging.

	tcpmhash_entries= [KNL,NET]
			Set the number of tcp_metrics_hash slots.
			Default value is 8192 or 16384 depending on total
			ram pages. This is used to specify the TCP metrics
			cache size. See Documentation/networking/ip-sysctl.txt
			"tcp_no_metrics_save" section for more details.

	tdfx=		[HW,DRM]

	test_suspend=	[SUSPEND][,N]
			Specify "mem" (for Suspend-to-RAM) or "standby" (for
			standby suspend) or "freeze" (for suspend type freeze)
			as the system sleep state during system startup with
			the optional capability to repeat N number of times.
			The system is woken from this state using a
			wakeup-capable RTC alarm.

	thash_entries=	[KNL,NET]
			Set number of hash buckets for TCP connection

	thermal.act=	[HW,ACPI]
			-1: disable all active trip points in all thermal zones
			<degrees C>: override all lowest active trip points

	thermal.crt=	[HW,ACPI]
			-1: disable all critical trip points in all thermal zones
			<degrees C>: override all critical trip points

	thermal.nocrt=	[HW,ACPI]
			Set to disable actions on ACPI thermal zone
			critical and hot trip points.

	thermal.off=	[HW,ACPI]
			1: disable ACPI thermal control

	thermal.psv=	[HW,ACPI]
			-1: disable all passive trip points
			<degrees C>: override all passive trip points to this
			value

	thermal.tzp=	[HW,ACPI]
			Specify global default ACPI thermal zone polling rate
			<deci-seconds>: poll all this frequency
			0: no polling (default)

	threadirqs	[KNL]
			Force threading of all interrupt handlers except those
			marked explicitly IRQF_NO_THREAD.

	tmem		[KNL,XEN]
			Enable the Transcendent memory driver if built-in.

	tmem.cleancache=0|1 [KNL, XEN]
			Default is on (1). Disable the usage of the cleancache
			API to send anonymous pages to the hypervisor.

	tmem.frontswap=0|1 [KNL, XEN]
			Default is on (1). Disable the usage of the frontswap
			API to send swap pages to the hypervisor. If disabled
			the selfballooning and selfshrinking are force disabled.

	tmem.selfballooning=0|1 [KNL, XEN]
			Default is on (1). Disable the driving of swap pages
			to the hypervisor.

	tmem.selfshrinking=0|1 [KNL, XEN]
			Default is on (1). Partial swapoff that immediately
			transfers pages from Xen hypervisor back to the
			kernel based on different criteria.

	topology=	[S390]
			Format: {off | on}
			Specify if the kernel should make use of the cpu
			topology information if the hardware supports this.
			The scheduler will make use of this information and
			e.g. base its process migration decisions on it.
			Default is on.

	topology_updates= [KNL, PPC, NUMA]
			Format: {off}
			Specify if the kernel should ignore (off)
			topology updates sent by the hypervisor to this
			LPAR.

	tp720=		[HW,PS2]

	tpm_suspend_pcr=[HW,TPM]
			Format: integer pcr id
			Specify that at suspend time, the tpm driver
			should extend the specified pcr with zeros,
			as a workaround for some chips which fail to
			flush the last written pcr on TPM_SaveState.
			This will guarantee that all the other pcrs
			are saved.

	trace_buf_size=nn[KMG]
			[FTRACE] will set tracing buffer size on each cpu.

	trace_event=[event-list]
			[FTRACE] Set and start specified trace events in order
			to facilitate early boot debugging. The event-list is a
			comma separated list of trace events to enable. See
			also Documentation/trace/events.rst

	trace_options=[option-list]
			[FTRACE] Enable or disable tracer options at boot.
			The option-list is a comma delimited list of options
			that can be enabled or disabled just as if you were
			to echo the option name into

			    /sys/kernel/debug/tracing/trace_options

			For example, to enable stacktrace option (to dump the
			stack trace of each event), add to the command line:

			      trace_options=stacktrace

			See also Documentation/trace/ftrace.rst "trace options"
			section.

	tp_printk[FTRACE]
			Have the tracepoints sent to printk as well as the
			tracing ring buffer. This is useful for early boot up
			where the system hangs or reboots and does not give the
			option for reading the tracing buffer or performing a
			ftrace_dump_on_oops.

			To turn off having tracepoints sent to printk,
			 echo 0 > /proc/sys/kernel/tracepoint_printk
			Note, echoing 1 into this file without the
			tracepoint_printk kernel cmdline option has no effect.

			** CAUTION **

			Having tracepoints sent to printk() and activating high
			frequency tracepoints such as irq or sched, can cause
			the system to live lock.

	traceoff_on_warning
			[FTRACE] enable this option to disable tracing when a
			warning is hit. This turns off "tracing_on". Tracing can
			be enabled again by echoing '1' into the "tracing_on"
			file located in /sys/kernel/debug/tracing/

			This option is useful, as it disables the trace before
			the WARNING dump is called, which prevents the trace to
			be filled with content caused by the warning output.

			This option can also be set at run time via the sysctl
			option:  kernel/traceoff_on_warning

	transparent_hugepage=
			[KNL]
			Format: [always|madvise|never]
			Can be used to control the default behavior of the system
			with respect to transparent hugepages.
			See Documentation/admin-guide/mm/transhuge.rst
			for more details.

	tsc=		Disable clocksource stability checks for TSC.
			Format: <string>
			[x86] reliable: mark tsc clocksource as reliable, this
			disables clocksource verification at runtime, as well
			as the stability checks done at bootup.	Used to enable
			high-resolution timer mode on older hardware, and in
			virtualized environment.
			[x86] noirqtime: Do not use TSC to do irq accounting.
			Used to run time disable IRQ_TIME_ACCOUNTING on any
			platforms where RDTSC is slow and this accounting
			can add overhead.
			[x86] unstable: mark the TSC clocksource as unstable, this
			marks the TSC unconditionally unstable at bootup and
			avoids any further wobbles once the TSC watchdog notices.

	turbografx.map[2|3]=	[HW,JOY]
			TurboGraFX parallel port interface
			Format:
			<port#>,<js1>,<js2>,<js3>,<js4>,<js5>,<js6>,<js7>
			See also Documentation/input/devices/joystick-parport.rst

	udbg-immortal	[PPC] When debugging early kernel crashes that
			happen after console_init() and before a proper
			console driver takes over, this boot options might
			help "seeing" what's going on.

	uhash_entries=	[KNL,NET]
			Set number of hash buckets for UDP/UDP-Lite connections

	uhci-hcd.ignore_oc=
			[USB] Ignore overcurrent events (default N).
			Some badly-designed motherboards generate lots of
			bogus events, for ports that aren't wired to
			anything.  Set this parameter to avoid log spamming.
			Note that genuine overcurrent events won't be
			reported either.

	unknown_nmi_panic
			[X86] Cause panic on unknown NMI.

	usbcore.authorized_default=
			[USB] Default USB device authorization:
			(default -1 = authorized except for wireless USB,
			0 = not authorized, 1 = authorized)

	usbcore.autosuspend=
			[USB] The autosuspend time delay (in seconds) used
			for newly-detected USB devices (default 2).  This
			is the time required before an idle device will be
			autosuspended.  Devices for which the delay is set
			to a negative value won't be autosuspended at all.

	usbcore.usbfs_snoop=
			[USB] Set to log all usbfs traffic (default 0 = off).

	usbcore.usbfs_snoop_max=
			[USB] Maximum number of bytes to snoop in each URB
			(default = 65536).

	usbcore.blinkenlights=
			[USB] Set to cycle leds on hubs (default 0 = off).

	usbcore.old_scheme_first=
			[USB] Start with the old device initialization
			scheme (default 0 = off).

	usbcore.usbfs_memory_mb=
			[USB] Memory limit (in MB) for buffers allocated by
			usbfs (default = 16, 0 = max = 2047).

	usbcore.use_both_schemes=
			[USB] Try the other device initialization scheme
			if the first one fails (default 1 = enabled).

	usbcore.initial_descriptor_timeout=
			[USB] Specifies timeout for the initial 64-byte
			USB_REQ_GET_DESCRIPTOR request in milliseconds
			(default 5000 = 5.0 seconds).

	usbcore.nousb	[USB] Disable the USB subsystem

	usbcore.quirks=
			[USB] A list of quirk entries to augment the built-in
			usb core quirk list. List entries are separated by
			commas. Each entry has the form
			VendorID:ProductID:Flags. The IDs are 4-digit hex
			numbers and Flags is a set of letters. Each letter
			will change the built-in quirk; setting it if it is
			clear and clearing it if it is set. The letters have
			the following meanings:
				a = USB_QUIRK_STRING_FETCH_255 (string
					descriptors must not be fetched using
					a 255-byte read);
				b = USB_QUIRK_RESET_RESUME (device can't resume
					correctly so reset it instead);
				c = USB_QUIRK_NO_SET_INTF (device can't handle
					Set-Interface requests);
				d = USB_QUIRK_CONFIG_INTF_STRINGS (device can't
					handle its Configuration or Interface
					strings);
				e = USB_QUIRK_RESET (device can't be reset
					(e.g morph devices), don't use reset);
				f = USB_QUIRK_HONOR_BNUMINTERFACES (device has
					more interface descriptions than the
					bNumInterfaces count, and can't handle
					talking to these interfaces);
				g = USB_QUIRK_DELAY_INIT (device needs a pause
					during initialization, after we read
					the device descriptor);
				h = USB_QUIRK_LINEAR_UFRAME_INTR_BINTERVAL (For
					high speed and super speed interrupt
					endpoints, the USB 2.0 and USB 3.0 spec
					require the interval in microframes (1
					microframe = 125 microseconds) to be
					calculated as interval = 2 ^
					(bInterval-1).
					Devices with this quirk report their
					bInterval as the result of this
					calculation instead of the exponent
					variable used in the calculation);
				i = USB_QUIRK_DEVICE_QUALIFIER (device can't
					handle device_qualifier descriptor
					requests);
				j = USB_QUIRK_IGNORE_REMOTE_WAKEUP (device
					generates spurious wakeup, ignore
					remote wakeup capability);
				k = USB_QUIRK_NO_LPM (device can't handle Link
					Power Management);
				l = USB_QUIRK_LINEAR_FRAME_INTR_BINTERVAL
					(Device reports its bInterval as linear
					frames instead of the USB 2.0
					calculation);
				m = USB_QUIRK_DISCONNECT_SUSPEND (Device needs
					to be disconnected before suspend to
					prevent spurious wakeup);
				n = USB_QUIRK_DELAY_CTRL_MSG (Device needs a
					pause after every control message);
			Example: quirks=0781:5580:bk,0a5c:5834:gij

	usbhid.mousepoll=
			[USBHID] The interval which mice are to be polled at.

	usbhid.jspoll=
			[USBHID] The interval which joysticks are to be polled at.

	usbhid.kbpoll=
			[USBHID] The interval which keyboards are to be polled at.

	usb-storage.delay_use=
			[UMS] The delay in seconds before a new device is
			scanned for Logical Units (default 1).

	usb-storage.quirks=
			[UMS] A list of quirks entries to supplement or
			override the built-in unusual_devs list.  List
			entries are separated by commas.  Each entry has
			the form VID:PID:Flags where VID and PID are Vendor
			and Product ID values (4-digit hex numbers) and
			Flags is a set of characters, each corresponding
			to a common usb-storage quirk flag as follows:
				a = SANE_SENSE (collect more than 18 bytes
					of sense data);
				b = BAD_SENSE (don't collect more than 18
					bytes of sense data);
				c = FIX_CAPACITY (decrease the reported
					device capacity by one sector);
				d = NO_READ_DISC_INFO (don't use
					READ_DISC_INFO command);
				e = NO_READ_CAPACITY_16 (don't use
					READ_CAPACITY_16 command);
				f = NO_REPORT_OPCODES (don't use report opcodes
					command, uas only);
				g = MAX_SECTORS_240 (don't transfer more than
					240 sectors at a time, uas only);
				h = CAPACITY_HEURISTICS (decrease the
					reported device capacity by one
					sector if the number is odd);
				i = IGNORE_DEVICE (don't bind to this
					device);
				j = NO_REPORT_LUNS (don't use report luns
					command, uas only);
				l = NOT_LOCKABLE (don't try to lock and
					unlock ejectable media);
				m = MAX_SECTORS_64 (don't transfer more
					than 64 sectors = 32 KB at a time);
				n = INITIAL_READ10 (force a retry of the
					initial READ(10) command);
				o = CAPACITY_OK (accept the capacity
					reported by the device);
				p = WRITE_CACHE (the device cache is ON
					by default);
				r = IGNORE_RESIDUE (the device reports
					bogus residue values);
				s = SINGLE_LUN (the device has only one
					Logical Unit);
				t = NO_ATA_1X (don't allow ATA(12) and ATA(16)
					commands, uas only);
				u = IGNORE_UAS (don't bind to the uas driver);
				w = NO_WP_DETECT (don't test whether the
					medium is write-protected).
				y = ALWAYS_SYNC (issue a SYNCHRONIZE_CACHE
					even if the device claims no cache)
			Example: quirks=0419:aaf5:rl,0421:0433:rc

	user_debug=	[KNL,ARM]
			Format: <int>
			See arch/arm/Kconfig.debug help text.
				 1 - undefined instruction events
				 2 - system calls
				 4 - invalid data aborts
				 8 - SIGSEGV faults
				16 - SIGBUS faults
			Example: user_debug=31

	userpte=
			[X86] Flags controlling user PTE allocations.

				nohigh = do not allocate PTE pages in
					HIGHMEM regardless of setting
					of CONFIG_HIGHPTE.

	vdso=		[X86,SH]
			On X86_32, this is an alias for vdso32=.  Otherwise:

			vdso=1: enable VDSO (the default)
			vdso=0: disable VDSO mapping

	vdso32=		[X86] Control the 32-bit vDSO
			vdso32=1: enable 32-bit VDSO
			vdso32=0 or vdso32=2: disable 32-bit VDSO

			See the help text for CONFIG_COMPAT_VDSO for more
			details.  If CONFIG_COMPAT_VDSO is set, the default is
			vdso32=0; otherwise, the default is vdso32=1.

			For compatibility with older kernels, vdso32=2 is an
			alias for vdso32=0.

			Try vdso32=0 if you encounter an error that says:
			dl_main: Assertion `(void *) ph->p_vaddr == _rtld_local._dl_sysinfo_dso' failed!

	vector=		[IA-64,SMP]
			vector=percpu: enable percpu vector domain

	video=		[FB] Frame buffer configuration
			See Documentation/fb/modedb.txt.

	video.brightness_switch_enabled= [0,1]
			If set to 1, on receiving an ACPI notify event
			generated by hotkey, video driver will adjust brightness
			level and then send out the event to user space through
			the allocated input device; If set to 0, video driver
			will only send out the event without touching backlight
			brightness level.
			default: 1

	virtio_mmio.device=
			[VMMIO] Memory mapped virtio (platform) device.

				<size>@<baseaddr>:<irq>[:<id>]
			where:
				<size>     := size (can use standard suffixes
						like K, M and G)
				<baseaddr> := physical base address
				<irq>      := interrupt number (as passed to
						request_irq())
				<id>       := (optional) platform device id
			example:
				virtio_mmio.device=1K@0x100b0000:48:7

			Can be used multiple times for multiple devices.

	vga=		[BOOT,X86-32] Select a particular video mode
			See Documentation/x86/boot.txt and
			Documentation/svga.txt.
			Use vga=ask for menu.
			This is actually a boot loader parameter; the value is
			passed to the kernel using a special protocol.

	vmalloc=nn[KMG]	[KNL,BOOT] Forces the vmalloc area to have an exact
			size of <nn>. This can be used to increase the
			minimum size (128MB on x86). It can also be used to
			decrease the size and leave more room for directly
			mapped kernel RAM.

	vmcp_cma=nn[MG]	[KNL,S390]
			Sets the memory size reserved for contiguous memory
			allocations for the vmcp device driver.

	vmhalt=		[KNL,S390] Perform z/VM CP command after system halt.
			Format: <command>

	vmpanic=	[KNL,S390] Perform z/VM CP command after kernel panic.
			Format: <command>

	vmpoff=		[KNL,S390] Perform z/VM CP command after power off.
			Format: <command>

	vsyscall=	[X86-64]
			Controls the behavior of vsyscalls (i.e. calls to
			fixed addresses of 0xffffffffff600x00 from legacy
			code).  Most statically-linked binaries and older
			versions of glibc use these calls.  Because these
			functions are at fixed addresses, they make nice
			targets for exploits that can control RIP.

			emulate     [default] Vsyscalls turn into traps and are
			            emulated reasonably safely.

			native      Vsyscalls are native syscall instructions.
			            This is a little bit faster than trapping
			            and makes a few dynamic recompilers work
			            better than they would in emulation mode.
			            It also makes exploits much easier to write.

			none        Vsyscalls don't work at all.  This makes
			            them quite hard to use for exploits but
			            might break your system.

	vt.color=	[VT] Default text color.
			Format: 0xYX, X = foreground, Y = background.
			Default: 0x07 = light gray on black.

	vt.cur_default=	[VT] Default cursor shape.
			Format: 0xCCBBAA, where AA, BB, and CC are the same as
			the parameters of the <Esc>[?A;B;Cc escape sequence;
			see VGA-softcursor.txt. Default: 2 = underline.

	vt.default_blu=	[VT]
			Format: <blue0>,<blue1>,<blue2>,...,<blue15>
			Change the default blue palette of the console.
			This is a 16-member array composed of values
			ranging from 0-255.

	vt.default_grn=	[VT]
			Format: <green0>,<green1>,<green2>,...,<green15>
			Change the default green palette of the console.
			This is a 16-member array composed of values
			ranging from 0-255.

	vt.default_red=	[VT]
			Format: <red0>,<red1>,<red2>,...,<red15>
			Change the default red palette of the console.
			This is a 16-member array composed of values
			ranging from 0-255.

	vt.default_utf8=
			[VT]
			Format=<0|1>
			Set system-wide default UTF-8 mode for all tty's.
			Default is 1, i.e. UTF-8 mode is enabled for all
			newly opened terminals.

	vt.global_cursor_default=
			[VT]
			Format=<-1|0|1>
			Set system-wide default for whether a cursor
			is shown on new VTs. Default is -1,
			i.e. cursors will be created by default unless
			overridden by individual drivers. 0 will hide
			cursors, 1 will display them.

	vt.italic=	[VT] Default color for italic text; 0-15.
			Default: 2 = green.

	vt.underline=	[VT] Default color for underlined text; 0-15.
			Default: 3 = cyan.

	watchdog timers	[HW,WDT] For information on watchdog timers,
			see Documentation/watchdog/watchdog-parameters.txt
			or other driver-specific files in the
			Documentation/watchdog/ directory.

	workqueue.watchdog_thresh=
			If CONFIG_WQ_WATCHDOG is configured, workqueue can
			warn stall conditions and dump internal state to
			help debugging.  0 disables workqueue stall
			detection; otherwise, it's the stall threshold
			duration in seconds.  The default value is 30 and
			it can be updated at runtime by writing to the
			corresponding sysfs file.

	workqueue.disable_numa
			By default, all work items queued to unbound
			workqueues are affine to the NUMA nodes they're
			issued on, which results in better behavior in
			general.  If NUMA affinity needs to be disabled for
			whatever reason, this option can be used.  Note
			that this also can be controlled per-workqueue for
			workqueues visible under /sys/bus/workqueue/.

	workqueue.power_efficient
			Per-cpu workqueues are generally preferred because
			they show better performance thanks to cache
			locality; unfortunately, per-cpu workqueues tend to
			be more power hungry than unbound workqueues.

			Enabling this makes the per-cpu workqueues which
			were observed to contribute significantly to power
			consumption unbound, leading to measurably lower
			power usage at the cost of small performance
			overhead.

			The default value of this parameter is determined by
			the config option CONFIG_WQ_POWER_EFFICIENT_DEFAULT.

	workqueue.debug_force_rr_cpu
			Workqueue used to implicitly guarantee that work
			items queued without explicit CPU specified are put
			on the local CPU.  This guarantee is no longer true
			and while local CPU is still preferred work items
			may be put on foreign CPUs.  This debug option
			forces round-robin CPU selection to flush out
			usages which depend on the now broken guarantee.
			When enabled, memory and cache locality will be
			impacted.

	x2apic_phys	[X86-64,APIC] Use x2apic physical mode instead of
			default x2apic cluster mode on platforms
			supporting x2apic.

	x86_intel_mid_timer= [X86-32,APBT]
			Choose timer option for x86 Intel MID platform.
			Two valid options are apbt timer only and lapic timer
			plus one apbt timer for broadcast timer.
			x86_intel_mid_timer=apbt_only | lapic_and_apbt

	xen_512gb_limit		[KNL,X86-64,XEN]
			Restricts the kernel running paravirtualized under Xen
			to use only up to 512 GB of RAM. The reason to do so is
			crash analysis tools and Xen tools for doing domain
			save/restore/migration must be enabled to handle larger
			domains.

	xen_emul_unplug=		[HW,X86,XEN]
			Unplug Xen emulated devices
			Format: [unplug0,][unplug1]
			ide-disks -- unplug primary master IDE devices
			aux-ide-disks -- unplug non-primary-master IDE devices
			nics -- unplug network devices
			all -- unplug all emulated devices (NICs and IDE disks)
			unnecessary -- unplugging emulated devices is
				unnecessary even if the host did not respond to
				the unplug protocol
			never -- do not unplug even if version check succeeds

	xen_nopvspin	[X86,XEN]
			Disables the ticketlock slowpath using Xen PV
			optimizations.

	xen_nopv	[X86]
			Disables the PV optimizations forcing the HVM guest to
			run as generic HVM guest with no PV drivers.

	xirc2ps_cs=	[NET,PCMCIA]
			Format:
			<irq>,<irq_mask>,<io>,<full_duplex>,<do_sound>,<lockup_hack>[,<irq2>[,<irq3>[,<irq4>]]]

	xhci-hcd.quirks		[USB,KNL]
			A hex value specifying bitmask with supplemental xhci
			host controller quirks. Meaning of each bit can be
			consulted in header drivers/usb/host/xhci.h.<|MERGE_RESOLUTION|>--- conflicted
+++ resolved
@@ -2780,15 +2780,13 @@
 	nosmt		[KNL,S390] Disable symmetric multithreading (SMT).
 			Equivalent to smt=1.
 
-<<<<<<< HEAD
 			[KNL,x86] Disable symmetric multithreading (SMT).
 			nosmt=force: Force disable SMT, cannot be undone
 				     via the sysfs control file.
-=======
+
 	nospectre_v1	[PPC] Disable mitigations for Spectre Variant 1 (bounds
 			check bypass). With this option data leaks are possible
 			in the system.
->>>>>>> a2dc009a
 
 	nospectre_v2	[X86] Disable all mitigations for the Spectre variant 2
 			(indirect branch prediction) vulnerability. System may
